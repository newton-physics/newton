# Configuration file for the Sphinx documentation builder.
#
# For the full list of built-in configuration values, see the documentation:
# https://www.sphinx-doc.org/en/master/usage/configuration.html

import datetime
import sys
from pathlib import Path

# -- Project information -----------------------------------------------------
# https://www.sphinx-doc.org/en/master/usage/configuration.html#project-information

project = "Newton Physics"
copyright = f"{datetime.date.today().year}, The Newton Developers"
author = "The Newton Developers"

# Read version from _version.py
project_root = Path(__file__).parent.parent
version_file_path = project_root / "newton" / "_version.py"
try:
    # Get version from _version.py
    version_globals: dict[str, str] = {}
    with open(version_file_path, encoding="utf-8") as f:
        exec(f.read(), version_globals)
    project_version = version_globals["__version__"]
    if not project_version:
        raise ValueError("__version__ in _version.py is empty.")
except FileNotFoundError:
    print(f"Error: _version.py not found at {version_file_path}", file=sys.stderr)
    sys.exit(1)
except Exception as e:
    print(f"Error reading or parsing {version_file_path}: {e}", file=sys.stderr)
    sys.exit(1)

release = project_version

# -- General configuration ---------------------------------------------------
# https://www.sphinx-doc.org/en/master/usage/configuration.html#general-configuration

# Add docs/_ext to Python import path so custom extensions can be imported
_ext_path = Path(__file__).parent / "_ext"
if str(_ext_path) not in sys.path:
    sys.path.append(str(_ext_path))

extensions = [
    "myst_parser",  # Parse markdown files
    "sphinx.ext.autodoc",
    "sphinx.ext.napoleon",  # Convert docstrings to reStructuredText
    "sphinx.ext.intersphinx",
    "sphinx.ext.autosummary",
    "sphinx.ext.extlinks",  # Markup to shorten external links
    "sphinx.ext.githubpages",
    "sphinx.ext.doctest",  # Test code snippets in docs
    "sphinx.ext.mathjax",  # Math rendering support
    "sphinxcontrib.mermaid",
<<<<<<< HEAD
    "sphinx_copybutton",
=======
    "sphinx_design",
    "sphinx_tabs.tabs",
>>>>>>> b46497fa
    "autodoc_filter",
]

templates_path = ["_templates"]
exclude_patterns = ["_build", "Thumbs.db", ".DS_Store"]

intersphinx_mapping = {
    "python": ("https://docs.python.org/3", None),
    "numpy": ("https://numpy.org/doc/stable", None),
    "jax": ("https://docs.jax.dev/en/latest", None),
    "pytorch": ("https://docs.pytorch.org/docs/stable", None),
    "warp": ("https://nvidia.github.io/warp", None),
}

source_suffix = {
    ".rst": "restructuredtext",
    ".md": "markdown",
}

doctest_global_setup = """
from typing import Any
import numpy as np
import warp as wp
import newton

# Suppress warnings by setting warp_showwarning to an empty function
def empty_warning(*args, **kwargs):
    pass
wp.utils.warp_showwarning = empty_warning

wp.config.quiet = True
wp.init()
"""

# -- Autodoc configuration ---------------------------------------------------

# put type hints inside the description instead of the signature (easier to read)
autodoc_typehints = "description"
# default argument values of functions will be not evaluated on generating document
autodoc_preserve_defaults = True

autodoc_typehints_description_target = "documented"


autodoc_default_options = {
    "members": True,
    "member-order": "bysource",
    "special-members": "__init__",
    "undoc-members": False,
    "exclude-members": "__weakref__",
}

# Mock imports for modules that are not installed by default
autodoc_mock_imports = ["jax", "torch", "paddle", "pxr"]

# -- Options for HTML output -------------------------------------------------
# https://www.sphinx-doc.org/en/master/usage/configuration.html#options-for-html-output

html_title = "Newton Physics"
html_theme = "pydata_sphinx_theme"
html_static_path = ["_static"]
html_css_files = ["custom.css"]
html_show_sourcelink = False

# PyData theme configuration
html_theme_options = {
    # Remove navigation from the top navbar
    # "navbar_start": ["navbar-logo"],
    # "navbar_center": [],
    # "navbar_end": ["search-button"],
    # Navigation configuration
    # "font_size": "14px",  # or smaller
    "navigation_depth": 4,
    "show_nav_level": 2,
    "show_toc_level": 2,
    "collapse_navigation": True,
    # Show the indices in the sidebar
    "show_prev_next": False,
    "use_edit_page_button": False,
    "logo": {
        "text": (f"🍏 Newton Physics <span style='font-size: 0.8em; color: #888;'>({release})</span>"),
    },
    # "primary_sidebar_end": ["indices.html", "sidebar-ethical-ads.html"],
}

exclude_patterns = [
    "sphinx-env/**",
    "sphinx-env",
    "**/site-packages/**",
    "**/lib/**",
]

html_sidebars = {"**": ["sidebar-nav-bs.html"], "index": ["sidebar-nav-bs.html"]}

# -- Math configuration -------------------------------------------------------

# MathJax configuration for proper LaTeX rendering
mathjax3_config = {
    "tex": {
        "packages": {"[+]": ["amsmath", "amssymb", "amsfonts"]},
        "inlineMath": [["$", "$"], ["\\(", "\\)"]],
        "displayMath": [["$$", "$$"], ["\\[", "\\]"]],
        "processEscapes": True,
        "processEnvironments": True,
        "tags": "ams",
        "macros": {
            "RR": "{\\mathbb{R}}",
            "bold": ["{\\mathbf{#1}}", 1],
            "vec": ["{\\mathbf{#1}}", 1],
        },
    },
    "options": {
        "processHtmlClass": ("tex2jax_process|mathjax_process|math|output_area"),
        "ignoreHtmlClass": "annotation",
    },
}<|MERGE_RESOLUTION|>--- conflicted
+++ resolved
@@ -53,12 +53,9 @@
     "sphinx.ext.doctest",  # Test code snippets in docs
     "sphinx.ext.mathjax",  # Math rendering support
     "sphinxcontrib.mermaid",
-<<<<<<< HEAD
     "sphinx_copybutton",
-=======
     "sphinx_design",
     "sphinx_tabs.tabs",
->>>>>>> b46497fa
     "autodoc_filter",
 ]
 
