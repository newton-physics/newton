--- conflicted
+++ resolved
@@ -92,19 +92,12 @@
         with:
           ref: ${{ inputs.ref }}
           fetch-depth: 0
-<<<<<<< HEAD
+
       - name: Install system dependencies
         run: |
           sudo apt-get update
           sudo apt-get install -y libxrandr-dev libxinerama-dev libxcursor-dev libxi-dev \
               libgl1-mesa-dev libglu1-mesa-dev
-=======
-          
-      - name: Install system dependencies
-        run: |
-          sudo apt-get update
-          sudo apt-get install -y libxrandr-dev
->>>>>>> 4c575256
 
       - name: Install uv
         uses: astral-sh/setup-uv@6b9c6063abd6010835644d4c2e1bef4cf5cd0fca
