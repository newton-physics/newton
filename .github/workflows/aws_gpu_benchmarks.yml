name: GPU Benchmarks on AWS EC2 (Reusable)

# This is a reusable workflow that uses machulav/ec2-github-runner to run GPU benchmarks.
# It replaces the old pr_aws_gpu_asv.yml workflow.
# Called by:
#   - pr_target_aws_gpu.yml (for pull requests)

# Workflow configuration variables
env:
  AWS_REGION: us-east-2
  AWS_INSTANCE_TYPE: g6e.2xlarge
  AWS_VOLUME_SIZE: 150
  AWS_VOLUME_TYPE: gp3
  AWS_SECURITY_GROUP_IDS: sg-07807c44e7f2a368a
  AWS_ROLE_ARN: arn:aws:iam::968945269301:role/newton-physics-newton-ec2-github-runner-role
  AWS_ROLE_DURATION: 7200
  HOME: /actions-runner

on:
  workflow_call:
    inputs:
      ref:
        description: 'Git ref to checkout'
        required: true
        type: string
        default: ''
      base_ref:
        description: 'Base ref to compare against (for ASV)'
        required: true
        type: string
        default: ''
    secrets:
      GH_PERSONAL_ACCESS_TOKEN:
        required: true

jobs:
  start-runner:
    name: Start self-hosted EC2 runner
    if: github.repository == 'newton-physics/newton'
    runs-on: ubuntu-latest
    permissions:
      id-token: write
      contents: read
    outputs:
      label: ${{ steps.start-ec2-runner.outputs.label }}
      ec2-instance-id: ${{ steps.start-ec2-runner.outputs.ec2-instance-id }}
    steps:
      - name: Configure AWS credentials
        uses: aws-actions/configure-aws-credentials@b47578312673ae6fa5b5096b330d9fbac3d116df
        with:
          aws-region: ${{ env.AWS_REGION }}
          role-to-assume: ${{ env.AWS_ROLE_ARN }}
          role-duration-seconds: ${{ env.AWS_ROLE_DURATION }}
      - name: Get the latest AWS Deep Learning Base GPU AMI
        run: |
          echo "Finding the latest AWS Deep Learning Base GPU AMI..."
          LATEST_AMI_ID=$(aws ec2 describe-images --region ${{ env.AWS_REGION }} \
            --owners amazon \
            --filters 'Name=name,Values=Deep Learning Base AMI with Single CUDA (Ubuntu 22.04) ????????' 'Name=state,Values=available' \
            --query 'reverse(sort_by(Images, &CreationDate))[:1].ImageId' \
            --output text)
          if [[ -z "$LATEST_AMI_ID" ]]; then
            echo "❌ No AMI ID found. Exiting."
            exit 1
          fi
          echo "Latest AMI ID found: $LATEST_AMI_ID"
          echo "LATEST_AMI_ID=$LATEST_AMI_ID" >> "$GITHUB_ENV"
      - name: Start EC2 runner
        id: start-ec2-runner
        uses: machulav/ec2-github-runner@a6dbcefcf8a31a861f5e078bb153ed332130c512
        with:
          mode: start
          github-token: ${{ secrets.GH_PERSONAL_ACCESS_TOKEN }}
          ec2-image-id: ${{ env.LATEST_AMI_ID }}
          ec2-instance-type: ${{ env.AWS_INSTANCE_TYPE }}
          subnet-id: subnet-051b9d2e71acf8047
          security-group-id: ${{ env.AWS_SECURITY_GROUP_IDS }}
          aws-resource-tags: >
            [
              {"Key": "Name", "Value": "ec2-github-runner"},
              {"Key": "created-by", "Value": "github-actions-newton-role"},
              {"Key": "GitHub-Repository", "Value": "${{ github.repository }}"}
            ]

  gpu-benchmarks:
    name: Run GPU Benchmarks on AWS EC2
    needs: start-runner # required to start the main job when the runner is ready
    runs-on: ${{ needs.start-runner.outputs.label }} # run the job on the newly created runner
    steps:
      - name: Checkout repository
        uses: actions/checkout@v4
        with:
          ref: ${{ inputs.ref }}
          fetch-depth: 0

      - name: Install system dependencies
        run: |
          sudo apt-get update
          sudo apt-get install -y libxrandr-dev libxinerama-dev libxcursor-dev libxi-dev \
              libgl1-mesa-dev libglu1-mesa-dev
<<<<<<< HEAD
          # Clean up apt cache immediately after install
          sudo apt-get clean
=======
>>>>>>> 6d6d9c07

      - name: Install uv
        uses: astral-sh/setup-uv@6b9c6063abd6010835644d4c2e1bef4cf5cd0fca
        with:
          version: "0.9.0"

      - name: Set up Python
        run: uv python install

      - name: Set up ASV environment
        run: uvx asv machine --yes

      - name: Run Benchmarks
        run: |
          uvx --with virtualenv asv continuous \
            --launch-method spawn \
            --interleave-rounds \
            --append-samples \
            --no-only-changed \
            -e -b Fast \
            ${{ inputs.base_ref }} \
            ${{ inputs.ref }}
        continue-on-error: true
        id: benchmark

      - name: Show comparison on failure
        if: steps.benchmark.outcome == 'failure'
        run: |
          uvx asv compare --split ${{ inputs.base_ref }} ${{ inputs.ref }}
          exit 2

  stop-runner:
    name: Stop self-hosted EC2 runner
    runs-on: ubuntu-latest
    permissions:
      id-token: write
      contents: read
    needs:
      - start-runner
      - gpu-benchmarks
    if: always() && github.repository == 'newton-physics/newton'
    steps:
      - name: Configure AWS credentials
        uses: aws-actions/configure-aws-credentials@b47578312673ae6fa5b5096b330d9fbac3d116df
        with:
          aws-region: ${{ env.AWS_REGION }}
          role-to-assume: ${{ env.AWS_ROLE_ARN }}
          role-duration-seconds: ${{ env.AWS_ROLE_DURATION }}

      - name: Stop EC2 runner
        uses: machulav/ec2-github-runner@a6dbcefcf8a31a861f5e078bb153ed332130c512
        with:
          mode: stop
          github-token: ${{ secrets.GH_PERSONAL_ACCESS_TOKEN }}
          label: ${{ needs.start-runner.outputs.label }}
          ec2-instance-id: ${{ needs.start-runner.outputs.ec2-instance-id }}<|MERGE_RESOLUTION|>--- conflicted
+++ resolved
@@ -87,6 +87,7 @@
     needs: start-runner # required to start the main job when the runner is ready
     runs-on: ${{ needs.start-runner.outputs.label }} # run the job on the newly created runner
     steps:
+
       - name: Checkout repository
         uses: actions/checkout@v4
         with:
@@ -98,11 +99,8 @@
           sudo apt-get update
           sudo apt-get install -y libxrandr-dev libxinerama-dev libxcursor-dev libxi-dev \
               libgl1-mesa-dev libglu1-mesa-dev
-<<<<<<< HEAD
           # Clean up apt cache immediately after install
           sudo apt-get clean
-=======
->>>>>>> 6d6d9c07
 
       - name: Install uv
         uses: astral-sh/setup-uv@6b9c6063abd6010835644d4c2e1bef4cf5cd0fca
