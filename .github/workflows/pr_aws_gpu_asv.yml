name: GPU Benchmarks

# Workflow configuration variables
env:
  AWS_REGION: us-east-2
  AWS_INSTANCE_TYPE: g6e.xlarge
  AWS_VOLUME_SIZE: 64
  AWS_VOLUME_TYPE: gp3
  AWS_SECURITY_GROUP_IDS: sg-07807c44e7f2a368a
  AWS_ROLE_ARN: arn:aws:iam::968945269301:role/newton-physics-newton-github-actions-role-Role-GbdM0RBoT4xW
  AWS_ROLE_DURATION: 3600
  AWS_S3_BUCKET: newton-github-workflow-artifacts

on:
  pull_request_target:

# Cancels in-progress runs of this workflow for the same pull request,
# but allows parallel runs for pushes to the main branch.
concurrency:
  group: ${{ github.workflow }}-${{ github.head_ref }}
  cancel-in-progress: true

jobs:
  check-author-membership:
    name: Check Author Membership
    runs-on: ubuntu-latest
    permissions: {}
    outputs:
      membership_status: ${{ steps.check_org.outputs.membership_status }}
    steps:
      - name: Check user's organization membership
        id: check_org
        run: |
          ASSOCIATION="${{ github.event.pull_request.author_association }}"
          echo "Author's association with the repository: ${ASSOCIATION}"

          if [[ "${ASSOCIATION}" == "MEMBER" || "${ASSOCIATION}" == "OWNER" || "${ASSOCIATION}" == "COLLABORATOR" ]]; then
            echo "Author is a recognized member, owner, or collaborator."
            echo "membership_status=CONFIRMED_MEMBER" >> "$GITHUB_OUTPUT"
          else
            # Set the output for other jobs to use
            echo "membership_status=NOT_MEMBER" >> "$GITHUB_OUTPUT"

            # Print a message explaining the status and its impact on workflows.
            echo "--------------------------------------------------------------------------------" >&2
            echo "Thank you for your contribution!" >&2
            echo "This is the expected status for community contributors. Certain automated" >&2
            echo "workflows are reserved for verified organization members." >&2
            echo "" >&2
            echo "--------------------------------------------------------------------------------" >&2
            echo "❓ Are you a member of the 'newton-physics' organization and believe this is an error?" >&2
            echo "" >&2
            echo "This can happen if your organization membership is set to 'Private'. To fix this," >&2
            echo "please make your membership 'Public' to enable all workflow triggers:" >&2
            echo "" >&2
            echo "1. Go to the organization's People page: https://github.com/orgs/newton-physics/people" >&2
            echo "2. Find your username in the list." >&2
            echo "3. Click the dropdown next to your name and change your visibility from 'Private' to 'Public'." >&2
            echo "" >&2
            echo "After updating your visibility, push a new commit to this PR to re-run the check." >&2
            echo "--------------------------------------------------------------------------------" >&2
          fi

  aws-gpu-benchmarks-pr:
    name: Run GPU Benchmarks (Pull Request)
    if: github.repository == 'newton-physics/newton'
    needs: check-author-membership
    environment:
      name: ${{ needs.check-author-membership.outputs.membership_status != 'CONFIRMED_MEMBER' && 'external-pr-approval' || '' }}
      url: ${{ github.event.pull_request.html_url }}
    runs-on: ubuntu-latest
    timeout-minutes: 75
    permissions:
      id-token: write
      contents: read
    steps:
      - name: Checkout repository
        uses: actions/checkout@v4

      - name: Configure AWS credentials
        uses: aws-actions/configure-aws-credentials@b47578312673ae6fa5b5096b330d9fbac3d116df
        with:
          aws-region: ${{ env.AWS_REGION }}
          role-to-assume: ${{ env.AWS_ROLE_ARN }}
          role-duration-seconds: ${{ env.AWS_ROLE_DURATION }}

      - name: Launch EC2 instance
        run: |
          echo "Finding the latest AWS Deep Learning Base GPU AMI..."
          LATEST_AMI_ID=$(aws ssm get-parameter --region ${{ env.AWS_REGION }} \
            --name /aws/service/deeplearning/ami/x86_64/base-oss-nvidia-driver-gpu-ubuntu-24.04/latest/ami-id \
            --query "Parameter.Value" \
            --output text)
          if [[ -z "$LATEST_AMI_ID" ]]; then
            echo "❌ No AMI ID found. Exiting."
            exit 1
          fi

          echo "Latest AMI ID found: $LATEST_AMI_ID"
          echo "Launching EC2 instance..."

          # --- Define all tags ---
          TAGS="{Key=Name,Value=newton-github-workflow-runner},{Key=created-by,Value=github-actions-newton-role}"
          TAGS="$TAGS,{Key=GitHub-Repository,Value=${{ github.repository }}}"
          TAGS="$TAGS,{Key=Source-Event,Value=Pull-Request}"

          INSTANCE_ID=$(aws ec2 run-instances \
            --image-id $LATEST_AMI_ID \
            --region ${{ env.AWS_REGION }} \
            --instance-type ${{ env.AWS_INSTANCE_TYPE }} \
            --security-group-ids ${{ env.AWS_SECURITY_GROUP_IDS }} \
            --iam-instance-profile Name="NewtonEC2InstanceRole" \
            --block-device-mappings "DeviceName=/dev/sda1,Ebs={VolumeSize=${{ env.AWS_VOLUME_SIZE }},VolumeType=${{ env.AWS_VOLUME_TYPE }}}" \
            --tag-specifications "ResourceType=instance,Tags=[$TAGS]" \
            --query 'Instances[0].InstanceId' \
            --output text)

          echo "Instance launched with ID: $INSTANCE_ID"
          echo "INSTANCE_ID=$INSTANCE_ID" >> "$GITHUB_ENV"
          echo "$INSTANCE_ID" > instance_id.txt

          echo "Waiting for instance to be running..."
          aws ec2 wait instance-status-ok --instance-ids $INSTANCE_ID

      - name: Upload instance ID artifact
        if: always()
        uses: actions/upload-artifact@v4
        with:
          name: benchmark-instance-id-artifact
          path: instance_id.txt

      - name: Generate script to run on instance
        env:
          BRANCH_NAME_ENV: ${{ github.head_ref }}
          S3_BUCKET: ${{ env.AWS_S3_BUCKET }}
          PR_NUMBER: ${{ github.event.number }}
          IS_FORK: ${{ github.event.pull_request.head.repo.fork }}
        run: |
          # A unique key for this run to avoid file collisions
          SSM_LOG_PREFIX="ssm-logs/${{ github.run_id }}/${{ github.run_attempt }}"
          SAFE_BRANCH=$(printf '%q' "${BRANCH_NAME_ENV}")

          echo "SSM_LOG_PREFIX=${SSM_LOG_PREFIX}" >> "$GITHUB_ENV"
          echo "SAFE_BRANCH=${SAFE_BRANCH}" >> "$GITHUB_ENV"

          cat << EOF > remote_script.sh
          #!/bin/bash
          set -euo pipefail

          echo "--- Starting sequence on EC2 instance ---"
          date

          # These are expanded immediately on the GitHub runner
          REPO_URL="${{ github.server_url }}/${{ github.repository }}.git"
          REPO_DIR="${{ github.event.repository.name }}"

          curl -LsSf https://astral.sh/uv/install.sh | env UV_INSTALL_DIR="/tmp/uv-installation" sh
          source /tmp/uv-installation/env

          # --- Cloning Repository ---
          git clone "\$REPO_URL" "\$REPO_DIR"
          cd "\$REPO_DIR"

          # --- Checkout correct commit ---
          if [ "${IS_FORK}" == "true" ]; then
            echo "Pull request from a forked repository. Fetching and checking out PR head."
            git fetch origin pull/${PR_NUMBER}/head
            git checkout FETCH_HEAD
          else
            echo "Pull request from the same repository. Checking out the branch directly."
            git checkout "${SAFE_BRANCH}"
          fi

          # Get the SHA of the currently checked out commit
          HEAD_SHA=\$(git rev-parse HEAD)
          echo "Checked out commit SHA: \${HEAD_SHA}"

          echo "Running Newton benchmarks..."
          uv venv
          source .venv/bin/activate
          uv pip install asv virtualenv
          asv machine --yes
<<<<<<< HEAD
          ASV_CONTINUOUS="asv continuous --launch-method spawn --interleave-rounds --append-samples --no-only-changed -e -b Fast ${{ github.event.pull_request.base.sha }} \$HEAD_SHA 2>&1"
          ASV_COMPARE="asv compare --split \$HEAD_SHA ${{ github.event.pull_request.base.sha }} 2>&1"
          ${ASV_CONTINUOUS} || (${ASV_COMPARE} && exit 2)
=======
          asv continuous --launch-method spawn --interleave-rounds --append-samples --no-only-changed -e -b Fast ${{ github.event.pull_request.base.sha }} \$HEAD_SHA 2>&1 || (asv compare --split \$HEAD_SHA ${{ github.event.pull_request.base.sha }} 2>&1 && exit 2)
>>>>>>> bba32a79
          EOF

          # Prepare script to be passed as SSM parameters
          jq -n --arg script_body "$(cat remote_script.sh)" \
          '{ "commands": [$script_body] }' > ssm_params.json

          # Echo script for debugging
          cat remote_script.sh

      - name: Run script on instance
        env:
          S3_BUCKET: ${{ env.AWS_S3_BUCKET }}
        run: |
          echo "--- Sending command to instance $INSTANCE_ID via SSM ---"
          COMMAND_ID=$(aws ssm send-command \
            --instance-ids "$INSTANCE_ID" \
            --document-name "AWS-RunShellScript" \
            --comment "Running Newton GPU benchmarks" \
            --parameters file://ssm_params.json \
            --output-s3-bucket-name "$S3_BUCKET" \
            --output-s3-key-prefix "$SSM_LOG_PREFIX" \
            --query "Command.CommandId" \
            --output text)

          echo "SSM Command ID: $COMMAND_ID"

          echo "--- Waiting for command to complete... ---"
          final_status="Success"
          TIMEOUT=3600
          INTERVAL=30
          elapsed_time=0

          while [ $elapsed_time -lt $TIMEOUT ]; do
            STATUS=$(aws ssm get-command-invocation \
              --command-id "$COMMAND_ID" \
              --instance-id "$INSTANCE_ID" \
              --query "Status" \
              --output text)

            if [[ "$STATUS" == "Success" ]]; then
              break
            elif [[ "$STATUS" == "InProgress" || "$STATUS" == "Pending" ]]; then
              :
            else
              final_status="$STATUS"
              echo "SSM command failed or returned unexpected status: $STATUS"
              break
            fi

            sleep $INTERVAL
            elapsed_time=$((elapsed_time + INTERVAL))
            echo "Current status: $STATUS. Waited $elapsed_time seconds..."
          done

          if [ $elapsed_time -ge $TIMEOUT ]; then
            final_status="Timeout"
          fi

          # --- Get the exact S3 output URL from the command invocation ---
          S3_STDOUT_URL=$(aws ssm get-command-invocation --command-id "$COMMAND_ID" --instance-id "$INSTANCE_ID" --query "StandardOutputUrl" --output text)

          if [ -z "$S3_STDOUT_URL" ]; then
            echo "❌ Could not retrieve S3 output URL. Cannot fetch logs."
            exit 1
          fi

          # Convert the https:// URL to an s3:// URI
          BUCKET_AND_KEY=$(echo "$S3_STDOUT_URL" | sed 's|https://s3\.[^.]*\.amazonaws\.com/||')
          S3_URI="s3://${BUCKET_AND_KEY}"

          LOCAL_LOG_FILE="ssm_output.log"
          echo "Downloading combined log from ${S3_URI}"

          if ! aws s3 cp "${S3_URI}" "${LOCAL_LOG_FILE}"; then
            echo "❌ Failed to download logs from S3."
            exit 1
          fi

          echo "--- Downloaded Log Output ---"
          cat "${LOCAL_LOG_FILE}"

          FINAL_STATUS=$(aws ssm get-command-invocation --command-id "$COMMAND_ID" --instance-id "$INSTANCE_ID" --query "Status" --output text)
          if [[ "$FINAL_STATUS" != "Success" ]]; then
            echo "❌ Workflow failed with status: $FINAL_STATUS"
            exit 1
          fi
          echo "✅ Workflow completed successfully."

      - name: Save benchmark artifacts
        if: ${{ !cancelled() }}
        uses: actions/upload-artifact@v4
        with:
          if-no-files-found: ignore
          name: benchmark-artifacts
          path: |
            ssm_output.log

  cleanup:
    # This runs as a separate job to ensure cleanup always occurs, even if the
    # main job's runner fails unexpectedly. This prevents orphaned EC2 instances.
    name: Cleanup EC2 Instance
    runs-on: ubuntu-latest
    needs: aws-gpu-benchmarks-pr
    if: always() && github.repository == 'newton-physics/newton'
    permissions:
      id-token: write
      contents: read
    steps:
      - name: Download instance ID artifact
        uses: actions/download-artifact@v4
        with:
          name: benchmark-instance-id-artifact
          path: .

      - name: Configure AWS Credentials
        uses: aws-actions/configure-aws-credentials@b47578312673ae6fa5b5096b330d9fbac3d116df
        with:
          aws-region: ${{ env.AWS_REGION }}
          role-to-assume: ${{ env.AWS_ROLE_ARN }}

      - name: Read instance ID and terminate EC2 Instance
        run: |
          if [ ! -f instance_id.txt ]; then
            echo "Instance ID file not found. Nothing to terminate."
            exit 0
          fi
          INSTANCE_ID=$(cat instance_id.txt)
          if [ -z "$INSTANCE_ID" ]; then
            echo "Instance ID is empty. Nothing to terminate."
            exit 0
          fi
          echo "Terminating instance: $INSTANCE_ID"
          aws ec2 terminate-instances --instance-ids $INSTANCE_ID<|MERGE_RESOLUTION|>--- conflicted
+++ resolved
@@ -180,13 +180,7 @@
           source .venv/bin/activate
           uv pip install asv virtualenv
           asv machine --yes
-<<<<<<< HEAD
-          ASV_CONTINUOUS="asv continuous --launch-method spawn --interleave-rounds --append-samples --no-only-changed -e -b Fast ${{ github.event.pull_request.base.sha }} \$HEAD_SHA 2>&1"
-          ASV_COMPARE="asv compare --split \$HEAD_SHA ${{ github.event.pull_request.base.sha }} 2>&1"
-          ${ASV_CONTINUOUS} || (${ASV_COMPARE} && exit 2)
-=======
           asv continuous --launch-method spawn --interleave-rounds --append-samples --no-only-changed -e -b Fast ${{ github.event.pull_request.base.sha }} \$HEAD_SHA 2>&1 || (asv compare --split \$HEAD_SHA ${{ github.event.pull_request.base.sha }} 2>&1 && exit 2)
->>>>>>> bba32a79
           EOF
 
           # Prepare script to be passed as SSM parameters
