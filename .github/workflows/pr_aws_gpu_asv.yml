--- conflicted
+++ resolved
@@ -4,11 +4,7 @@
 env:
   AWS_REGION: us-east-2
   AWS_INSTANCE_TYPE: g6e.xlarge
-<<<<<<< HEAD
-  AWS_VOLUME_SIZE: 96
-=======
   AWS_VOLUME_SIZE: 92
->>>>>>> c841f812
   AWS_VOLUME_TYPE: gp3
   AWS_SECURITY_GROUP_IDS: sg-07807c44e7f2a368a
   AWS_ROLE_ARN: arn:aws:iam::968945269301:role/newton-physics-newton-github-actions-role-Role-GbdM0RBoT4xW
