# SPDX-FileCopyrightText: Copyright (c) 2025 The Newton Developers
# SPDX-License-Identifier: Apache-2.0
#
# Licensed under the Apache License, Version 2.0 (the "License");
# you may not use this file except in compliance with the License.
# You may obtain a copy of the License at
#
# http://www.apache.org/licenses/LICENSE-2.0
#
# Unless required by applicable law or agreed to in writing, software
# distributed under the License is distributed on an "AS IS" BASIS,
# WITHOUT WARRANTIES OR CONDITIONS OF ANY KIND, either express or implied.
# See the License for the specific language governing permissions and
# limitations under the License.

"""Implementation of the Newton model class."""

from __future__ import annotations

import numpy as np
import warp as wp

from ..core.types import Devicelike
from .contacts import Contacts
from .control import Control
from .state import State


class Model:
    """Holds the definition of the simulation model

    This class holds the non-time varying description of the system, i.e.:
    all geometry, constraints, and parameters used to describe the simulation.

    Note:
        It is strongly recommended to use the ModelBuilder to construct a
        simulation rather than creating your own Model object directly,
        however it is possible to do so if desired.
    """

    def __init__(self, device: Devicelike | None = None):
        """
        Initializes the Model object.

        Args:
            device (wp.Device): Device on which the Model's data will be allocated.
        """
        self.requires_grad = False
        """Indicates whether the model was finalized (see :meth:`ModelBuilder.finalize`) with gradient computation enabled."""
        self.num_envs = 0
        """Number of articulation environments that were added to the ModelBuilder via `add_builder`."""

        self.particle_q = None
        """Particle positions, shape [particle_count, 3], float."""
        self.particle_qd = None
        """Particle velocities, shape [particle_count, 3], float."""
        self.particle_mass = None
        """Particle mass, shape [particle_count], float."""
        self.particle_inv_mass = None
        """Particle inverse mass, shape [particle_count], float."""
        self.particle_radius = None
        """Particle radius, shape [particle_count], float."""
        self.particle_max_radius = 0.0
        """Maximum particle radius (useful for HashGrid construction)."""
        self.particle_ke = 1.0e3
        """Particle normal contact stiffness (used by :class:`~newton.solvers.SemiImplicitSolver`). Default is 1.0e3."""
        self.particle_kd = 1.0e2
        """Particle normal contact damping (used by :class:`~newton.solvers.SemiImplicitSolver`). Default is 1.0e2."""
        self.particle_kf = 1.0e2
        """Particle friction force stiffness (used by :class:`~newton.solvers.SemiImplicitSolver`). Default is 1.0e2."""
        self.particle_mu = 0.5
        """Particle friction coefficient. Default is 0.5."""
        self.particle_cohesion = 0.0
        """Particle cohesion strength. Default is 0.0."""
        self.particle_adhesion = 0.0
        """Particle adhesion strength. Default is 0.0."""
        self.particle_grid = None
        """HashGrid instance used for accelerated simulation of particle interactions."""
        self.particle_flags = None
        """Particle enabled state, shape [particle_count], bool."""
        self.particle_max_velocity = 1e5
        """Maximum particle velocity (to prevent instability). Default is 1e5."""

        self.shape_key = []
        """List of keys for each shape."""
        self.shape_transform = None
        """Rigid shape transforms, shape [shape_count, 7], float."""
        self.shape_body = None
        """Rigid shape body index, shape [shape_count], int."""
        self.shape_flags = None
        """Rigid shape flags, shape [shape_count], uint32."""
        self.body_shapes = {}
        """Mapping from body index to list of attached shape indices."""

        # Shape material properties
        self.shape_material_ke = None
        """Shape contact elastic stiffness, shape [shape_count], float."""
        self.shape_material_kd = None
        """Shape contact damping stiffness, shape [shape_count], float."""
        self.shape_material_kf = None
        """Shape contact friction stiffness, shape [shape_count], float."""
        self.shape_material_ka = None
        """Shape contact adhesion distance, shape [shape_count], float."""
        self.shape_material_mu = None
        """Shape coefficient of friction, shape [shape_count], float."""
        self.shape_material_restitution = None
        """Shape coefficient of restitution, shape [shape_count], float."""

        # Shape geometry properties
        self.shape_type = None
        """Shape geometry type, shape [shape_count], int32."""
        self.shape_is_solid = None
        """Whether shape is solid or hollow, shape [shape_count], bool."""
        self.shape_thickness = None
        """Shape thickness, shape [shape_count], float."""
        self.shape_source = []
        """List of source geometry objects (e.g., :class:`~newton.geometry.Mesh`, :class:`~newton.geometry.SDF`) used for rendering and broadphase, shape [shape_count]."""
        self.shape_source_ptr = None
        """Geometry source pointer to be used inside the Warp kernels which can be generated by finalizing the geometry objects, see for example :meth:`newton.geometry.Mesh.finalize`, shape [shape_count], uint64."""
        self.shape_scale = None
        """Shape 3D scale, shape [shape_count, 3], float."""
        self.shape_filter = None
        """Shape filter group, shape [shape_count], int."""

        self.shape_collision_group = []
        """Collision group of each shape, shape [shape_count], int."""
        self.shape_collision_group_map = {}
        """Mapping from collision group to list of shape indices."""
        self.shape_collision_filter_pairs = set()
        """Pairs of shape indices that should not collide."""
        self.shape_collision_radius = None
        """Collision radius of each shape used for bounding sphere broadphase collision checking, shape [shape_count], float."""
        self.shape_contact_pairs = None
        """Pairs of shape indices that may collide, shape [contact_pair_count, 2], int."""
        self.shape_contact_pair_count = 0
        """Number of shape contact pairs."""

        self.spring_indices = None
        """Particle spring indices, shape [spring_count*2], int."""
        self.spring_rest_length = None
        """Particle spring rest length, shape [spring_count], float."""
        self.spring_stiffness = None
        """Particle spring stiffness, shape [spring_count], float."""
        self.spring_damping = None
        """Particle spring damping, shape [spring_count], float."""
        self.spring_control = None
        """Particle spring activation, shape [spring_count], float."""
        self.spring_constraint_lambdas = None
        """Lagrange multipliers for spring constraints (internal use)."""

        self.tri_indices = None
        """Triangle element indices, shape [tri_count*3], int."""
        self.tri_poses = None
        """Triangle element rest pose, shape [tri_count, 2, 2], float."""
        self.tri_activations = None
        """Triangle element activations, shape [tri_count], float."""
        self.tri_materials = None
        """Triangle element materials, shape [tri_count, 5], float."""
        self.tri_areas = None
        """Triangle element rest areas, shape [tri_count], float."""

        self.edge_indices = None
        """Bending edge indices, shape [edge_count*4], int, each row is [o0, o1, v1, v2], where v1, v2 are on the edge."""
        self.edge_rest_angle = None
        """Bending edge rest angle, shape [edge_count], float."""
        self.edge_rest_length = None
        """Bending edge rest length, shape [edge_count], float."""
        self.edge_bending_properties = None
        """Bending edge stiffness and damping parameters, shape [edge_count, 2], float."""
        self.edge_constraint_lambdas = None
        """Lagrange multipliers for edge constraints (internal use)."""

        self.tet_indices = None
        """Tetrahedral element indices, shape [tet_count*4], int."""
        self.tet_poses = None
        """Tetrahedral rest poses, shape [tet_count, 3, 3], float."""
        self.tet_activations = None
        """Tetrahedral volumetric activations, shape [tet_count], float."""
        self.tet_materials = None
        """Tetrahedral elastic parameters in form :math:`k_{mu}, k_{lambda}, k_{damp}`, shape [tet_count, 3]."""

        self.muscle_start = None
        """Start index of the first muscle point per muscle, shape [muscle_count], int."""
        self.muscle_params = None
        """Muscle parameters, shape [muscle_count, 5], float."""
        self.muscle_bodies = None
        """Body indices of the muscle waypoints, int."""
        self.muscle_points = None
        """Local body offset of the muscle waypoints, float."""
        self.muscle_activations = None
        """Muscle activations, shape [muscle_count], float."""

        self.site_key = []
        """List of site keys."""
        self.site_body = None
        """Body index for each site, shape [site_count], int."""
        self.site_xform = None
        """Transform (position and orientation) for each site relative to its body, shape [site_count, 7], float."""

        self.tendon_key = []
        """List of tendon keys."""
        self.tendon_type = []
        """Type of each tendon ('spatial', etc.), shape [tendon_count], string."""
        self.tendon_site_ids = []
        """List of site IDs for each tendon. For spatial tendons, this is a list of site indices."""
        self.tendon_damping = None
        """Damping coefficient for each tendon, shape [tendon_count], float."""
        self.tendon_stiffness = None
        """Stiffness coefficient for each tendon, shape [tendon_count], float."""
        self.tendon_rest_length = None
        """Rest length for each tendon, shape [tendon_count], float."""

        self.tendon_actuator_tendon_id = None
        """Tendon index for each tendon actuator, shape [tendon_actuator_count], int."""
        self.tendon_actuator_key = []
        """List of tendon actuator keys."""
        self.tendon_actuator_ke = None
        """Elastic/stiffness gain for each tendon actuator, shape [tendon_actuator_count], float."""
        self.tendon_actuator_kd = None
        """Damping gain for each tendon actuator, shape [tendon_actuator_count], float."""
        self.tendon_actuator_force_range = None
        """Force range [min, max] for each tendon actuator, shape [tendon_actuator_count, 2], float."""

        self.body_q = None
        """Poses of rigid bodies used for state initialization, shape [body_count, 7], float."""
        self.body_qd = None
        """Velocities of rigid bodies used for state initialization, shape [body_count, 6], float."""
        self.body_com = None
        """Rigid body center of mass (in local frame), shape [body_count, 3], float."""
        self.body_inertia = None
        """Rigid body inertia tensor (relative to COM), shape [body_count, 3, 3], float."""
        self.body_inv_inertia = None
        """Rigid body inverse inertia tensor (relative to COM), shape [body_count, 3, 3], float."""
        self.body_mass = None
        """Rigid body mass, shape [body_count], float."""
        self.body_inv_mass = None
        """Rigid body inverse mass, shape [body_count], float."""
        self.body_key = []
        """Rigid body keys, shape [body_count], str."""

        self.joint_q = None
        """Generalized joint positions used for state initialization, shape [joint_coord_count], float."""
        self.joint_qd = None
        """Generalized joint velocities used for state initialization, shape [joint_dof_count], float."""
        self.joint_f = None
        """Generalized joint forces used for state initialization, shape [joint_dof_count], float."""
        self.joint_target = None
        """Generalized joint target inputs, shape [joint_dof_count], float."""
        self.tendon_target = None
        """Tendon position target for control, shape [tendon_actuator_count], float."""
        self.joint_type = None
        """Joint type, shape [joint_count], int."""
        self.joint_parent = None
        """Joint parent body indices, shape [joint_count], int."""
        self.joint_child = None
        """Joint child body indices, shape [joint_count], int."""
        self.joint_ancestor = None
        """Maps from joint index to the index of the joint that has the current joint parent body as child (-1 if no such joint ancestor exists), shape [joint_count], int."""
        self.joint_X_p = None
        """Joint transform in parent frame, shape [joint_count, 7], float."""
        self.joint_X_c = None
        """Joint mass frame in child frame, shape [joint_count, 7], float."""
        self.joint_axis = None
        """Joint axis in child frame, shape [joint_dof_count, 3], float."""
        self.joint_armature = None
        """Armature for each joint axis (used by :class:`~newton.solvers.MuJoCoSolver` and :class:`~newton.solvers.FeatherstoneSolver`), shape [joint_dof_count], float."""
        self.joint_target_ke = None
        """Joint stiffness, shape [joint_dof_count], float."""
        self.joint_target_kd = None
        """Joint damping, shape [joint_dof_count], float."""
        self.joint_effort_limit = None
        """Joint effort (force/torque) limits, shape [joint_dof_count], float."""
        self.joint_velocity_limit = None
        """Joint velocity limits, shape [joint_dof_count], float."""
        self.joint_friction = None
        """Joint friction coefficient, shape [joint_dof_count], float."""
        self.joint_dof_dim = None
        """Number of linear and angular dofs per joint, shape [joint_count, 2], int."""
        self.joint_dof_mode = None
        """Control mode for each joint dof, shape [joint_dof_count], int."""
        self.joint_enabled = None
        """Controls which joint is simulated (bodies become disconnected if False), shape [joint_count], int."""
        self.joint_limit_lower = None
        """Joint lower position limits, shape [joint_dof_count], float."""
        self.joint_limit_upper = None
        """Joint upper position limits, shape [joint_dof_count], float."""
        self.joint_limit_ke = None
        """Joint position limit stiffness (used by :class:`~newton.solvers.SemiImplicitSolver` and :class:`~newton.solvers.FeatherstoneSolver`), shape [joint_dof_count], float."""
        self.joint_limit_kd = None
        """Joint position limit damping (used by :class:`~newton.solvers.SemiImplicitSolver` and :class:`~newton.solvers.FeatherstoneSolver`), shape [joint_dof_count], float."""
        self.joint_twist_lower = None
        """Joint lower twist limit, shape [joint_count], float."""
        self.joint_twist_upper = None
        """Joint upper twist limit, shape [joint_count], float."""
        self.joint_q_start = None
        """Start index of the first position coordinate per joint (note the last value is an additional sentinel entry to allow for querying the q dimensionality of joint i via ``joint_q_start[i+1] - joint_q_start[i]``), shape [joint_count + 1], int."""
        self.joint_qd_start = None
        """Start index of the first velocity coordinate per joint (note the last value is an additional sentinel entry to allow for querying the qd dimensionality of joint i via ``joint_qd_start[i+1] - joint_qd_start[i]``), shape [joint_count + 1], int."""
        self.joint_key = []
        """Joint keys, shape [joint_count], str."""
        self.articulation_start = None
        """Articulation start index, shape [articulation_count], int."""
        self.articulation_key = []
        """Articulation keys, shape [articulation_count], str."""

        self.soft_contact_ke = 1.0e3
        """Stiffness of soft contacts (used by :class:`~newton.solvers.SemiImplicitSolver` and :class:`~newton.solvers.FeatherstoneSolver`). Default is 1.0e3."""
        self.soft_contact_kd = 10.0
        """Damping of soft contacts (used by :class:`~newton.solvers.SemiImplicitSolver` and :class:`~newton.solvers.FeatherstoneSolver`). Default is 10.0."""
        self.soft_contact_kf = 1.0e3
        """Stiffness of friction force in soft contacts (used by :class:`~newton.solvers.SemiImplicitSolver` and :class:`~newton.solvers.FeatherstoneSolver`). Default is 1.0e3."""
        self.soft_contact_mu = 0.5
        """Friction coefficient of soft contacts. Default is 0.5."""
        self.soft_contact_restitution = 0.0
        """Restitution coefficient of soft contacts (used by :class:`XPBDSolver`). Default is 0.0."""

        self.rigid_contact_max = 0
        """Number of potential contact points between rigid bodies."""
        self.rigid_contact_torsional_friction = 0.0
        """Torsional friction coefficient for rigid body contacts (used by :class:`XPBDSolver`)."""
        self.rigid_contact_rolling_friction = 0.0
        """Rolling friction coefficient for rigid body contacts (used by :class:`XPBDSolver`)."""

        self.up_vector = np.array((0.0, 0.0, 1.0))
        """Up vector of the world, shape [3], float."""
        self.up_axis = 2
        """Up axis, 0 for x, 1 for y, 2 for z."""
        self.gravity = np.array((0.0, 0.0, -9.81))
        """Gravity vector, shape [3], float."""

        self.equality_constraint_type = None
        """Type of equality constraint, shape [equality_constraint_count], int."""
        self.equality_constraint_body1 = None
        """First body index, shape [equality_constraint_count], int."""
        self.equality_constraint_body2 = None
        """Second body index, shape [equality_constraint_count], int."""
        self.equality_constraint_anchor = None
        """Anchor point on first body, shape [equality_constraint_count, 3], float."""
        self.equality_constraint_torquescale = None
        """Torque scale, shape [equality_constraint_count], float."""
        self.equality_constraint_relpose = None
        """Relative pose, shape [equality_constraint_count, 7], float."""
        self.equality_constraint_joint1 = None
        """First joint index, shape [equality_constraint_count], int."""
        self.equality_constraint_joint2 = None
        """Second joint index, shape [equality_constraint_count], int."""
        self.equality_constraint_polycoef = None
        """Polynomial coefficients, shape [equality_constraint_count, 2], float."""
        self.equality_constraint_key = []
        """Constraint name/key, shape [equality_constraint_count], str."""
        self.equality_constraint_enabled = None
        """Whether constraint is active, shape [equality_constraint_count], bool."""

        self.particle_count = 0
        """Total number of particles in the system."""
        self.body_count = 0
        """Total number of bodies in the system."""
        self.shape_count = 0
        """Total number of shapes in the system."""
        self.joint_count = 0
        """Total number of joints in the system."""
        self.tri_count = 0
        """Total number of triangles in the system."""
        self.tet_count = 0
        """Total number of tetrahedra in the system."""
        self.edge_count = 0
        """Total number of edges in the system."""
        self.spring_count = 0
        """Total number of springs in the system."""
        self.muscle_count = 0
        """Total number of muscles in the system."""
        self.articulation_count = 0
        """Total number of articulations in the system."""
        self.joint_dof_count = 0
        """Total number of velocity degrees of freedom of all joints in the system. Equals the number of joint axes."""
        self.joint_coord_count = 0
        """Total number of position degrees of freedom of all joints in the system."""
<<<<<<< HEAD
        self.site_count = 0
        """Total number of sites in the system."""
        self.tendon_count = 0
        """Total number of tendons in the system."""
        self.tendon_actuator_count = 0
        """Total number of tendon actuators in the system."""
=======
        self.equality_constraint_count = 0
        """Total number of equality constraints in the system."""
>>>>>>> 900cbd8a

        # indices of particles sharing the same color
        self.particle_color_groups = []
        """The coloring of all the particles, used by :class:`~newton.solvers.VBDSolver` for Gauss-Seidel iteration. Each array contains indices of particles sharing the same color."""
        # the color of each particles
        self.particle_colors = None
        """Contains the color assignment for every particle."""

        self.device = wp.get_device(device)
        """Device on which the Model was allocated."""

        self.attribute_frequency = {}
        """Classify each attribute as per body, per joint, per DOF, etc."""

        # attributes per body
        self.attribute_frequency["body_q"] = "body"
        self.attribute_frequency["body_qd"] = "body"
        self.attribute_frequency["body_com"] = "body"
        self.attribute_frequency["body_inertia"] = "body"
        self.attribute_frequency["body_inv_inertia"] = "body"
        self.attribute_frequency["body_mass"] = "body"
        self.attribute_frequency["body_inv_mass"] = "body"
        self.attribute_frequency["body_f"] = "body"

        # attributes per joint
        self.attribute_frequency["joint_type"] = "joint"
        self.attribute_frequency["joint_parent"] = "joint"
        self.attribute_frequency["joint_child"] = "joint"
        self.attribute_frequency["joint_ancestor"] = "joint"
        self.attribute_frequency["joint_X_p"] = "joint"
        self.attribute_frequency["joint_X_c"] = "joint"
        self.attribute_frequency["joint_dof_dim"] = "joint"
        self.attribute_frequency["joint_enabled"] = "joint"
        self.attribute_frequency["joint_twist_lower"] = "joint"
        self.attribute_frequency["joint_twist_upper"] = "joint"

        # attributes per joint coord
        self.attribute_frequency["joint_q"] = "joint_coord"

        # attributes per joint dof
        self.attribute_frequency["joint_qd"] = "joint_dof"
        self.attribute_frequency["joint_f"] = "joint_dof"
        self.attribute_frequency["joint_armature"] = "joint_dof"
        self.attribute_frequency["joint_target"] = "joint_dof"
        self.attribute_frequency["joint_axis"] = "joint_dof"
        self.attribute_frequency["joint_target_ke"] = "joint_dof"
        self.attribute_frequency["joint_target_kd"] = "joint_dof"
        self.attribute_frequency["joint_dof_mode"] = "joint_dof"
        self.attribute_frequency["joint_limit_lower"] = "joint_dof"
        self.attribute_frequency["joint_limit_upper"] = "joint_dof"
        self.attribute_frequency["joint_limit_ke"] = "joint_dof"
        self.attribute_frequency["joint_limit_kd"] = "joint_dof"
        self.attribute_frequency["joint_effort_limit"] = "joint_dof"
        self.attribute_frequency["joint_friction"] = "joint_dof"
        self.attribute_frequency["joint_velocity_limit"] = "joint_dof"

        # attributes per shape
        self.attribute_frequency["shape_transform"] = "shape"
        self.attribute_frequency["shape_body"] = "shape"
        self.attribute_frequency["shape_flags"] = "shape"
        self.attribute_frequency["shape_material_ke"] = "shape"
        self.attribute_frequency["shape_material_kd"] = "shape"
        self.attribute_frequency["shape_material_kf"] = "shape"
        self.attribute_frequency["shape_material_ka"] = "shape"
        self.attribute_frequency["shape_material_mu"] = "shape"
        self.attribute_frequency["shape_material_restitution"] = "shape"
        self.attribute_frequency["shape_type"] = "shape"
        self.attribute_frequency["shape_is_solid"] = "shape"
        self.attribute_frequency["shape_thickness"] = "shape"
        self.attribute_frequency["shape_source_ptr"] = "shape"
        self.attribute_frequency["shape_scale"] = "shape"
        self.attribute_frequency["shape_filter"] = "shape"

    def state(self, requires_grad: bool | None = None) -> State:
        """Returns a state object for the model

        The returned state will be initialized with the initial configuration given in
        the model description.

        Args:
            requires_grad (bool): Manual overwrite whether the state variables should have `requires_grad` enabled (defaults to `None` to use the model's setting :attr:`requires_grad`)

        Returns:
            State: The state object
        """

        s = State()
        if requires_grad is None:
            requires_grad = self.requires_grad

        # particles
        if self.particle_count:
            s.particle_q = wp.clone(self.particle_q, requires_grad=requires_grad)
            s.particle_qd = wp.clone(self.particle_qd, requires_grad=requires_grad)
            s.particle_f = wp.zeros_like(self.particle_qd, requires_grad=requires_grad)

        # articulations
        if self.body_count:
            s.body_q = wp.clone(self.body_q, requires_grad=requires_grad)
            s.body_qd = wp.clone(self.body_qd, requires_grad=requires_grad)
            s.body_f = wp.zeros_like(self.body_qd, requires_grad=requires_grad)

        if self.joint_count:
            s.joint_q = wp.clone(self.joint_q, requires_grad=requires_grad)
            s.joint_qd = wp.clone(self.joint_qd, requires_grad=requires_grad)

        return s

    def control(self, requires_grad: bool | None = None, clone_variables: bool = True) -> Control:
        """
        Returns a control object for the model.

        The returned control object will be initialized with the control inputs given in the model description.

        Args:
            requires_grad (bool): Manual overwrite whether the control variables should have `requires_grad` enabled (defaults to `None` to use the model's setting :attr:`requires_grad`)
            clone_variables (bool): Whether to clone the control inputs or use the original data

        Returns:
            Control: The control object
        """
        c = Control()
        if requires_grad is None:
            requires_grad = self.requires_grad
        if clone_variables:
            if self.joint_count:
                c.joint_target = wp.clone(self.joint_target, requires_grad=requires_grad)
                c.joint_f = wp.clone(self.joint_f, requires_grad=requires_grad)
            if self.tri_count:
                c.tri_activations = wp.clone(self.tri_activations, requires_grad=requires_grad)
            if self.tet_count:
                c.tet_activations = wp.clone(self.tet_activations, requires_grad=requires_grad)
            if self.muscle_count:
                c.muscle_activations = wp.clone(self.muscle_activations, requires_grad=requires_grad)
            if self.tendon_actuator_count:
                c.tendon_target = wp.clone(self.tendon_target, requires_grad=requires_grad)

        else:
            c.joint_target = self.joint_target
            c.joint_f = self.joint_f
            c.tri_activations = self.tri_activations
            c.tet_activations = self.tet_activations
            c.muscle_activations = self.muscle_activations
            c.tendon_target = self.tendon_target

        return c

    def collide(
        self: Model,
        state: State,
        collision_pipeline: CollisionPipeline | None = None,
        rigid_contact_max_per_pair: int | None = None,
        rigid_contact_margin: float = 0.01,
        soft_contact_max: int | None = None,
        soft_contact_margin: float = 0.01,
        edge_sdf_iter: int = 10,
        iterate_mesh_vertices: bool = True,
        requires_grad: bool | None = None,
    ) -> Contacts:
        """
        Generates contact points for the particles and rigid bodies in the model for use in contact-dynamics kernels.

        Args:
            state (State): The current state of the model.
            collision_pipeline (CollisionPipeline, optional): Collision pipeline to use for contact generation. If not provided, a new one will be created if it hasn't been constructed before for this model.
            rigid_contact_max_per_pair (int, optional): Maximum number of rigid contacts per shape pair. If None, a kernel is launched to count the number of possible contacts.
            rigid_contact_margin (float, optional): Margin for rigid contact generation. Default is 0.01.
            soft_contact_max (int, optional): Maximum number of soft contacts. If None, a kernel is launched to count the number of possible contacts.
            soft_contact_margin (float, optional): Margin for soft contact generation. Default is 0.01.
            edge_sdf_iter (int, optional): Number of search iterations for finding closest contact points between edges and SDF. Default is 10.
            iterate_mesh_vertices (bool, optional): Whether to iterate over all vertices of a mesh for contact generation (used for capsule/box <> mesh collision). Default is True.
            requires_grad (bool, optional): Whether to duplicate contact arrays for gradient computation. If None, uses :attr:`Model.requires_grad`.

        Returns:
            Contacts: The contact object containing collision information.
        """
        from .collide import CollisionPipeline  # noqa: PLC0415

        if requires_grad is None:
            requires_grad = self.requires_grad

        if collision_pipeline is not None:
            self._collision_pipeline = collision_pipeline
        elif not hasattr(self, "_collision_pipeline"):
            self._collision_pipeline = CollisionPipeline.from_model(
                self,
                rigid_contact_max_per_pair,
                rigid_contact_margin,
                soft_contact_max,
                soft_contact_margin,
                edge_sdf_iter,
                iterate_mesh_vertices,
                requires_grad,
            )

        # update any additional parameters
        self._collision_pipeline.rigid_contact_margin = rigid_contact_margin
        self._collision_pipeline.soft_contact_margin = soft_contact_margin
        self._collision_pipeline.edge_sdf_iter = edge_sdf_iter
        self._collision_pipeline.iterate_mesh_vertices = iterate_mesh_vertices

        return self._collision_pipeline.collide(self, state)

    def add_attribute(self, name: str, attrib: wp.array, frequency: str):
        """Add a custom attribute to the model"""
        if hasattr(self, name):
            raise AttributeError(f"Attribute '{name}' already exists")

        if not isinstance(attrib, wp.array):
            raise AttributeError(f"Attribute '{name}' must be an array, got {type(attrib)}")
        if attrib.device != self.device:
            raise AttributeError(
                f"Attribute '{name}' must be on the same device as the Model, expected {self.device}, got {attrib.device}"
            )

        setattr(self, name, attrib)

        self.attribute_frequency[name] = frequency

    def get_attribute_frequency(self, name):
        """Get the frequency of an attribute, e.g., "body", "joint", etc."""
        frequency = self.attribute_frequency.get(name)
        if frequency is None:
            raise AttributeError(f"Attribute frequency of '{name}' is not known")
        return frequency<|MERGE_RESOLUTION|>--- conflicted
+++ resolved
@@ -375,17 +375,15 @@
         """Total number of velocity degrees of freedom of all joints in the system. Equals the number of joint axes."""
         self.joint_coord_count = 0
         """Total number of position degrees of freedom of all joints in the system."""
-<<<<<<< HEAD
         self.site_count = 0
         """Total number of sites in the system."""
         self.tendon_count = 0
         """Total number of tendons in the system."""
         self.tendon_actuator_count = 0
         """Total number of tendon actuators in the system."""
-=======
+
         self.equality_constraint_count = 0
         """Total number of equality constraints in the system."""
->>>>>>> 900cbd8a
 
         # indices of particles sharing the same color
         self.particle_color_groups = []
