# SPDX-FileCopyrightText: Copyright (c) 2025 The Newton Developers
# SPDX-License-Identifier: Apache-2.0
#
# Licensed under the Apache License, Version 2.0 (the "License");
# you may not use this file except in compliance with the License.
# You may obtain a copy of the License at
#
# http://www.apache.org/licenses/LICENSE-2.0
#
# Unless required by applicable law or agreed to in writing, software
# distributed under the License is distributed on an "AS IS" BASIS,
# WITHOUT WARRANTIES OR CONDITIONS OF ANY KIND, either express or implied.
# See the License for the specific language governing permissions and
# limitations under the License.

"""A module for building Newton models."""

from __future__ import annotations

import copy
import math
from dataclasses import dataclass
from typing import Any

import numpy as np
import warp as wp

from newton.core.spatial import quat_between_axes
from newton.core.types import (
    Axis,
    AxisType,
    Devicelike,
    Mat33,
    Quat,
    Sequence,
    Transform,
    Vec2,
    Vec3,
    Vec4,
    axis_to_vec3,
    flag_to_int,
    nparray,
)
from newton.geometry import (
    GEO_BOX,
    GEO_CAPSULE,
    GEO_CONE,
    GEO_CYLINDER,
    GEO_MESH,
    GEO_NONE,
    GEO_PLANE,
    GEO_SDF,
    GEO_SPHERE,
    PARTICLE_FLAG_ACTIVE,
    SDF,
    SHAPE_FLAG_COLLIDE_PARTICLES,
    SHAPE_FLAG_COLLIDE_SHAPES,
    SHAPE_FLAG_VISIBLE,
    Mesh,
    compute_shape_inertia,
    compute_shape_radius,
    transform_inertia,
)

from .graph_coloring import ColoringAlgorithm, color_trimesh, combine_independent_particle_coloring
from .joints import (
    JOINT_BALL,
    JOINT_D6,
    JOINT_DISTANCE,
    JOINT_FIXED,
    JOINT_FREE,
    JOINT_MODE_NONE,
    JOINT_MODE_TARGET_POSITION,
    JOINT_PRISMATIC,
    JOINT_REVOLUTE,
    get_joint_dof_count,
)
from .model import Model
from .sew import create_trimesh_sew_springs


class ModelBuilder:
    """A helper class for building simulation models at runtime.

    Use the ModelBuilder to construct a simulation scene. The ModelBuilder
    and builds the scene representation using standard Python data structures (lists),
    this means it is not differentiable. Once :func:`finalize()`
    has been called the ModelBuilder transfers all data to Warp tensors and returns
    an object that may be used for simulation.

    Example
    -------

    .. testcode::

        import newton
        from newton.solvers import XPBDSolver

        builder = newton.ModelBuilder()

        # anchor point (zero mass)
        builder.add_particle((0, 1.0, 0.0), (0.0, 0.0, 0.0), 0.0)

        # build chain
        for i in range(1, 10):
            builder.add_particle((i, 1.0, 0.0), (0.0, 0.0, 0.0), 1.0)
            builder.add_spring(i - 1, i, 1.0e3, 0.0, 0)

        # create model
        model = builder.finalize()

        state_0, state_1 = model.state(), model.state()
        control = model.control()
        solver = XPBDSolver(model)

        for i in range(10):
            state_0.clear_forces()
            contacts = model.collide(state_0)
            solver.step(model, state_0, state_1, control, contacts, dt=1.0 / 60.0)
            state_0, state_1 = state_1, state_0

    Note:
        It is strongly recommended to use the ModelBuilder to construct a simulation rather
        than creating your own Model object directly, however it is possible to do so if
        desired.
    """

    @dataclass
    class ShapeConfig:
        """
        Represents the properties of a collision shape used in simulation.
        """

        density: float = 1000.0
        """The density of the shape material."""
        ke: float = 1.0e5
        """The contact elastic stiffness."""
        kd: float = 1000.0
        """The contact damping stiffness."""
        kf: float = 1000.0
        """The contact friction stiffness."""
        ka: float = 0.0
        """The contact adhesion distance."""
        mu: float = 0.5
        """The coefficient of friction."""
        restitution: float = 0.0
        """The coefficient of restitution."""
        thickness: float = 1e-5
        """The thickness of the shape."""
        is_solid: bool = True
        """Indicates whether the shape is solid or hollow. Defaults to True."""
        collision_group: int = -1
        """The collision group ID for the shape. Defaults to -1."""
        collision_filter_parent: bool = True
        """Whether to inherit collision filtering from the parent. Defaults to True."""
        has_shape_collision: bool = True
        """Whether the shape can collide with other shapes. Defaults to True."""
        has_particle_collision: bool = True
        """Whether the shape can collide with particles. Defaults to True."""
        is_visible: bool = True
        """Indicates whether the shape is visible in the simulation. Defaults to True."""

        @property
        def flags(self) -> int:
            """Returns the flags for the shape."""

            shape_flags = int(SHAPE_FLAG_VISIBLE) if self.is_visible else 0
            shape_flags |= int(SHAPE_FLAG_COLLIDE_SHAPES) if self.has_shape_collision else 0
            shape_flags |= int(SHAPE_FLAG_COLLIDE_PARTICLES) if self.has_particle_collision else 0
            return shape_flags

        @flags.setter
        def flags(self, value: int):
            """Sets the flags for the shape."""

            self.is_visible = bool(value & SHAPE_FLAG_VISIBLE)
            self.has_shape_collision = bool(value & SHAPE_FLAG_COLLIDE_SHAPES)
            self.has_particle_collision = bool(value & SHAPE_FLAG_COLLIDE_PARTICLES)

        def copy(self) -> ShapeConfig:
            return copy.copy(self)

    class JointDofConfig:
        """
        Describes a joint axis (a single degree of freedom) that can have limits and be driven towards a target.
        """

        def __init__(
            self,
            axis: AxisType | Vec3 = Axis.X,
            limit_lower: float = -1e6,
            limit_upper: float = 1e6,
            limit_ke: float = 1e4,
            limit_kd: float = 1e1,
            target: float = 0.0,
            target_ke: float = 0.0,
            target_kd: float = 0.0,
            mode: int = JOINT_MODE_TARGET_POSITION,
            armature: float = 1e-2,
            effort_limit: float = 1e6,
            velocity_limit: float = 1e6,
            friction: float = 0.0,
        ):
            self.axis = wp.normalize(axis_to_vec3(axis))
            """The 3D axis that this JointDofConfig object describes."""
            self.limit_lower = limit_lower
            """The lower position limit of the joint axis. Defaults to -1e6."""
            self.limit_upper = limit_upper
            """The upper position limit of the joint axis. Defaults to 1e6."""
            self.limit_ke = limit_ke
            """The elastic stiffness of the joint axis limits. Defaults to 1e4."""
            self.limit_kd = limit_kd
            """The damping stiffness of the joint axis limits. Defaults to 1e1."""
            self.target = target
            """The target position or velocity (depending on the mode) of the joint axis.
            If `mode` is `JOINT_MODE_TARGET_POSITION` and the initial `target` is outside the limits,
            it defaults to the midpoint of `limit_lower` and `limit_upper`. Otherwise, defaults to 0.0."""
            self.target_ke = target_ke
            """The proportional gain of the target drive PD controller. Defaults to 0.0."""
            self.target_kd = target_kd
            """The derivative gain of the target drive PD controller. Defaults to 0.0."""
            self.mode = mode
            """The mode of the joint axis (e.g., `JOINT_MODE_TARGET_POSITION` or `JOINT_MODE_TARGET_VELOCITY`). Defaults to `JOINT_MODE_TARGET_POSITION`."""
            self.armature = armature
            """Artificial inertia added around the joint axis. Defaults to 1e-2."""
            self.effort_limit = effort_limit
            """Maximum effort (force or torque) the joint axis can exert. Defaults to 1e6."""
            self.velocity_limit = velocity_limit
            """Maximum velocity the joint axis can achieve. Defaults to 1e6."""
            self.friction = friction
            """Friction coefficient for the joint axis. Defaults to 0.0."""

            if self.mode == JOINT_MODE_TARGET_POSITION and (
                self.target > self.limit_upper or self.target < self.limit_lower
            ):
                self.target = 0.5 * (self.limit_lower + self.limit_upper)

        @classmethod
        def create_unlimited(cls, axis: AxisType | Vec3) -> ModelBuilder.JointDofConfig:
            """Creates a JointDofConfig with no limits."""
            return ModelBuilder.JointDofConfig(
                axis=axis,
                limit_lower=-1e6,
                limit_upper=1e6,
                target=0.0,
                target_ke=0.0,
                target_kd=0.0,
                armature=0.0,
                limit_ke=0.0,
                limit_kd=0.0,
                mode=JOINT_MODE_NONE,
            )

    def __init__(self, up_axis: AxisType = Axis.Z, gravity: float = -9.81):
        self.num_envs = 0

        # region defaults
        self.default_shape_cfg = ModelBuilder.ShapeConfig()
        self.default_joint_cfg = ModelBuilder.JointDofConfig()

        # Default particle settings
        self.default_particle_radius = 0.1

        # Default triangle soft mesh settings
        self.default_tri_ke = 100.0
        self.default_tri_ka = 100.0
        self.default_tri_kd = 10.0
        self.default_tri_drag = 0.0
        self.default_tri_lift = 0.0

        # Default distance constraint properties
        self.default_spring_ke = 100.0
        self.default_spring_kd = 0.0

        # Default edge bending properties
        self.default_edge_ke = 100.0
        self.default_edge_kd = 0.0

        # Default body settings
        self.default_body_armature = 0.0
        # endregion

        # particles
        self.particle_q = []
        self.particle_qd = []
        self.particle_mass = []
        self.particle_radius = []
        self.particle_flags = []
        self.particle_max_velocity = 1e5
        self.particle_color_groups: list[nparray] = []

        # shapes (each shape has an entry in these arrays)
        self.shape_key = []  # shape keys
        # transform from shape to body
        self.shape_transform = []
        # maps from shape index to body index
        self.shape_body = []
        self.shape_flags = []
        self.shape_geo_type = []
        self.shape_geo_scale = []
        self.shape_geo_src = []
        self.shape_geo_is_solid = []
        self.shape_geo_thickness = []
        self.shape_material_ke = []
        self.shape_material_kd = []
        self.shape_material_kf = []
        self.shape_material_ka = []
        self.shape_material_mu = []
        self.shape_material_restitution = []
        # collision groups within collisions are handled
        self.shape_collision_group = []
        self.shape_collision_group_map = {}
        self.last_collision_group = 0
        # radius to use for broadphase collision checking
        self.shape_collision_radius = []

        # filtering to ignore certain collision pairs
        self.shape_collision_filter_pairs = set()

        # geometry
        self.geo_meshes = []
        self.geo_sdfs = []

        # springs
        self.spring_indices = []
        self.spring_rest_length = []
        self.spring_stiffness = []
        self.spring_damping = []
        self.spring_control = []

        # triangles
        self.tri_indices = []
        self.tri_poses = []
        self.tri_activations = []
        self.tri_materials = []
        self.tri_areas = []
        self.tri_aniso_ke = []

        # edges (bending)
        self.edge_indices = []
        self.edge_rest_angle = []
        self.edge_rest_length = []
        self.edge_bending_properties = []
        self.edge_bending_cot = []

        # tetrahedra
        self.tet_indices = []
        self.tet_poses = []
        self.tet_activations = []
        self.tet_materials = []

        # muscles
        self.muscle_start = []
        self.muscle_params = []
        self.muscle_activations = []
        self.muscle_bodies = []
        self.muscle_points = []

        # rigid bodies
        self.body_mass = []
        self.body_inertia = []
        self.body_inv_mass = []
        self.body_inv_inertia = []
        self.body_com = []
        self.body_q = []
        self.body_qd = []
        self.body_key = []
        self.body_shapes = {}  # mapping from body to shapes

        # rigid joints
        self.joint_parent = []  # index of the parent body                      (constant)
        self.joint_parents = {}  # mapping from joint to parent bodies
        self.joint_child = []  # index of the child body                       (constant)
        self.joint_axis = []  # joint axis in child joint frame               (constant)
        self.joint_X_p = []  # frame of joint in parent                      (constant)
        self.joint_X_c = []  # frame of child com (in child coordinates)     (constant)
        self.joint_q = []
        self.joint_qd = []
        self.joint_f = []

        self.joint_type = []
        self.joint_key = []
        self.joint_armature = []
        self.joint_target_ke = []
        self.joint_target_kd = []
        self.joint_dof_mode = []
        self.joint_limit_lower = []
        self.joint_limit_upper = []
        self.joint_limit_ke = []
        self.joint_limit_kd = []
        self.joint_target = []
        self.joint_effort_limit = []
        self.joint_velocity_limit = []
        self.joint_friction = []

        self.joint_twist_lower = []
        self.joint_twist_upper = []

        self.joint_enabled = []

        self.joint_q_start = []
        self.joint_qd_start = []
        self.joint_dof_dim = []

        self.articulation_start = []
        self.articulation_key = []

        self.joint_dof_count = 0
        self.joint_coord_count = 0

        self.up_axis: Axis = Axis.from_any(up_axis)
        self.gravity: float = gravity

        # contacts to be generated within the given distance margin to be generated at
        # every simulation substep (can be 0 if only one PBD solver iteration is used)
        self.rigid_contact_margin = 0.1
        # torsional friction coefficient (only considered by XPBD so far)
        self.rigid_contact_torsional_friction = 0.5
        # rolling friction coefficient (only considered by XPBD so far)
        self.rigid_contact_rolling_friction = 0.001

        # number of rigid contact points to allocate in the model during self.finalize() per environment
        # if setting is None, the number of worst-case number of contacts will be calculated in self.finalize()
        self.num_rigid_contacts_per_env = None

    @property
    def up_vector(self) -> Vec3:
        """Computes the 3D up vector from :attr:`up_axis`."""
        return axis_to_vec3(self.up_axis)

    @up_vector.setter
    def up_vector(self, _):
        raise AttributeError(
            "The 'up_vector' property is read-only and cannot be set. Instead, use 'up_axis' to set the up axis."
        )

    # region counts
    @property
    def shape_count(self):
        return len(self.shape_geo_type)

    @property
    def body_count(self):
        return len(self.body_q)

    @property
    def joint_count(self):
        return len(self.joint_type)

    @property
    def particle_count(self):
        return len(self.particle_q)

    @property
    def tri_count(self):
        return len(self.tri_poses)

    @property
    def tet_count(self):
        return len(self.tet_poses)

    @property
    def edge_count(self):
        return len(self.edge_rest_angle)

    @property
    def spring_count(self):
        return len(self.spring_rest_length)

    @property
    def muscle_count(self):
        return len(self.muscle_start)

    @property
    def articulation_count(self):
        return len(self.articulation_start)

    # endregion

    def add_articulation(self, key: str | None = None):
        # an articulation is a set of contiguous bodies bodies from articulation_start[i] to articulation_start[i+1]
        # these are used for computing forward kinematics e.g.:
        # articulations are automatically 'closed' when calling finalize
        self.articulation_start.append(self.joint_count)
        self.articulation_key.append(key or f"articulation_{self.articulation_count}")

    def add_builder(
        self,
        builder: ModelBuilder,
        xform: Transform | None = None,
        update_num_env_count: bool = True,
        separate_collision_group: bool = True,
    ):
        """Copies the data from `builder`, another `ModelBuilder` to this `ModelBuilder`.

        Args:
            builder (ModelBuilder): a model builder to add model data from.
            xform (Transform): offset transform applied to root bodies.
            update_num_env_count (bool): if True, the number of environments is incremented by 1.
            separate_collision_group (bool): if True, the shapes from the articulations in `builder` will all be put into a single new collision group, otherwise, only the shapes in collision group > -1 will be moved to a new group.
        """

        start_particle_idx = self.particle_count
        if builder.particle_count:
            self.particle_max_velocity = builder.particle_max_velocity
            if xform is not None:
                pos_offset = wp.transform_get_translation(xform)
            else:
                pos_offset = np.zeros(3)
            self.particle_q.extend((np.array(builder.particle_q) + pos_offset).tolist())
            # other particle attributes are added below

        if builder.spring_count:
            self.spring_indices.extend((np.array(builder.spring_indices, dtype=np.int32) + start_particle_idx).tolist())
        if builder.edge_count:
            # Update edge indices by adding offset, preserving -1 values
            edge_indices = np.array(builder.edge_indices, dtype=np.int32)
            mask = edge_indices != -1
            edge_indices[mask] += start_particle_idx
            self.edge_indices.extend(edge_indices.tolist())
        if builder.tri_count:
            self.tri_indices.extend((np.array(builder.tri_indices, dtype=np.int32) + start_particle_idx).tolist())
        if builder.tet_count:
            self.tet_indices.extend((np.array(builder.tet_indices, dtype=np.int32) + start_particle_idx).tolist())

        builder_coloring_translated = [group + start_particle_idx for group in builder.particle_color_groups]
        self.particle_color_groups = combine_independent_particle_coloring(
            self.particle_color_groups, builder_coloring_translated
        )

        start_body_idx = self.body_count
        start_shape_idx = self.shape_count
        for s, b in enumerate(builder.shape_body):
            if b > -1:
                new_b = b + start_body_idx
                self.shape_body.append(new_b)
                self.shape_transform.append(builder.shape_transform[s])
            else:
                self.shape_body.append(-1)
                # apply offset transform to root bodies
                if xform is not None:
                    self.shape_transform.append(xform * wp.transform(*builder.shape_transform[s]))
                else:
                    self.shape_transform.append(builder.shape_transform[s])

        for b, shapes in builder.body_shapes.items():
            self.body_shapes[b + start_body_idx] = [s + start_shape_idx for s in shapes]

        if builder.joint_count:
            joint_X_p = copy.deepcopy(builder.joint_X_p)
            joint_q = copy.deepcopy(builder.joint_q)
            if xform is not None:
                for i in range(len(joint_X_p)):
                    if builder.joint_type[i] == JOINT_FREE:
                        qi = builder.joint_q_start[i]
                        xform_prev = wp.transform(joint_q[qi : qi + 3], joint_q[qi + 3 : qi + 7])
                        tf = xform * xform_prev
                        joint_q[qi : qi + 3] = tf.p
                        joint_q[qi + 3 : qi + 7] = tf.q
                    elif builder.joint_parent[i] == -1:
                        joint_X_p[i] = xform * wp.transform(*joint_X_p[i])
            self.joint_X_p.extend(joint_X_p)
            self.joint_q.extend(joint_q)

            # offset the indices
            self.articulation_start.extend([a + self.joint_count for a in builder.articulation_start])
            self.joint_parent.extend([p + self.body_count if p != -1 else -1 for p in builder.joint_parent])
            self.joint_child.extend([c + self.body_count for c in builder.joint_child])

            self.joint_q_start.extend([c + self.joint_coord_count for c in builder.joint_q_start])
            self.joint_qd_start.extend([c + self.joint_dof_count for c in builder.joint_qd_start])

        for i in range(builder.body_count):
            if xform is not None:
                self.body_q.append(xform * wp.transform(*builder.body_q[i]))
            else:
                self.body_q.append(builder.body_q[i])

        # apply collision group
        if separate_collision_group:
            self.shape_collision_group.extend([self.last_collision_group + 1 for _ in builder.shape_collision_group])
        else:
            self.shape_collision_group.extend(
                [(g + self.last_collision_group if g > -1 else -1) for g in builder.shape_collision_group]
            )
        shape_count = self.shape_count
        for i, j in builder.shape_collision_filter_pairs:
            self.shape_collision_filter_pairs.add((i + shape_count, j + shape_count))
        for group, shapes in builder.shape_collision_group_map.items():
            if separate_collision_group:
                extend_group = self.last_collision_group + 1
            else:
                extend_group = group + self.last_collision_group if group > -1 else -1

            if extend_group not in self.shape_collision_group_map:
                self.shape_collision_group_map[extend_group] = []

            self.shape_collision_group_map[extend_group].extend([s + shape_count for s in shapes])

        # update last collision group counter
        if separate_collision_group:
            self.last_collision_group += 1
        elif builder.last_collision_group > -1:
            self.last_collision_group += builder.last_collision_group

        more_builder_attrs = [
            "articulation_key",
            "body_inertia",
            "body_mass",
            "body_inv_inertia",
            "body_inv_mass",
            "body_com",
            "body_qd",
            "body_key",
            "joint_type",
            "joint_enabled",
            "joint_X_c",
            "joint_armature",
            "joint_axis",
            "joint_dof_dim",
            "joint_dof_mode",
            "joint_key",
            "joint_qd",
            "joint_f",
            "joint_target",
            "joint_limit_lower",
            "joint_limit_upper",
            "joint_limit_ke",
            "joint_limit_kd",
            "joint_target_ke",
            "joint_target_kd",
            "joint_effort_limit",
            "joint_velocity_limit",
            "joint_friction",
            "shape_key",
            "shape_flags",
            "shape_geo_type",
            "shape_geo_scale",
            "shape_geo_src",
            "shape_geo_is_solid",
            "shape_geo_thickness",
            "shape_material_ke",
            "shape_material_kd",
            "shape_material_kf",
            "shape_material_ka",
            "shape_material_mu",
            "shape_material_restitution",
            "shape_collision_radius",
            "particle_qd",
            "particle_mass",
            "particle_radius",
            "particle_flags",
            "edge_rest_angle",
            "edge_rest_length",
            "edge_bending_properties",
            "edge_bending_cot",
            "spring_rest_length",
            "spring_stiffness",
            "spring_damping",
            "spring_control",
            "tri_poses",
            "tri_activations",
            "tri_materials",
            "tri_areas",
            "tri_aniso_ke",
            "tet_poses",
            "tet_activations",
            "tet_materials",
        ]

        for attr in more_builder_attrs:
            getattr(self, attr).extend(getattr(builder, attr))

        self.joint_dof_count += builder.joint_dof_count
        self.joint_coord_count += builder.joint_coord_count

        self.up_axis = builder.up_axis
        self.gravity = builder.gravity

        if update_num_env_count:
            self.num_envs += 1

    def add_body(
        self,
        xform: Transform | None = None,
        armature: float | None = None,
        com: Vec3 | None = None,
        I_m: Mat33 | None = None,
        mass: float = 0.0,
        key: str | None = None,
    ) -> int:
        """Adds a rigid body to the model.

        Args:
            xform: The location of the body in the world frame.
            armature: Artificial inertia added to the body. If None, the default value from :attr:`default_body_armature` is used.
            com: The center of mass of the body w.r.t its origin. If None, the center of mass is assumed to be at the origin.
            I_m: The 3x3 inertia tensor of the body (specified relative to the center of mass). If None, the inertia tensor is assumed to be zero.
            mass: Mass of the body.
            key: Key of the body (optional).

        Returns:
            The index of the body in the model.

        Note:
            If the mass is zero then the body is treated as kinematic with no dynamics.

        """

        if xform is None:
            xform = wp.transform()
        else:
            xform = wp.transform(*xform)
        if com is None:
            com = wp.vec3()
        if I_m is None:
            I_m = wp.mat33()

        body_id = len(self.body_mass)

        # body data
        if armature is None:
            armature = self.default_body_armature
        inertia = I_m + wp.mat33(np.eye(3)) * armature
        self.body_inertia.append(inertia)
        self.body_mass.append(mass)
        self.body_com.append(com)

        if mass > 0.0:
            self.body_inv_mass.append(1.0 / mass)
        else:
            self.body_inv_mass.append(0.0)

        if any(x for x in inertia):
            self.body_inv_inertia.append(wp.inverse(inertia))
        else:
            self.body_inv_inertia.append(inertia)

        self.body_q.append(xform)
        self.body_qd.append(wp.spatial_vector())

        self.body_key.append(key or f"body_{body_id}")
        self.body_shapes[body_id] = []
        return body_id

    # region joints

    def add_joint(
        self,
        joint_type: wp.constant,
        parent: int,
        child: int,
        linear_axes: list[JointDofConfig] | None = None,
        angular_axes: list[JointDofConfig] | None = None,
        key: str | None = None,
        parent_xform: Transform | None = None,
        child_xform: Transform | None = None,
        collision_filter_parent: bool = True,
        enabled: bool = True,
    ) -> int:
        """
        Generic method to add any type of joint to this ModelBuilder.

        Args:
            joint_type (constant): The type of joint to add (see :ref:'joint-types').
            parent (int): The index of the parent body (-1 is the world).
            child (int): The index of the child body.
            linear_axes (list(:class:`JointDofConfig`)): The linear axes (see :class:`JointDofConfig`) of the joint.
            angular_axes (list(:class:`JointDofConfig`)): The angular axes (see :class:`JointDofConfig`) of the joint.
            key (str): The key of the joint (optional).
            parent_xform (Transform): The transform of the joint in the parent body's local frame. If None, the identity transform is used.
            child_xform (Transform): The transform of the joint in the child body's local frame. If None, the identity transform is used.
            collision_filter_parent (bool): Whether to filter collisions between shapes of the parent and child bodies.
            enabled (bool): Whether the joint is enabled (not considered by :class:`FeatherstoneSolver`).

        Returns:
            The index of the added joint.
        """
        if linear_axes is None:
            linear_axes = []
        if angular_axes is None:
            angular_axes = []

        if parent_xform is None:
            parent_xform = wp.transform()
        else:
            parent_xform = wp.transform(*parent_xform)
        if child_xform is None:
            child_xform = wp.transform()
        else:
            child_xform = wp.transform(*child_xform)

        if len(self.articulation_start) == 0:
            # automatically add an articulation if none exists
            self.add_articulation()
        self.joint_type.append(joint_type)
        self.joint_parent.append(parent)
        if child not in self.joint_parents:
            self.joint_parents[child] = [parent]
        else:
            self.joint_parents[child].append(parent)
        self.joint_child.append(child)
        self.joint_X_p.append(wp.transform(parent_xform))
        self.joint_X_c.append(wp.transform(child_xform))
        self.joint_key.append(key or f"joint_{self.joint_count}")
        self.joint_dof_dim.append((len(linear_axes), len(angular_axes)))
        self.joint_enabled.append(enabled)

        def add_axis_dim(dim: ModelBuilder.JointDofConfig):
            self.joint_axis.append(dim.axis)
            self.joint_dof_mode.append(dim.mode)
            self.joint_target.append(dim.target)
            self.joint_target_ke.append(dim.target_ke)
            self.joint_target_kd.append(dim.target_kd)
            self.joint_limit_ke.append(dim.limit_ke)
            self.joint_limit_kd.append(dim.limit_kd)
            self.joint_armature.append(dim.armature)
            self.joint_effort_limit.append(dim.effort_limit)
            self.joint_velocity_limit.append(dim.velocity_limit)
            self.joint_friction.append(dim.friction)
            if np.isfinite(dim.limit_lower):
                self.joint_limit_lower.append(dim.limit_lower)
            else:
                self.joint_limit_lower.append(-1e6)
            if np.isfinite(dim.limit_upper):
                self.joint_limit_upper.append(dim.limit_upper)
            else:
                self.joint_limit_upper.append(1e6)

        for dim in linear_axes:
            add_axis_dim(dim)
        for dim in angular_axes:
            add_axis_dim(dim)

        dof_count, coord_count = get_joint_dof_count(joint_type, len(linear_axes) + len(angular_axes))

        for _ in range(coord_count):
            self.joint_q.append(0.0)
        for _ in range(dof_count):
            self.joint_qd.append(0.0)
            self.joint_f.append(0.0)

        if joint_type == JOINT_FREE or joint_type == JOINT_DISTANCE or joint_type == JOINT_BALL:
            # ensure that a valid quaternion is used for the angular dofs
            self.joint_q[-1] = 1.0

        self.joint_q_start.append(self.joint_coord_count)
        self.joint_qd_start.append(self.joint_dof_count)

        self.joint_dof_count += dof_count
        self.joint_coord_count += coord_count

        if collision_filter_parent and parent > -1:
            for child_shape in self.body_shapes[child]:
                for parent_shape in self.body_shapes[parent]:
                    self.shape_collision_filter_pairs.add((parent_shape, child_shape))

        return self.joint_count - 1

    def add_joint_revolute(
        self,
        parent: int,
        child: int,
        parent_xform: Transform | None = None,
        child_xform: Transform | None = None,
        axis: AxisType | Vec3 | JointDofConfig | None = None,
        target: float | None = None,
        target_ke: float | None = None,
        target_kd: float | None = None,
        mode: int | None = None,
        limit_lower: float | None = None,
        limit_upper: float | None = None,
        limit_ke: float | None = None,
        limit_kd: float | None = None,
        armature: float | None = None,
        effort_limit: float | None = None,
        velocity_limit: float | None = None,
        friction: float | None = None,
        key: str | None = None,
        collision_filter_parent: bool = True,
        enabled: bool = True,
    ) -> int:
        """Adds a revolute (hinge) joint to the model. It has one degree of freedom.

        Args:
            parent: The index of the parent body.
            child: The index of the child body.
            parent_xform (Transform): The transform of the joint in the parent body's local frame.
            child_xform (Transform): The transform of the joint in the child body's local frame.
            axis (AxisType | Vec3 | JointDofConfig): The axis of rotation in the parent body's local frame, can be a :class:`JointDofConfig` object whose settings will be used instead of the other arguments.
            target: The target angle (in radians) or target velocity of the joint.
            target_ke: The stiffness of the joint target.
            target_kd: The damping of the joint target.
            mode: The control mode of the joint. If None, the default value from :attr:`default_joint_control_mode` is used.
            limit_lower: The lower limit of the joint. If None, the default value from :attr:`default_joint_limit_lower` is used.
            limit_upper: The upper limit of the joint. If None, the default value from :attr:`default_joint_limit_upper` is used.
            limit_ke: The stiffness of the joint limit. If None, the default value from :attr:`default_joint_limit_ke` is used.
            limit_kd: The damping of the joint limit. If None, the default value from :attr:`default_joint_limit_kd` is used.
            armature: Artificial inertia added around the joint axis. If None, the default value from :attr:`default_joint_armature` is used.
            effort_limit: Maximum effort (force/torque) the joint axis can exert. If None, the default value from :attr:`default_joint_cfg.effort_limit` is used.
            velocity_limit: Maximum velocity the joint axis can achieve. If None, the default value from :attr:`default_joint_cfg.velocity_limit` is used.
            friction: Friction coefficient for the joint axis. If None, the default value from :attr:`default_joint_cfg.friction` is used.
            key: The key of the joint.
            collision_filter_parent: Whether to filter collisions between shapes of the parent and child bodies.
            enabled: Whether the joint is enabled.

        Returns:
            The index of the added joint.

        """

        if axis is None:
            axis = self.default_joint_cfg.axis
        if isinstance(axis, ModelBuilder.JointDofConfig):
            ax = axis
        else:
            ax = ModelBuilder.JointDofConfig(
                axis=axis,
                limit_lower=limit_lower if limit_lower is not None else self.default_joint_cfg.limit_lower,
                limit_upper=limit_upper if limit_upper is not None else self.default_joint_cfg.limit_upper,
                target=target if target is not None else self.default_joint_cfg.target,
                target_ke=target_ke if target_ke is not None else self.default_joint_cfg.target_ke,
                target_kd=target_kd if target_kd is not None else self.default_joint_cfg.target_kd,
                mode=mode if mode is not None else self.default_joint_cfg.mode,
                limit_ke=limit_ke if limit_ke is not None else self.default_joint_cfg.limit_ke,
                limit_kd=limit_kd if limit_kd is not None else self.default_joint_cfg.limit_kd,
                armature=armature if armature is not None else self.default_joint_cfg.armature,
                effort_limit=effort_limit if effort_limit is not None else self.default_joint_cfg.effort_limit,
                velocity_limit=velocity_limit if velocity_limit is not None else self.default_joint_cfg.velocity_limit,
                friction=friction if friction is not None else self.default_joint_cfg.friction,
            )
        return self.add_joint(
            JOINT_REVOLUTE,
            parent,
            child,
            parent_xform=parent_xform,
            child_xform=child_xform,
            angular_axes=[ax],
            key=key,
            collision_filter_parent=collision_filter_parent,
            enabled=enabled,
        )

    def add_joint_prismatic(
        self,
        parent: int,
        child: int,
        parent_xform: Transform | None = None,
        child_xform: Transform | None = None,
        axis: AxisType | Vec3 | JointDofConfig = Axis.X,
        target: float | None = None,
        target_ke: float | None = None,
        target_kd: float | None = None,
        mode: int | None = None,
        limit_lower: float | None = None,
        limit_upper: float | None = None,
        limit_ke: float | None = None,
        limit_kd: float | None = None,
        armature: float | None = None,
        effort_limit: float | None = None,
        velocity_limit: float | None = None,
        friction: float | None = None,
        key: str | None = None,
        collision_filter_parent: bool = True,
        enabled: bool = True,
    ) -> int:
        """Adds a prismatic (sliding) joint to the model. It has one degree of freedom.

        Args:
            parent: The index of the parent body.
            child: The index of the child body.
            parent_xform (Transform): The transform of the joint in the parent body's local frame.
            child_xform (Transform): The transform of the joint in the child body's local frame.
            axis (AxisType | Vec3 | JointAxis): The axis of rotation in the parent body's local frame, can be a :class:`JointAxis` object whose settings will be used instead of the other arguments.
            target: The target angle (in radians) or target velocity of the joint.
            target_ke: The stiffness of the joint target.
            target_kd: The damping of the joint target.
            mode: The control mode of the joint. If None, the default value from :attr:`default_joint_control_mode` is used.
            limit_lower: The lower limit of the joint. If None, the default value from :attr:`default_joint_limit_lower` is used.
            limit_upper: The upper limit of the joint. If None, the default value from :attr:`default_joint_limit_upper` is used.
            limit_ke: The stiffness of the joint limit. If None, the default value from :attr:`default_joint_limit_ke` is used.
            limit_kd: The damping of the joint limit. If None, the default value from :attr:`default_joint_limit_kd` is used.
            armature: Artificial inertia added around the joint axis. If None, the default value from :attr:`default_joint_armature` is used.
            effort_limit: Maximum effort (force) the joint axis can exert. If None, the default value from :attr:`default_joint_cfg.effort_limit` is used.
            velocity_limit: Maximum velocity the joint axis can achieve. If None, the default value from :attr:`default_joint_cfg.velocity_limit` is used.
            friction: Friction coefficient for the joint axis. If None, the default value from :attr:`default_joint_cfg.friction` is used.
            key: The key of the joint.
            collision_filter_parent: Whether to filter collisions between shapes of the parent and child bodies.
            enabled: Whether the joint is enabled.

        Returns:
            The index of the added joint.

        """

        if axis is None:
            axis = self.default_joint_cfg.axis
        if isinstance(axis, ModelBuilder.JointDofConfig):
            ax = axis
        else:
            ax = ModelBuilder.JointDofConfig(
                axis=axis,
                limit_lower=limit_lower if limit_lower is not None else self.default_joint_cfg.limit_lower,
                limit_upper=limit_upper if limit_upper is not None else self.default_joint_cfg.limit_upper,
                target=target if target is not None else self.default_joint_cfg.target,
                target_ke=target_ke if target_ke is not None else self.default_joint_cfg.target_ke,
                target_kd=target_kd if target_kd is not None else self.default_joint_cfg.target_kd,
                mode=mode if mode is not None else self.default_joint_cfg.mode,
                limit_ke=limit_ke if limit_ke is not None else self.default_joint_cfg.limit_ke,
                limit_kd=limit_kd if limit_kd is not None else self.default_joint_cfg.limit_kd,
                armature=armature if armature is not None else self.default_joint_cfg.armature,
                effort_limit=effort_limit if effort_limit is not None else self.default_joint_cfg.effort_limit,
                velocity_limit=velocity_limit if velocity_limit is not None else self.default_joint_cfg.velocity_limit,
                friction=friction if friction is not None else self.default_joint_cfg.friction,
            )
        return self.add_joint(
            JOINT_PRISMATIC,
            parent,
            child,
            parent_xform=parent_xform,
            child_xform=child_xform,
            linear_axes=[ax],
            key=key,
            collision_filter_parent=collision_filter_parent,
            enabled=enabled,
        )

    def add_joint_ball(
        self,
        parent: int,
        child: int,
        parent_xform: Transform | None = None,
        child_xform: Transform | None = None,
        key: str | None = None,
        collision_filter_parent: bool = True,
        enabled: bool = True,
    ) -> int:
        """Adds a ball (spherical) joint to the model. Its position is defined by a 4D quaternion (xyzw) and its velocity is a 3D vector.

        Args:
            parent: The index of the parent body.
            child: The index of the child body.
            parent_xform (Transform): The transform of the joint in the parent body's local frame.
            child_xform (Transform): The transform of the joint in the child body's local frame.
            key: The key of the joint.
            collision_filter_parent: Whether to filter collisions between shapes of the parent and child bodies.
            enabled: Whether the joint is enabled.

        Returns:
            The index of the added joint.

        """

        return self.add_joint(
            JOINT_BALL,
            parent,
            child,
            parent_xform=parent_xform,
            child_xform=child_xform,
            key=key,
            collision_filter_parent=collision_filter_parent,
            enabled=enabled,
        )

    def add_joint_fixed(
        self,
        parent: int,
        child: int,
        parent_xform: Transform | None = None,
        child_xform: Transform | None = None,
        key: str | None = None,
        collision_filter_parent: bool = True,
        enabled: bool = True,
    ) -> int:
        """Adds a fixed (static) joint to the model. It has no degrees of freedom.
        See :meth:`collapse_fixed_joints` for a helper function that removes these fixed joints and merges the connecting bodies to simplify the model and improve stability.

        Args:
            parent: The index of the parent body.
            child: The index of the child body.
            parent_xform (Transform): The transform of the joint in the parent body's local frame.
            child_xform (Transform): The transform of the joint in the child body's local frame.
            key: The key of the joint.
            collision_filter_parent: Whether to filter collisions between shapes of the parent and child bodies.
            enabled: Whether the joint is enabled.

        Returns:
            The index of the added joint

        """

        return self.add_joint(
            JOINT_FIXED,
            parent,
            child,
            parent_xform=parent_xform,
            child_xform=child_xform,
            key=key,
            collision_filter_parent=collision_filter_parent,
            enabled=enabled,
        )

    def add_joint_free(
        self,
        child: int,
        parent_xform: Transform | None = None,
        child_xform: Transform | None = None,
        parent: int = -1,
        key: str | None = None,
        collision_filter_parent: bool = True,
        enabled: bool = True,
    ) -> int:
        """Adds a free joint to the model.
        It has 7 positional degrees of freedom (first 3 linear and then 4 angular dimensions for the orientation quaternion in `xyzw` notation) and 6 velocity degrees of freedom (see :ref:`Twist conventions in Newton <Twist conventions>`).
        The positional dofs are initialized by the child body's transform (see :attr:`body_q` and the ``xform`` argument to :meth:`add_body`).

        Args:
            child: The index of the child body.
            parent_xform (Transform): The transform of the joint in the parent body's local frame.
            child_xform (Transform): The transform of the joint in the child body's local frame.
            parent: The index of the parent body (-1 by default to use the world frame, e.g. to make the child body and its children a floating-base mechanism).
            key: The key of the joint.
            collision_filter_parent: Whether to filter collisions between shapes of the parent and child bodies.
            enabled: Whether the joint is enabled.

        Returns:
            The index of the added joint.

        """

        joint_id = self.add_joint(
            JOINT_FREE,
            parent,
            child,
            parent_xform=parent_xform,
            child_xform=child_xform,
            key=key,
            collision_filter_parent=collision_filter_parent,
            enabled=enabled,
            linear_axes=[
                ModelBuilder.JointDofConfig.create_unlimited(Axis.X),
                ModelBuilder.JointDofConfig.create_unlimited(Axis.Y),
                ModelBuilder.JointDofConfig.create_unlimited(Axis.Z),
            ],
            angular_axes=[
                ModelBuilder.JointDofConfig.create_unlimited(Axis.X),
                ModelBuilder.JointDofConfig.create_unlimited(Axis.Y),
                ModelBuilder.JointDofConfig.create_unlimited(Axis.Z),
            ],
        )
        q_start = self.joint_q_start[joint_id]
        # set the positional dofs to the child body's transform
        self.joint_q[q_start : q_start + 7] = list(self.body_q[child])
        return joint_id

    def add_joint_distance(
        self,
        parent: int,
        child: int,
        parent_xform: Transform | None = None,
        child_xform: Transform | None = None,
        min_distance: float = -1.0,
        max_distance: float = 1.0,
        collision_filter_parent: bool = True,
        enabled: bool = True,
    ) -> int:
        """Adds a distance joint to the model. The distance joint constraints the distance between the joint anchor points on the two bodies (see :ref:`FK-IK`) it connects to the interval [`min_distance`, `max_distance`].
        It has 7 positional degrees of freedom (first 3 linear and then 4 angular dimensions for the orientation quaternion in `xyzw` notation) and 6 velocity degrees of freedom (first 3 angular and then 3 linear velocity dimensions).

        Args:
            parent: The index of the parent body.
            child: The index of the child body.
            parent_xform (Transform): The transform of the joint in the parent body's local frame.
            child_xform (Transform): The transform of the joint in the child body's local frame.
            min_distance: The minimum distance between the bodies (no limit if negative).
            max_distance: The maximum distance between the bodies (no limit if negative).
            collision_filter_parent: Whether to filter collisions between shapes of the parent and child bodies.
            enabled: Whether the joint is enabled.

        Returns:
            The index of the added joint.

        .. note:: Distance joints are currently only supported in the :class:`newton.solvers.XPBDSolver`.

        """

        ax = ModelBuilder.JointDofConfig(
            axis=(1.0, 0.0, 0.0),
            limit_lower=min_distance,
            limit_upper=max_distance,
        )
        return self.add_joint(
            JOINT_DISTANCE,
            parent,
            child,
            parent_xform=parent_xform,
            child_xform=child_xform,
            linear_axes=[
                ax,
                ModelBuilder.JointDofConfig.create_unlimited(Axis.Y),
                ModelBuilder.JointDofConfig.create_unlimited(Axis.Z),
            ],
            angular_axes=[
                ModelBuilder.JointDofConfig.create_unlimited(Axis.X),
                ModelBuilder.JointDofConfig.create_unlimited(Axis.Y),
                ModelBuilder.JointDofConfig.create_unlimited(Axis.Z),
            ],
            collision_filter_parent=collision_filter_parent,
            enabled=enabled,
        )

    def add_joint_d6(
        self,
        parent: int,
        child: int,
        linear_axes: Sequence[JointDofConfig] | None = None,
        angular_axes: Sequence[JointDofConfig] | None = None,
        key: str | None = None,
        parent_xform: Transform | None = None,
        child_xform: Transform | None = None,
        collision_filter_parent: bool = True,
        enabled: bool = True,
    ) -> int:
        """Adds a generic joint with custom linear and angular axes. The number of axes determines the number of degrees of freedom of the joint.

        Args:
            parent: The index of the parent body.
            child: The index of the child body.
            linear_axes: A list of linear axes.
            angular_axes: A list of angular axes.
            key: The key of the joint.
            parent_xform (Transform): The transform of the joint in the parent body's local frame
            child_xform (Transform): The transform of the joint in the child body's local frame
            armature: Artificial inertia added around the joint axes. If None, the default value from :attr:`default_joint_armature` is used.
            collision_filter_parent: Whether to filter collisions between shapes of the parent and child bodies.
            enabled: Whether the joint is enabled.

        Returns:
            The index of the added joint.

        """
        if linear_axes is None:
            linear_axes = []
        if angular_axes is None:
            angular_axes = []

        return self.add_joint(
            JOINT_D6,
            parent,
            child,
            parent_xform=parent_xform,
            child_xform=child_xform,
            linear_axes=list(linear_axes),
            angular_axes=list(angular_axes),
            key=key,
            collision_filter_parent=collision_filter_parent,
            enabled=enabled,
        )

    # endregion

    def plot_articulation(
        self,
        show_body_keys=True,
        show_joint_keys=True,
        show_joint_types=True,
        plot_shapes=True,
        show_shape_types=True,
        show_legend=True,
    ):
        """
        Visualizes the model's articulation graph using matplotlib and networkx.
        Uses the spring layout algorithm from networkx to arrange the nodes.
        Bodies are shown as orange squares, shapes are shown as blue circles.

        Args:
            show_body_keys (bool): Whether to show the body keys or indices
            show_joint_keys (bool): Whether to show the joint keys or indices
            show_joint_types (bool): Whether to show the joint types
            plot_shapes (bool): Whether to render the shapes connected to the rigid bodies
            show_shape_types (bool): Whether to show the shape geometry types
            show_legend (bool): Whether to show a legend
        """
        import matplotlib.pyplot as plt
        import networkx as nx

        def joint_type_str(type):
            if type == JOINT_FREE:
                return "free"
            elif type == JOINT_BALL:
                return "ball"
            elif type == JOINT_PRISMATIC:
                return "prismatic"
            elif type == JOINT_REVOLUTE:
                return "revolute"
            elif type == JOINT_D6:
                return "D6"
            elif type == JOINT_FIXED:
                return "fixed"
            elif type == JOINT_DISTANCE:
                return "distance"
            return "unknown"

        def shape_type_str(type):
            if type == GEO_SPHERE:
                return "sphere"
            if type == GEO_BOX:
                return "box"
            if type == GEO_CAPSULE:
                return "capsule"
            if type == GEO_CYLINDER:
                return "cylinder"
            if type == GEO_CONE:
                return "cone"
            if type == GEO_MESH:
                return "mesh"
            if type == GEO_SDF:
                return "sdf"
            if type == GEO_PLANE:
                return "plane"
            if type == GEO_NONE:
                return "none"
            return "unknown"

        if show_body_keys:
            vertices = ["world", *self.body_key]
        else:
            vertices = ["-1"] + [str(i) for i in range(self.body_count)]
        if plot_shapes:
            for i in range(self.shape_count):
                shape_label = f"shape_{i}"
                if show_shape_types:
                    shape_label += f"\n({shape_type_str(self.shape_geo_type[i])})"
                vertices.append(shape_label)
        edges = []
        edge_labels = []
        for i in range(self.joint_count):
            edge = (self.joint_child[i] + 1, self.joint_parent[i] + 1)
            edges.append(edge)
            if show_joint_keys:
                joint_label = self.joint_key[i]
            else:
                joint_label = str(i)
            if show_joint_types:
                joint_label += f"\n({joint_type_str(self.joint_type[i])})"
            edge_labels.append(joint_label)

        if plot_shapes:
            for i in range(self.shape_count):
                edges.append((len(self.body_key) + i + 1, self.shape_body[i] + 1))

        # plot graph
        G = nx.Graph()
        for i in range(len(vertices)):
            G.add_node(i, label=vertices[i])
        for i in range(len(edges)):
            label = edge_labels[i] if i < len(edge_labels) else ""
            G.add_edge(edges[i][0], edges[i][1], label=label)
        pos = nx.spring_layout(G)
        nx.draw_networkx_edges(G, pos, node_size=0, edgelist=edges[: self.joint_count])
        # render body vertices
        draw_args = {"node_size": 100}
        bodies = nx.subgraph(G, list(range(self.body_count + 1)))
        nx.draw_networkx_nodes(bodies, pos, node_color="orange", node_shape="s", **draw_args)
        if plot_shapes:
            # render shape vertices
            shapes = nx.subgraph(G, list(range(self.body_count + 1, len(vertices))))
            nx.draw_networkx_nodes(shapes, pos, node_color="skyblue", **draw_args)
            nx.draw_networkx_edges(
                G, pos, node_size=0, edgelist=edges[self.joint_count :], edge_color="gray", style="dashed"
            )
        edge_labels = nx.get_edge_attributes(G, "label")
        nx.draw_networkx_edge_labels(
            G, pos, edge_labels=edge_labels, font_size=6, bbox={"alpha": 0.6, "color": "w", "lw": 0}
        )
        # add node labels
        nx.draw_networkx_labels(G, pos, dict(enumerate(vertices)), font_size=6)
        if show_legend:
            plt.plot([], [], "s", color="orange", label="body")
            plt.plot([], [], "k-", label="joint")
            if plot_shapes:
                plt.plot([], [], "o", color="skyblue", label="shape")
                plt.plot([], [], "k--", label="shape-body connection")
            plt.legend(loc="upper left", fontsize=6)
        plt.show()

    def collapse_fixed_joints(self, verbose=wp.config.verbose):
        """Removes fixed joints from the model and merges the bodies they connect. This is useful for simplifying the model for faster and more stable simulation."""

        body_data = {}
        body_children = {-1: []}
        visited = {}
        merged_body_data = {}
        for i in range(self.body_count):
            key = self.body_key[i]
            body_data[i] = {
                "shapes": self.body_shapes[i],
                "q": self.body_q[i],
                "qd": self.body_qd[i],
                "mass": self.body_mass[i],
                "inertia": wp.mat33(*self.body_inertia[i]),
                "inv_mass": self.body_inv_mass[i],
                "inv_inertia": self.body_inv_inertia[i],
                "com": self.body_com[i],
                "key": key,
                "original_id": i,
            }
            visited[i] = False
            body_children[i] = []

        joint_data = {}
        for i in range(self.joint_count):
            key = self.joint_key[i]
            parent = self.joint_parent[i]
            child = self.joint_child[i]
            body_children[parent].append(child)

            q_start = self.joint_q_start[i]
            qd_start = self.joint_qd_start[i]
            if i < self.joint_count - 1:
                q_dim = self.joint_q_start[i + 1] - q_start
                qd_dim = self.joint_qd_start[i + 1] - qd_start
            else:
                q_dim = len(self.joint_q) - q_start
                qd_dim = len(self.joint_qd) - qd_start

            data = {
                "type": self.joint_type[i],
                "q": self.joint_q[q_start : q_start + q_dim],
                "qd": self.joint_qd[qd_start : qd_start + qd_dim],
                "armature": self.joint_armature[qd_start : qd_start + qd_dim],
                "q_start": q_start,
                "qd_start": qd_start,
                "key": key,
                "parent_xform": wp.transform_expand(self.joint_X_p[i]),
                "child_xform": wp.transform_expand(self.joint_X_c[i]),
                "enabled": self.joint_enabled[i],
                "axes": [],
                "axis_dim": self.joint_dof_dim[i],
                "parent": parent,
                "child": child,
                "original_id": i,
            }
            num_lin_axes, num_ang_axes = self.joint_dof_dim[i]
            for j in range(qd_start, qd_start + num_lin_axes + num_ang_axes):
                data["axes"].append(
                    {
                        "axis": self.joint_axis[j],
                        "axis_mode": self.joint_dof_mode[j],
                        "target_ke": self.joint_target_ke[j],
                        "target_kd": self.joint_target_kd[j],
                        "limit_ke": self.joint_limit_ke[j],
                        "limit_kd": self.joint_limit_kd[j],
                        "limit_lower": self.joint_limit_lower[j],
                        "limit_upper": self.joint_limit_upper[j],
                        "act": self.joint_target[j],
                    }
                )

            joint_data[(parent, child)] = data

        # sort body children so we traverse the tree in the same order as the bodies are listed
        for children in body_children.values():
            children.sort(key=lambda x: body_data[x]["original_id"])

        retained_joints = []
        retained_bodies = []
        body_remap = {-1: -1}
        body_merged_parent = {}
        body_merged_transform = {}

        # depth first search over the joint graph
        def dfs(parent_body: int, child_body: int, incoming_xform: wp.transform, last_dynamic_body: int):
            nonlocal visited
            nonlocal retained_joints
            nonlocal retained_bodies
            nonlocal body_data

            joint = joint_data[(parent_body, child_body)]
            if joint["type"] == JOINT_FIXED:
                joint_xform = joint["parent_xform"] * wp.transform_inverse(joint["child_xform"])
                incoming_xform = incoming_xform * joint_xform
                parent_key = self.body_key[parent_body] if parent_body > -1 else "world"
                child_key = self.body_key[child_body]
                last_dynamic_body_key = self.body_key[last_dynamic_body] if last_dynamic_body > -1 else "world"
                if verbose:
                    print(
                        f"Remove fixed joint {joint['key']} between {parent_key} and {child_key}, "
                        f"merging {child_key} into {last_dynamic_body_key}"
                    )
                child_id = body_data[child_body]["original_id"]
                relative_xform = incoming_xform
                merged_body_data[self.body_key[child_body]] = {
                    "relative_xform": relative_xform,
                    "parent_body": self.body_key[parent_body],
                }
                body_merged_parent[child_body] = last_dynamic_body
                body_merged_transform[child_body] = incoming_xform
                for shape in self.body_shapes[child_id]:
                    self.shape_transform[shape] = incoming_xform * self.shape_transform[shape]
                    if verbose:
                        print(
                            f"  Shape {shape} moved to body {last_dynamic_body_key} with transform {self.shape_transform[shape]}"
                        )
                    if last_dynamic_body > -1:
                        self.shape_body[shape] = body_data[last_dynamic_body]["id"]
                        body_data[last_dynamic_body]["shapes"].append(shape)
                    else:
                        self.shape_body[shape] = -1

                if last_dynamic_body > -1:
                    source_m = body_data[last_dynamic_body]["mass"]
                    source_com = body_data[last_dynamic_body]["com"]
                    # add inertia to last_dynamic_body
                    m = body_data[child_body]["mass"]
                    com = wp.transform_point(incoming_xform, body_data[child_body]["com"])
                    inertia = body_data[child_body]["inertia"]
                    body_data[last_dynamic_body]["inertia"] += transform_inertia(
                        m, inertia, incoming_xform.p, incoming_xform.q
                    )
                    body_data[last_dynamic_body]["mass"] += m
                    body_data[last_dynamic_body]["com"] = (m * com + source_m * source_com) / (m + source_m)
                    # indicate to recompute inverse mass, inertia for this body
                    body_data[last_dynamic_body]["inv_mass"] = None
            else:
                joint["parent_xform"] = incoming_xform * joint["parent_xform"]
                joint["parent"] = last_dynamic_body
                last_dynamic_body = child_body
                incoming_xform = wp.transform()
                retained_joints.append(joint)
                new_id = len(retained_bodies)
                body_data[child_body]["id"] = new_id
                retained_bodies.append(child_body)
                for shape in body_data[child_body]["shapes"]:
                    self.shape_body[shape] = new_id

            visited[parent_body] = True
            if visited[child_body] or child_body not in body_children:
                return
            for child in body_children[child_body]:
                if not visited[child]:
                    dfs(child_body, child, incoming_xform, last_dynamic_body)

        for body in body_children[-1]:
            if not visited[body]:
                dfs(-1, body, wp.transform(), -1)

        # repopulate the model
        self.body_key.clear()
        self.body_q.clear()
        self.body_qd.clear()
        self.body_mass.clear()
        self.body_inertia.clear()
        self.body_com.clear()
        self.body_inv_mass.clear()
        self.body_inv_inertia.clear()
        if -1 in self.body_shapes:
            static_shapes = self.body_shapes[-1]
            self.body_shapes.clear()
            # restore static shapes
            self.body_shapes[-1] = static_shapes
        for i in retained_bodies:
            body = body_data[i]
            new_id = len(self.body_key)
            body_remap[body["original_id"]] = new_id
            self.body_key.append(body["key"])
            self.body_q.append(list(body["q"]))
            self.body_qd.append(list(body["qd"]))
            m = body["mass"]
            inertia = body["inertia"]
            self.body_mass.append(m)
            self.body_inertia.append(inertia)
            self.body_com.append(body["com"])
            if body["inv_mass"] is None:
                # recompute inverse mass and inertia
                if m > 0.0:
                    self.body_inv_mass.append(1.0 / m)
                    self.body_inv_inertia.append(wp.inverse(inertia))
                else:
                    self.body_inv_mass.append(0.0)
                    self.body_inv_inertia.append(wp.mat33(0.0))
            else:
                self.body_inv_mass.append(body["inv_mass"])
                self.body_inv_inertia.append(body["inv_inertia"])
            self.body_shapes[new_id] = body["shapes"]

        # sort joints so they appear in the same order as before
        retained_joints.sort(key=lambda x: x["original_id"])

        joint_remap = {}
        for i, joint in enumerate(retained_joints):
            joint_remap[joint["original_id"]] = i
        # update articulation_start
        for i, old_i in enumerate(self.articulation_start):
            start_i = old_i
            while start_i not in joint_remap:
                start_i += 1
                if start_i >= self.joint_count:
                    break
            self.articulation_start[i] = joint_remap.get(start_i, start_i)
        # remove empty articulation starts, i.e. where the start and end are the same
        self.articulation_start = list(set(self.articulation_start))

        self.joint_key.clear()
        self.joint_type.clear()
        self.joint_parent.clear()
        self.joint_child.clear()
        self.joint_q.clear()
        self.joint_qd.clear()
        self.joint_q_start.clear()
        self.joint_qd_start.clear()
        self.joint_enabled.clear()
        self.joint_armature.clear()
        self.joint_X_p.clear()
        self.joint_X_c.clear()
        self.joint_axis.clear()
        self.joint_dof_mode.clear()
        self.joint_target_ke.clear()
        self.joint_target_kd.clear()
        self.joint_limit_lower.clear()
        self.joint_limit_upper.clear()
        self.joint_limit_ke.clear()
        self.joint_limit_kd.clear()
        self.joint_dof_dim.clear()
        self.joint_target.clear()
        for joint in retained_joints:
            self.joint_key.append(joint["key"])
            self.joint_type.append(joint["type"])
            self.joint_parent.append(body_remap[joint["parent"]])
            self.joint_child.append(body_remap[joint["child"]])
            self.joint_q_start.append(len(self.joint_q))
            self.joint_qd_start.append(len(self.joint_qd))
            self.joint_q.extend(joint["q"])
            self.joint_qd.extend(joint["qd"])
            self.joint_armature.extend(joint["armature"])
            self.joint_enabled.append(joint["enabled"])
            self.joint_X_p.append(list(joint["parent_xform"]))
            self.joint_X_c.append(list(joint["child_xform"]))
            self.joint_dof_dim.append(joint["axis_dim"])
            for axis in joint["axes"]:
                self.joint_axis.append(axis["axis"])
                self.joint_dof_mode.append(axis["axis_mode"])
                self.joint_target_ke.append(axis["target_ke"])
                self.joint_target_kd.append(axis["target_kd"])
                self.joint_limit_lower.append(axis["limit_lower"])
                self.joint_limit_upper.append(axis["limit_upper"])
                self.joint_limit_ke.append(axis["limit_ke"])
                self.joint_limit_kd.append(axis["limit_kd"])
                self.joint_target.append(axis["act"])

        return {
            "body_remap": body_remap,
            "joint_remap": joint_remap,
            "body_merged_parent": body_merged_parent,
            "body_merged_transform": body_merged_transform,
            # TODO clean up this data
            "merged_body_data": merged_body_data,
        }

    # muscles
    def add_muscle(
        self, bodies: list[int], positions: list[Vec3], f0: float, lm: float, lt: float, lmax: float, pen: float
    ) -> float:
        """Adds a muscle-tendon activation unit.

        Args:
            bodies: A list of body indices for each waypoint
            positions: A list of positions of each waypoint in the body's local frame
            f0: Force scaling
            lm: Muscle length
            lt: Tendon length
            lmax: Maximally efficient muscle length

        Returns:
            The index of the muscle in the model

        .. note:: The simulation support for muscles is in progress and not yet fully functional.

        """

        n = len(bodies)

        self.muscle_start.append(len(self.muscle_bodies))
        self.muscle_params.append((f0, lm, lt, lmax, pen))
        self.muscle_activations.append(0.0)

        for i in range(n):
            self.muscle_bodies.append(bodies[i])
            self.muscle_points.append(positions[i])

        # return the index of the muscle
        return len(self.muscle_start) - 1

    # region shapes

    def add_shape(
        self,
        body: int,
        type: int,
        xform: Transform | None = None,
        cfg: ShapeConfig | None = None,
        scale: Vec3 | None = None,
        src: SDF | Mesh | Any | None = None,
        is_static: bool = False,
        key: str | None = None,
    ) -> int:
        """Adds a generic collision shape to the model.

        This is the base method for adding shapes; prefer using specific helpers like :meth:`add_shape_sphere` where possible.

        Args:
            body (int): The index of the parent body this shape belongs to. Use -1 for shapes not attached to any specific body (e.g., static environment geometry).
            type (int): The geometry type of the shape (e.g., `GEO_BOX`, `GEO_SPHERE`).
            xform (Transform | None): The transform of the shape in the parent body's local frame. If `None`, the identity transform `wp.transform()` is used. Defaults to `None`.
            cfg (ShapeConfig | None): The configuration for the shape's physical and collision properties. If `None`, :attr:`default_shape_cfg` is used. Defaults to `None`.
            scale (Vec3 | None): The scale of the geometry. The interpretation depends on the shape type. Defaults to `(1.0, 1.0, 1.0)` if `None`.
            src (SDF | Mesh | Any | None): The source geometry data, e.g., a :class:`Mesh` object for `GEO_MESH` or an :class:`SDF` object for `GEO_SDF`. Defaults to `None`.
            is_static (bool): If `True`, the shape will have zero mass, and its density property in `cfg` will be effectively ignored for mass calculation. Typically used for fixed, non-movable collision geometry. Defaults to `False`.
            key (str | None): An optional unique key for identifying the shape. If `None`, a default key is automatically generated (e.g., "shape_N"). Defaults to `None`.

        Returns:
            int: The index of the newly added shape.
        """
        if xform is None:
            xform = wp.transform()
        else:
            xform = wp.transform(*xform)
        if cfg is None:
            cfg = self.default_shape_cfg
        if scale is None:
            scale = (1.0, 1.0, 1.0)
        self.shape_body.append(body)
        shape = self.shape_count
        if body in self.body_shapes:
            # no contacts between shapes of the same body
            for same_body_shape in self.body_shapes[body]:
                self.shape_collision_filter_pairs.add((same_body_shape, shape))
            self.body_shapes[body].append(shape)
        else:
            self.body_shapes[body] = [shape]
        self.shape_key.append(key or f"shape_{shape}")
        self.shape_transform.append(xform)
        self.shape_flags.append(cfg.flags)
        self.shape_geo_type.append(type)
        self.shape_geo_scale.append((scale[0], scale[1], scale[2]))
        self.shape_geo_src.append(src)
        self.shape_geo_thickness.append(cfg.thickness)
        self.shape_geo_is_solid.append(cfg.is_solid)
        self.shape_material_ke.append(cfg.ke)
        self.shape_material_kd.append(cfg.kd)
        self.shape_material_kf.append(cfg.kf)
        self.shape_material_ka.append(cfg.ka)
        self.shape_material_mu.append(cfg.mu)
        self.shape_material_restitution.append(cfg.restitution)
        self.shape_collision_group.append(cfg.collision_group)
        if cfg.collision_group not in self.shape_collision_group_map:
            self.shape_collision_group_map[cfg.collision_group] = []
        self.last_collision_group = max(self.last_collision_group, cfg.collision_group)
        self.shape_collision_group_map[cfg.collision_group].append(shape)
        self.shape_collision_radius.append(compute_shape_radius(type, scale, src))
        if cfg.collision_filter_parent and body > -1 and body in self.joint_parents:
            for parent_body in self.joint_parents[body]:
                if parent_body > -1:
                    for parent_shape in self.body_shapes[parent_body]:
                        self.shape_collision_filter_pairs.add((parent_shape, shape))

        if not is_static and cfg.density > 0.0:
            (m, c, I) = compute_shape_inertia(type, scale, src, cfg.density, cfg.is_solid, cfg.thickness)
            com_body = wp.transform_point(xform, c)
            self._update_body_mass(body, m, I, com_body, xform.q)
        return shape

    def add_shape_plane(
        self,
        plane: Vec4 | None = (0.0, 0.0, 1.0, 0.0),
        xform: Transform | None = None,
        width: float = 10.0,
        length: float = 10.0,
        body: int = -1,
        cfg: ShapeConfig | None = None,
        key: str | None = None,
    ) -> int:
        """
        Adds a plane collision shape to the model.

        If `xform` is provided, it directly defines the plane's position and orientation. The plane's collision normal
        is assumed to be along the local Y-axis of this `xform`.
        If `xform` is `None`, it will be derived from the `plane` equation `a*x + b*y + c*z + d = 0`.
        Plane shapes added via this method are always static (massless).

        Args:
            plane (Vec4 | None): The plane equation `(a, b, c, d)`. If `xform` is `None`, this defines the plane.
                The normal is `(a,b,c)` and `d` is the offset. Defaults to `(0.0, 1.0, 0.0, 0.0)` (an XZ ground plane at Y=0) if `xform` is also `None`.
            xform (Transform | None): The transform of the plane in the world or parent body's frame. If `None`, transform is derived from `plane`. Defaults to `None`.
            width (float): The visual/collision extent of the plane along its local X-axis. If `0.0`, considered infinite for collision. Defaults to `10.0`.
            length (float): The visual/collision extent of the plane along its local Z-axis. If `0.0`, considered infinite for collision. Defaults to `10.0`.
            body (int): The index of the parent body this shape belongs to. Use -1 for world-static planes. Defaults to `-1`.
            cfg (ShapeConfig | None): The configuration for the shape's physical and collision properties. If `None`, :attr:`default_shape_cfg` is used. Defaults to `None`.
            key (str | None): An optional unique key for identifying the shape. If `None`, a default key is automatically generated. Defaults to `None`.

        Returns:
            int: The index of the newly added shape.
        """
        if xform is None:
            assert plane is not None, "Either xform or plane must be provided"
            # compute position and rotation from plane equation
            normal = np.array(plane[:3])
            normal /= np.linalg.norm(normal)
            pos = plane[3] * normal
            if np.allclose(normal, (0.0, 1.0, 0.0)):
                # no rotation necessary
                rot = wp.quat_identity()
            else:
                c = np.cross(normal, (0.0, 1.0, 0.0))
                angle = np.arcsin(np.linalg.norm(c))
                axis = np.abs(c) / np.linalg.norm(c)
                rot = wp.quat_from_axis_angle(wp.vec3(*axis), wp.float32(angle))
            xform = wp.transform(pos, rot)
        if cfg is None:
            cfg = self.default_shape_cfg
        scale = wp.vec3(width, length, 0.0)
        return self.add_shape(
            body=body,
            type=GEO_PLANE,
            xform=xform,
            cfg=cfg,
            scale=scale,
            is_static=True,
            key=key,
        )

    def add_ground_plane(
        self,
        cfg: ShapeConfig | None = None,
        key: str | None = None,
    ) -> int:
        """Adds a ground plane collision shape to the model.

        Args:
            cfg (ShapeConfig | None): The configuration for the shape's physical and collision properties. If `None`, :attr:`default_shape_cfg` is used. Defaults to `None`.
            key (str | None): An optional unique key for identifying the shape. If `None`, a default key is automatically generated. Defaults to `None`.

        Returns:
            int: The index of the newly added shape.
        """
        return self.add_shape_plane(
            plane=(*self.up_vector, 0.0),
            width=0.0,
            length=0.0,
            cfg=cfg,
            key=key or "ground_plane",
        )

    def add_shape_sphere(
        self,
        body: int,
        xform: Transform | None = None,
        radius: float = 1.0,
        cfg: ShapeConfig | None = None,
        key: str | None = None,
    ) -> int:
        """Adds a sphere collision shape to a body.

        Args:
            body (int): The index of the parent body this shape belongs to. Use -1 for shapes not attached to any specific body.
            xform (Transform | None): The transform of the sphere in the parent body's local frame. The sphere is centered at this transform's position. If `None`, the identity transform `wp.transform()` is used. Defaults to `None`.
            radius (float): The radius of the sphere. Defaults to `1.0`.
            cfg (ShapeConfig | None): The configuration for the shape's physical and collision properties. If `None`, :attr:`default_shape_cfg` is used. Defaults to `None`.
            key (str | None): An optional unique key for identifying the shape. If `None`, a default key is automatically generated. Defaults to `None`.

        Returns:
            int: The index of the newly added shape.
        """

        if cfg is None:
            cfg = self.default_shape_cfg
        scale: Any = wp.vec3(radius, 0.0, 0.0)
        return self.add_shape(
            body=body,
            type=GEO_SPHERE,
            xform=xform,
            cfg=cfg,
            scale=scale,
            key=key,
        )

    def add_shape_box(
        self,
        body: int,
        xform: Transform | None = None,
        hx: float = 0.5,
        hy: float = 0.5,
        hz: float = 0.5,
        cfg: ShapeConfig | None = None,
        key: str | None = None,
    ) -> int:
        """Adds a box collision shape to a body.

        The box is centered at its local origin as defined by `xform`.

        Args:
            body (int): The index of the parent body this shape belongs to. Use -1 for shapes not attached to any specific body.
            xform (Transform | None): The transform of the box in the parent body's local frame. If `None`, the identity transform `wp.transform()` is used. Defaults to `None`.
            hx (float): The half-extent of the box along its local X-axis. Defaults to `0.5`.
            hy (float): The half-extent of the box along its local Y-axis. Defaults to `0.5`.
            hz (float): The half-extent of the box along its local Z-axis. Defaults to `0.5`.
            cfg (ShapeConfig | None): The configuration for the shape's physical and collision properties. If `None`, :attr:`default_shape_cfg` is used. Defaults to `None`.
            key (str | None): An optional unique key for identifying the shape. If `None`, a default key is automatically generated. Defaults to `None`.

        Returns:
            int: The index of the newly added shape.
        """

        if cfg is None:
            cfg = self.default_shape_cfg
        scale = wp.vec3(hx, hy, hz)
        return self.add_shape(
            body=body,
            type=GEO_BOX,
            xform=xform,
            cfg=cfg,
            scale=scale,
            key=key,
        )

    def add_shape_capsule(
        self,
        body: int,
        xform: Transform | None = None,
        radius: float = 1.0,
        half_height: float = 0.5,
        up_axis: AxisType = Axis.Z,
        cfg: ShapeConfig | None = None,
        key: str | None = None,
    ) -> int:
        """Adds a capsule collision shape to a body.

        The capsule is centered at its local origin as defined by `xform`. Its length extends along the specified `up_axis`.

        Args:
            body (int): The index of the parent body this shape belongs to. Use -1 for shapes not attached to any specific body.
            xform (Transform | None): The transform of the capsule in the parent body's local frame. If `None`, the identity transform `wp.transform()` is used. Defaults to `None`.
            radius (float): The radius of the capsule's hemispherical ends and its cylindrical segment. Defaults to `1.0`.
            half_height (float): The half-length of the capsule's central cylindrical segment (excluding the hemispherical ends). Defaults to `0.5`.
            up_axis (AxisType): The local axis of the capsule along which its length is aligned (typically `Axis.X`, `Axis.Y`, or `Axis.Z`). Defaults to `Axis.Y`.
            cfg (ShapeConfig | None): The configuration for the shape's physical and collision properties. If `None`, :attr:`default_shape_cfg` is used. Defaults to `None`.
            key (str | None): An optional unique key for identifying the shape. If `None`, a default key is automatically generated. Defaults to `None`.

        Returns:
            int: The index of the newly added shape.
        """

        if xform is None:
            xform = wp.transform()
        else:
            xform = wp.transform(*xform)
        # up axis is always +Y for capsules
        q = quat_between_axes(Axis.Y, up_axis)
        xform = wp.transform(xform.p, xform.q * q)

        if cfg is None:
            cfg = self.default_shape_cfg
        scale = wp.vec3(radius, half_height, 0.0)
        return self.add_shape(
            body=body,
            type=GEO_CAPSULE,
            xform=xform,
            cfg=cfg,
            scale=scale,
            key=key,
        )

    def add_shape_cylinder(
        self,
        body: int,
        xform: Transform | None = None,
        radius: float = 1.0,
        half_height: float = 0.5,
        up_axis: AxisType = Axis.Z,
        cfg: ShapeConfig | None = None,
        key: str | None = None,
    ) -> int:
        """Adds a cylinder collision shape to a body.

        The cylinder is centered at its local origin as defined by `xform`. Its length extends along the specified `up_axis`.

        Args:
            body (int): The index of the parent body this shape belongs to. Use -1 for shapes not attached to any specific body.
            xform (Transform | None): The transform of the cylinder in the parent body's local frame. If `None`, the identity transform `wp.transform()` is used. Defaults to `None`.
            radius (float): The radius of the cylinder. Defaults to `1.0`.
            half_height (float): The half-length of the cylinder along the `up_axis`. Defaults to `0.5`.
            up_axis (AxisType): The local axis of the cylinder along which its length is aligned (e.g., `Axis.X`, `Axis.Y`, `Axis.Z`). Defaults to `Axis.Y`.
            cfg (ShapeConfig | None): The configuration for the shape's physical and collision properties. If `None`, :attr:`default_shape_cfg` is used. Defaults to `None`.
            key (str | None): An optional unique key for identifying the shape. If `None`, a default key is automatically generated. Defaults to `None`.

        Returns:
            int: The index of the newly added shape.
        """

        if xform is None:
            xform = wp.transform()
        else:
            xform = wp.transform(*xform)
        # up axis is always +Y for cylinders
        q = quat_between_axes(Axis.Y, up_axis)
        xform = wp.transform(xform.p, xform.q * q)

        if cfg is None:
            cfg = self.default_shape_cfg
        scale = wp.vec3(radius, half_height, 0.0)
        return self.add_shape(
            body=body,
            type=GEO_CYLINDER,
            xform=xform,
            cfg=cfg,
            scale=scale,
            key=key,
        )

    def add_shape_cone(
        self,
        body: int,
        xform: Transform | None = None,
        radius: float = 1.0,
        half_height: float = 0.5,
        up_axis: AxisType = Axis.Z,
        cfg: ShapeConfig | None = None,
        key: str | None = None,
    ) -> int:
        """Adds a cone collision shape to a body.

        The cone's base is centered at its local origin as defined by `xform` and it extends along the specified `up_axis` towards its apex.

        Args:
            body (int): The index of the parent body this shape belongs to. Use -1 for shapes not attached to any specific body.
            xform (Transform | None): The transform of the cone in the parent body's local frame. If `None`, the identity transform `wp.transform()` is used. Defaults to `None`.
            radius (float): The radius of the cone's base. Defaults to `1.0`.
            half_height (float): The half-height of the cone (distance from the center of the base to the apex along the `up_axis`). Defaults to `0.5`.
            up_axis (AxisType): The local axis of the cone along which its height is aligned, pointing from base to apex (e.g., `Axis.X`, `Axis.Y`, `Axis.Z`). Defaults to `Axis.Y`.
            cfg (ShapeConfig | None): The configuration for the shape's physical and collision properties. If `None`, :attr:`default_shape_cfg` is used. Defaults to `None`.
            key (str | None): An optional unique key for identifying the shape. If `None`, a default key is automatically generated. Defaults to `None`.

        Returns:
            int: The index of the newly added shape.
        """

        if xform is None:
            xform = wp.transform()
        else:
            xform = wp.transform(*xform)
        # up axis is always +Y for cones
        q = quat_between_axes(Axis.Y, up_axis)
        xform = wp.transform(xform.p, xform.q * q)

        if cfg is None:
            cfg = self.default_shape_cfg
        scale = wp.vec3(radius, half_height, 0.0)
        return self.add_shape(
            body=body,
            type=GEO_CONE,
            xform=xform,
            cfg=cfg,
            scale=scale,
            key=key,
        )

    def add_shape_mesh(
        self,
        body: int,
        xform: Transform | None = None,
        mesh: Mesh | None = None,
        scale: Vec3 | None = None,
        cfg: ShapeConfig | None = None,
        key: str | None = None,
    ) -> int:
        """Adds a triangle mesh collision shape to a body.

        Args:
            body (int): The index of the parent body this shape belongs to. Use -1 for shapes not attached to any specific body.
            xform (Transform | None): The transform of the mesh in the parent body's local frame. If `None`, the identity transform `wp.transform()` is used. Defaults to `None`.
            mesh (Mesh | None): The :class:`Mesh` object containing the vertex and triangle data. Defaults to `None`.
            scale (Vec3 | None): The scale of the mesh. Defaults to `None`, in which case the scale is `(1.0, 1.0, 1.0)`.
            cfg (ShapeConfig | None): The configuration for the shape's physical and collision properties. If `None`, :attr:`default_shape_cfg` is used. Defaults to `None`.
            key (str | None): An optional unique key for identifying the shape. If `None`, a default key is automatically generated. Defaults to `None`.

        Returns:
            int: The index of the newly added shape.
        """

        if cfg is None:
            cfg = self.default_shape_cfg
        return self.add_shape(
            body=body,
            type=GEO_MESH,
            xform=xform,
            cfg=cfg,
            scale=scale,
            src=mesh,
            key=key,
        )

    def add_shape_sdf(
        self,
        body: int,
        xform: Transform | None = None,
        sdf: SDF | None = None,
        cfg: ShapeConfig | None = None,
        key: str | None = None,
    ) -> int:
        """Adds a signed distance field (SDF) collision shape to a body.

        Args:
            body (int): The index of the parent body this shape belongs to. Use -1 for shapes not attached to any specific body.
            xform (Transform | None): The transform of the SDF in the parent body's local frame. If `None`, the identity transform `wp.transform()` is used. Defaults to `None`.
            sdf (SDF | None): The :class:`SDF` object representing the signed distance field. Defaults to `None`.
            cfg (ShapeConfig | None): The configuration for the shape's physical and collision properties. If `None`, :attr:`default_shape_cfg` is used. Defaults to `None`.
            key (str | None): An optional unique key for identifying the shape. If `None`, a default key is automatically generated. Defaults to `None`.

        Returns:
            int: The index of the newly added shape.
        """
        if cfg is None:
            cfg = self.default_shape_cfg
        return self.add_shape(
            body=body,
            type=GEO_SDF,
            xform=xform,
            cfg=cfg,
            src=sdf,
            key=key,
        )

    # endregion

    # particles
    def add_particle(
        self,
        pos: Vec3,
        vel: Vec3,
        mass: float,
        radius: float | None = None,
        flags: wp.uint32 = PARTICLE_FLAG_ACTIVE,
    ) -> int:
        """Adds a single particle to the model.

        Args:
            pos: The initial position of the particle.
            vel: The initial velocity of the particle.
            mass: The mass of the particle.
            radius: The radius of the particle used in collision handling. If None, the radius is set to the default value (:attr:`default_particle_radius`).
            flags: The flags that control the dynamical behavior of the particle, see PARTICLE_FLAG_* constants.

        Note:
            Set the mass equal to zero to create a 'kinematic' particle that is not subject to dynamics.

        Returns:
            The index of the particle in the system.
        """
        self.particle_q.append(pos)
        self.particle_qd.append(vel)
        self.particle_mass.append(mass)
        if radius is None:
            radius = self.default_particle_radius
        self.particle_radius.append(radius)
        self.particle_flags.append(flags)

        particle_id = self.particle_count - 1

        return particle_id

    def add_particles(
        self,
        pos: list[Vec3],
        vel: list[Vec3],
        mass: list[float],
        radius: list[float] | None = None,
        flags: list[wp.uint32] | None = None,
    ):
        """Adds a group particles to the model.

        Args:
            pos: The initial positions of the particle.
            vel: The initial velocities of the particle.
            mass: The mass of the particles.
            radius: The radius of the particles used in collision handling. If None, the radius is set to the default value (:attr:`default_particle_radius`).
            flags: The flags that control the dynamical behavior of the particles, see PARTICLE_FLAG_* constants.

        Note:
            Set the mass equal to zero to create a 'kinematic' particle that is not subject to dynamics.
        """
        self.particle_q.extend(pos)
        self.particle_qd.extend(vel)
        self.particle_mass.extend(mass)
        if radius is None:
            radius = [self.default_particle_radius] * len(pos)
        if flags is None:
            flags = [PARTICLE_FLAG_ACTIVE] * len(pos)
        self.particle_radius.extend(radius)
        self.particle_flags.extend(flags)

    def add_spring(self, i: int, j, ke: float, kd: float, control: float):
        """Adds a spring between two particles in the system

        Args:
            i: The index of the first particle
            j: The index of the second particle
            ke: The elastic stiffness of the spring
            kd: The damping stiffness of the spring
            control: The actuation level of the spring

        Note:
            The spring is created with a rest-length based on the distance
            between the particles in their initial configuration.

        """
        self.spring_indices.append(i)
        self.spring_indices.append(j)
        self.spring_stiffness.append(ke)
        self.spring_damping.append(kd)
        self.spring_control.append(control)

        # compute rest length
        p = self.particle_q[i]
        q = self.particle_q[j]

        delta = np.subtract(p, q)
        l = np.sqrt(np.dot(delta, delta))

        self.spring_rest_length.append(l)

    def add_triangle(
        self,
        i: int,
        j: int,
        k: int,
        tri_ke: float | None = None,
        tri_ka: float | None = None,
        tri_kd: float | None = None,
        tri_drag: float | None = None,
        tri_lift: float | None = None,
    ) -> float:
        """Adds a triangular FEM element between three particles in the system.

        Triangles are modeled as viscoelastic elements with elastic stiffness and damping
        parameters specified on the model. See model.tri_ke, model.tri_kd.

        Args:
            i: The index of the first particle
            j: The index of the second particle
            k: The index of the third particle

        Return:
            The area of the triangle

        Note:
            The triangle is created with a rest-length based on the distance
            between the particles in their initial configuration.
        """
        # TODO: Expose elastic parameters on a per-element basis
        tri_ke = tri_ke if tri_ke is not None else self.default_tri_ke
        tri_ka = tri_ka if tri_ka is not None else self.default_tri_ka
        tri_kd = tri_kd if tri_kd is not None else self.default_tri_kd
        tri_drag = tri_drag if tri_drag is not None else self.default_tri_drag
        tri_lift = tri_lift if tri_lift is not None else self.default_tri_lift

        # compute basis for 2D rest pose
        p = self.particle_q[i]
        q = self.particle_q[j]
        r = self.particle_q[k]

        qp = q - p
        rp = r - p

        # construct basis aligned with the triangle
        n = wp.normalize(wp.cross(qp, rp))
        e1 = wp.normalize(qp)
        e2 = wp.normalize(wp.cross(n, e1))

        R = np.array((e1, e2))
        M = np.array((qp, rp))

        D = R @ M.T

        area = np.linalg.det(D) / 2.0

        if area <= 0.0:
            print("inverted or degenerate triangle element")
            return 0.0
        else:
            inv_D = np.linalg.inv(D)

            self.tri_indices.append((i, j, k))
            self.tri_poses.append(inv_D.tolist())
            self.tri_activations.append(0.0)
            self.tri_materials.append((tri_ke, tri_ka, tri_kd, tri_drag, tri_lift))
            self.tri_areas.append(area)
            return area

    def add_triangles(
        self,
        i: list[int],
        j: list[int],
        k: list[int],
        tri_ke: list[float] | None = None,
        tri_ka: list[float] | None = None,
        tri_kd: list[float] | None = None,
        tri_drag: list[float] | None = None,
        tri_lift: list[float] | None = None,
        tri_aniso_ke: list[Vec3] | None = None,
    ) -> list[float]:
        """Adds triangular FEM elements between groups of three particles in the system.

        Triangles are modeled as viscoelastic elements with elastic stiffness and damping
        Parameters specified on the model. See model.tri_ke, model.tri_kd.

        Args:
            i: The indices of the first particle
            j: The indices of the second particle
            k: The indices of the third particle
            tri_aniso_ke: anisotropic stretch stiffness (weft, warp, shear) for pattern-based cloth simulation.

        Return:
            The areas of the triangles

        Note:
            A triangle is created with a rest-length based on the distance
            between the particles in their initial configuration.

        """
        # compute basis for 2D rest pose
        p = np.array(self.particle_q)[i]
        q = np.array(self.particle_q)[j]
        r = np.array(self.particle_q)[k]

        qp = q - p
        rp = r - p

        def normalized(a):
            l = np.linalg.norm(a, axis=-1, keepdims=True)
            l[l == 0] = 1.0
            return a / l

        # use pose2d when tri_aniso_ke is valid
        use_pose2d = False
        if tri_aniso_ke is not None:
            use_pose2d = len(tri_aniso_ke) == len(qp)

        if use_pose2d:
            e1 = np.full((len(qp), 3), [1.0, 0.0, 0.0])
            e2 = np.full((len(qp), 3), [0.0, 1.0, 0.0])
        else:
            n = normalized(np.cross(qp, rp))
            e1 = normalized(qp)
            e2 = normalized(np.cross(n, e1))

        R = np.concatenate((e1[..., None], e2[..., None]), axis=-1)
        M = np.concatenate((qp[..., None], rp[..., None]), axis=-1)

        D = np.matmul(R.transpose(0, 2, 1), M)

        areas = np.linalg.det(D) / 2.0
        areas[areas < 0.0] = 0.0
        valid_inds = (areas > 0.0).nonzero()[0]
        if len(valid_inds) < len(areas):
            print("inverted or degenerate triangle elements")

        D[areas == 0.0] = np.eye(2)[None, ...]
        inv_D = np.linalg.inv(D)

        inds = np.concatenate((i[valid_inds, None], j[valid_inds, None], k[valid_inds, None]), axis=-1)

        self.tri_indices.extend(inds.tolist())
        self.tri_poses.extend(inv_D[valid_inds].tolist())
        self.tri_activations.extend([0.0] * len(valid_inds))

        def init_if_none(arr, defaultValue):
            if arr is None:
                return [defaultValue] * len(areas)
            return arr

        tri_ke = init_if_none(tri_ke, self.default_tri_ke)
        tri_ka = init_if_none(tri_ka, self.default_tri_ka)
        tri_kd = init_if_none(tri_kd, self.default_tri_kd)
        tri_drag = init_if_none(tri_drag, self.default_tri_drag)
        tri_lift = init_if_none(tri_lift, self.default_tri_lift)
        tri_aniso_ke = tri_aniso_ke if tri_aniso_ke is not None else [wp.vec3(self.default_tri_ke)] * len(areas)

        self.tri_materials.extend(
            zip(
                np.array(tri_ke)[valid_inds],
                np.array(tri_ka)[valid_inds],
                np.array(tri_kd)[valid_inds],
                np.array(tri_drag)[valid_inds],
                np.array(tri_lift)[valid_inds],
            )
        )
        self.tri_aniso_ke.extend(np.array(tri_aniso_ke)[valid_inds])
        areas = areas.tolist()
        self.tri_areas.extend(areas)
        return areas

    def add_tetrahedron(
        self, i: int, j: int, k: int, l: int, k_mu: float = 1.0e3, k_lambda: float = 1.0e3, k_damp: float = 0.0
    ) -> float:
        """Adds a tetrahedral FEM element between four particles in the system.

        Tetrahedra are modeled as viscoelastic elements with a NeoHookean energy
        density based on [Smith et al. 2018].

        Args:
            i: The index of the first particle
            j: The index of the second particle
            k: The index of the third particle
            l: The index of the fourth particle
            k_mu: The first elastic Lame parameter
            k_lambda: The second elastic Lame parameter
            k_damp: The element's damping stiffness

        Return:
            The volume of the tetrahedron

        Note:
            The tetrahedron is created with a rest-pose based on the particle's initial configuration

        """
        # compute basis for 2D rest pose
        p = np.array(self.particle_q[i])
        q = np.array(self.particle_q[j])
        r = np.array(self.particle_q[k])
        s = np.array(self.particle_q[l])

        qp = q - p
        rp = r - p
        sp = s - p

        Dm = np.array((qp, rp, sp)).T
        volume = np.linalg.det(Dm) / 6.0

        if volume <= 0.0:
            print("inverted tetrahedral element")
        else:
            inv_Dm = np.linalg.inv(Dm)

            self.tet_indices.append((i, j, k, l))
            self.tet_poses.append(inv_Dm.tolist())
            self.tet_activations.append(0.0)
            self.tet_materials.append((k_mu, k_lambda, k_damp))

        return volume

    def add_edge(
        self,
        i: int,
        j: int,
        k: int,
        l: int,
        rest: float | None = None,
        edge_ke: float | None = None,
        edge_kd: float | None = None,
    ) -> None:
        """Adds a bending edge element between two adjacent triangles in the cloth mesh, defined by four vertices.

        The bending energy model follows the discrete shell formulation from [Grinspun et al. 2003].
        The bending stiffness is controlled by the `edge_ke` parameter, and the bending damping by the `edge_kd` parameter.

        Args:
            i: The index of the first particle, i.e., opposite vertex 0
            j: The index of the second particle, i.e., opposite vertex 1
            k: The index of the third particle, i.e., vertex 0
            l: The index of the fourth particle, i.e., vertex 1
            rest: The rest angle across the edge in radians, if not specified it will be computed
            edge_ke: The bending stiffness coefficient
            edge_kd: The bending damping coefficient

        Note:
            The edge lies between the particles indexed by 'k' and 'l' parameters with the opposing
            vertices indexed by 'i' and 'j'. This defines two connected triangles with counterclockwise
            winding: (i, k, l), (j, l, k).

        """
        edge_ke = edge_ke if edge_ke is not None else self.default_edge_ke
        edge_kd = edge_kd if edge_kd is not None else self.default_edge_kd

        # compute rest angle
        x3 = self.particle_q[k]
        x4 = self.particle_q[l]
        if rest is None:
            rest = 0.0
            if i != -1 and j != -1:
                x1 = self.particle_q[i]
                x2 = self.particle_q[j]

                n1 = wp.normalize(wp.cross(x3 - x1, x4 - x1))
                n2 = wp.normalize(wp.cross(x4 - x2, x3 - x2))
                e = wp.normalize(x4 - x3)

                cos_theta = np.clip(np.dot(n1, n2), -1.0, 1.0)
                sin_theta = np.dot(np.cross(n1, n2), e)
                rest = math.atan2(sin_theta, cos_theta)

        self.edge_indices.append((i, j, k, l))
        self.edge_rest_angle.append(rest)
        self.edge_rest_length.append(wp.length(x4 - x3))
        self.edge_bending_properties.append((edge_ke, edge_kd))

    def add_edges(
        self,
        i,
        j,
        k,
        l,
        rest: list[float] | None = None,
        edge_ke: list[float] | None = None,
        edge_kd: list[float] | None = None,
        edge_aniso_ke: list[Vec3] | None = None,
    ) -> None:
        """Adds bending edge elements between two adjacent triangles in the cloth mesh, defined by four vertices.

        The bending energy model follows the discrete shell formulation from [Grinspun et al. 2003].
        The bending stiffness is controlled by the `edge_ke` parameter, and the bending damping by the `edge_kd` parameter.

        Args:
            i: The index of the first particle, i.e., opposite vertex 0
            j: The index of the second particle, i.e., opposite vertex 1
            k: The index of the third particle, i.e., vertex 0
            l: The index of the fourth particle, i.e., vertex 1
            rest: The rest angles across the edges in radians, if not specified they will be computed
            edge_ke: The bending stiffness coefficient
            edge_kd: The bending damping coefficient

        Note:
            The edge lies between the particles indexed by 'k' and 'l' parameters with the opposing
            vertices indexed by 'i' and 'j'. This defines two connected triangles with counterclockwise
            winding: (i, k, l), (j, l, k).

        """
        x3 = np.array(self.particle_q)[k]
        x4 = np.array(self.particle_q)[l]

        def dot(a, b):
            return (a * b).sum(axis=-1)

        if rest is None:
            rest = np.zeros_like(i, dtype=float)
            valid_mask = (i != -1) & (j != -1)

            # compute rest angle
            x1_valid = np.array(self.particle_q)[i[valid_mask]]
            x2_valid = np.array(self.particle_q)[j[valid_mask]]
            x3_valid = np.array(self.particle_q)[k[valid_mask]]
            x4_valid = np.array(self.particle_q)[l[valid_mask]]

            def normalized(a):
                l = np.linalg.norm(a, axis=-1, keepdims=True)
                l[l == 0] = 1.0
                return a / l

            n1 = normalized(np.cross(x3_valid - x1_valid, x4_valid - x1_valid))
            n2 = normalized(np.cross(x4_valid - x2_valid, x3_valid - x2_valid))
            e = normalized(x4_valid - x3_valid)

            cos_theta = np.clip(dot(n1, n2), -1.0, 1.0)
            sin_theta = dot(np.cross(n1, n2), e)
            rest[valid_mask] = np.arctan2(sin_theta, cos_theta)

        inds = np.concatenate((i[:, None], j[:, None], k[:, None], l[:, None]), axis=-1)

        self.edge_indices.extend(inds.tolist())
        self.edge_rest_angle.extend(rest.tolist())
        x43 = x4 - x3
        self.edge_rest_length.extend(np.linalg.norm(x43, axis=1).tolist())

        def init_if_none(arr, defaultValue):
            if arr is None:
                return [defaultValue] * len(i)
            return arr

        edge_ke = init_if_none(edge_ke, self.default_edge_ke)
        edge_kd = init_if_none(edge_kd, self.default_edge_kd)
        # compute final edge_ke based on edge_aniso_ke, ref Feng:2022:LBB
        if edge_aniso_ke is not None:
            angle = np.atan2(x43[:, 1], x43[:, 0])
            sin = np.sin(angle)
            cos = np.cos(angle)
            sin2 = np.pow(sin, 2)
            cos2 = np.pow(cos, 2)
            sin12 = np.pow(sin, 12)
            cos12 = np.pow(cos, 12)
            aniso_ke = np.array(edge_aniso_ke).reshape(-1, 3)
            edge_ke = aniso_ke[:, 0] * sin12 + aniso_ke[:, 1] * cos12 + aniso_ke[:, 2] * 4.0 * sin2 * cos2

        self.edge_bending_properties.extend(zip(edge_ke, edge_kd))

        # compute bending cotangents
        def cot(a, b, c):
            # compute cotangent of a
            ba = b - a
            ca = c - a
            dota = dot(ba, ca)
            crsa = np.linalg.norm(np.cross(ba, ca), axis=-1) + 1.0e-6
            return dota / crsa

        cot1 = cot(x3_valid, x4_valid, x1_valid)
        cot2 = cot(x3_valid, x4_valid, x2_valid)
        cot3 = cot(x4_valid, x3_valid, x1_valid)
        cot4 = cot(x4_valid, x3_valid, x2_valid)
        self.edge_bending_cot.extend(zip(cot1, cot2, cot3, cot4))

    def add_cloth_grid(
        self,
        pos: Vec3,
        rot: Quat,
        vel: Vec3,
        dim_x: int,
        dim_y: int,
        cell_x: float,
        cell_y: float,
        mass: float,
        reverse_winding: bool = False,
        fix_left: bool = False,
        fix_right: bool = False,
        fix_top: bool = False,
        fix_bottom: bool = False,
        tri_ke: float | None = None,
        tri_ka: float | None = None,
        tri_kd: float | None = None,
        tri_drag: float | None = None,
        tri_lift: float | None = None,
        edge_ke: float | None = None,
        edge_kd: float | None = None,
        add_springs: bool = False,
        spring_ke: float | None = None,
        spring_kd: float | None = None,
        particle_radius: float | None = None,
        tri_aniso_ke: Vec3 | None = None,
        edge_aniso_ke: Vec3 | None = None,
    ):
        """Helper to create a regular planar cloth grid

        Creates a rectangular grid of particles with FEM triangles and bending elements
        automatically.

        Args:
            pos: The position of the cloth in world space
            rot: The orientation of the cloth in world space
            vel: The velocity of the cloth in world space
            dim_x_: The number of rectangular cells along the x-axis
            dim_y: The number of rectangular cells along the y-axis
            cell_x: The width of each cell in the x-direction
            cell_y: The width of each cell in the y-direction
            mass: The mass of each particle
            reverse_winding: Flip the winding of the mesh
            fix_left: Make the left-most edge of particles kinematic (fixed in place)
            fix_right: Make the right-most edge of particles kinematic
            fix_top: Make the top-most edge of particles kinematic
            fix_bottom: Make the bottom-most edge of particles kinematic
        """

        def grid_index(x, y, dim_x):
            return y * dim_x + x

        if tri_aniso_ke is not None or edge_aniso_ke is not None:
            use_pose2d = True
        else:
            use_pose2d = False

        indices, vertices, verts_2d = [], [], []
        for y in range(0, dim_y + 1):
            for x in range(0, dim_x + 1):
                local_pos = wp.vec3(x * cell_x, y * cell_y, 0.0)
<<<<<<< HEAD
                world_pos = wp.quat_rotate(rot, local_pos) + pos
                vertices.append(world_pos)
                if use_pose2d:
                    verts_2d.append(wp.vec2(local_pos[0], local_pos[1]))
=======
                vertices.append(local_pos)
>>>>>>> 82db740e
                if x > 0 and y > 0:
                    v0 = grid_index(x - 1, y - 1, dim_x + 1)
                    v1 = grid_index(x, y - 1, dim_x + 1)
                    v2 = grid_index(x, y, dim_x + 1)
                    v3 = grid_index(x - 1, y, dim_x + 1)
                    if reverse_winding:
                        indices.extend([v0, v1, v2])
                        indices.extend([v0, v2, v3])
                    else:
                        indices.extend([v0, v1, v3])
                        indices.extend([v1, v2, v3])

        start_vertex = len(self.particle_q)

        total_mass = mass * (dim_x + 1) * (dim_x + 1)
        total_area = cell_x * cell_y * dim_x * dim_y
        density = total_mass / total_area

        self.add_cloth_mesh(
            pos=pos,
            rot=rot,
            scale=1.0,
            vel=vel,
            vertices=vertices,
            indices=indices,
            density=density,
            edge_callback=None,
            face_callback=None,
            tri_ke=tri_ke,
            tri_ka=tri_ka,
            tri_kd=tri_kd,
            tri_drag=tri_drag,
            tri_lift=tri_lift,
            edge_ke=edge_ke,
            edge_kd=edge_kd,
            add_springs=add_springs,
            spring_ke=spring_ke,
            spring_kd=spring_kd,
            particle_radius=particle_radius,
            verts_2d=verts_2d,
            tri_aniso_ke=tri_aniso_ke,
            edge_aniso_ke=edge_aniso_ke,
        )

        vertex_id = 0
        for y in range(dim_y + 1):
            for x in range(dim_x + 1):
                particle_mass = mass
                particle_flag = PARTICLE_FLAG_ACTIVE

                if (
                    (x == 0 and fix_left)
                    or (x == dim_x and fix_right)
                    or (y == 0 and fix_bottom)
                    or (y == dim_y and fix_top)
                ):
                    particle_flag = wp.uint32(int(particle_flag) & ~int(PARTICLE_FLAG_ACTIVE))
                    particle_mass = 0.0

                self.particle_flags[start_vertex + vertex_id] = particle_flag
                self.particle_mass[start_vertex + vertex_id] = particle_mass
                vertex_id = vertex_id + 1

    def add_cloth_mesh(
        self,
        pos: Vec3,
        rot: Quat,
        scale: float,
        vel: Vec3,
        vertices: list[Vec3],
        indices: list[int],
        density: float,
        edge_callback=None,
        face_callback=None,
        tri_ke: float | None = None,
        tri_ka: float | None = None,
        tri_kd: float | None = None,
        tri_drag: float | None = None,
        tri_lift: float | None = None,
        edge_ke: float | None = None,
        edge_kd: float | None = None,
        add_springs: bool = False,
        spring_ke: float | None = None,
        spring_kd: float | None = None,
        particle_radius: float | None = None,
        verts_2d: list[Vec2] | None = None,
        tri_aniso_ke: Vec3 | None = None,
        edge_aniso_ke: Vec3 | None = None,
    ) -> None:
        """Helper to create a cloth model from a regular triangle mesh

        Creates one FEM triangle element and one bending element for every face
        and edge in the input triangle mesh

        Args:
            pos: The position of the cloth in world space
            rot: The orientation of the cloth in world space
            vel: The velocity of the cloth in world space
            vertices: A list of vertex positions
            indices: A list of triangle indices, 3 entries per-face
            density: The density per-area of the mesh
            edge_callback: A user callback when an edge is created
            face_callback: A user callback when a face is created
            particle_radius: The particle_radius which controls particle based collisions.
            verts_2d: A list of vertex positions in 2D space for pattern-based cloth simulation.
            tri_aniso_ke: anisotropic stretch stiffness (weft, warp, shear) for pattern-based cloth simulation.
            edge_aniso_ke: anisotropic bend stiffness (weft, warp, shear) for pattern-based cloth simulation.
        Note:

            The mesh should be two manifold.
        """
        tri_ke = tri_ke if tri_ke is not None else self.default_tri_ke
        tri_ka = tri_ka if tri_ka is not None else self.default_tri_ka
        tri_kd = tri_kd if tri_kd is not None else self.default_tri_kd
        tri_drag = tri_drag if tri_drag is not None else self.default_tri_drag
        tri_lift = tri_lift if tri_lift is not None else self.default_tri_lift
        edge_ke = edge_ke if edge_ke is not None else self.default_edge_ke
        edge_kd = edge_kd if edge_kd is not None else self.default_edge_kd
        spring_ke = spring_ke if spring_ke is not None else self.default_spring_ke
        spring_kd = spring_kd if spring_kd is not None else self.default_spring_kd
        particle_radius = particle_radius if particle_radius is not None else self.default_particle_radius
        verts_2d = verts_2d if verts_2d is not None else []

        num_verts = int(len(vertices))
        num_tris = int(len(indices) / 3)

        start_vertex = len(self.particle_q)
        start_tri = len(self.tri_indices)

        # particles
<<<<<<< HEAD
        num_vert = int(len(vertices))
        num_vert2d = int(len(verts_2d))
        use_pose2d = num_vert == num_vert2d
        if use_pose2d:
            # use verts_2d to init particles before adding tri and edge, reset with vertices later
            for v in verts_2d:
                self.add_particle(wp.vec3(v[0], v[1], 0) * scale, vel, 0.0, radius=particle_radius)
        else:
            for v in vertices:
                p = wp.quat_rotate(rot, v * scale) + pos

                self.add_particle(p, vel, 0.0, radius=particle_radius)
=======
        # for v in vertices:
        #     p = wp.quat_rotate(rot, v * scale) + pos
        #     self.add_particle(p, vel, 0.0, radius=particle_radius)
        vertices_np = np.array(vertices) * scale
        rot_mat_np = np.array(wp.quat_to_matrix(rot), dtype=np.float32).reshape(3, 3)
        verts_3d_np = np.dot(vertices_np, rot_mat_np.T) + pos
        self.add_particles(
            verts_3d_np.tolist(), [vel] * num_verts, mass=[0.0] * num_verts, radius=[particle_radius] * num_verts
        )
>>>>>>> 82db740e

        # triangles
        inds = start_vertex + np.array(indices)
        inds = inds.reshape(-1, 3)
        tri_aniso_kes = [tri_aniso_ke] * num_tris if tri_aniso_ke is not None and use_pose2d else None
        areas = self.add_triangles(
            inds[:, 0],
            inds[:, 1],
            inds[:, 2],
            [tri_ke] * num_tris,
            [tri_ka] * num_tris,
            [tri_kd] * num_tris,
            [tri_drag] * num_tris,
            [tri_lift] * num_tris,
            tri_aniso_kes,
        )

        for t in range(num_tris):
            area = areas[t]

            self.particle_mass[inds[t, 0]] += density * area / 3.0
            self.particle_mass[inds[t, 1]] += density * area / 3.0
            self.particle_mass[inds[t, 2]] += density * area / 3.0

        end_tri = len(self.tri_indices)

        adj = wp.utils.MeshAdjacency(self.tri_indices[start_tri:end_tri], end_tri - start_tri)

        edge_indices = np.fromiter(
            (x for e in adj.edges.values() for x in (e.o0, e.o1, e.v0, e.v1)),
            int,
        ).reshape(-1, 4)
        edge_aniso_kes = [edge_aniso_ke] * len(edge_indices) if edge_aniso_ke is not None and use_pose2d else None
        self.add_edges(
            edge_indices[:, 0],
            edge_indices[:, 1],
            edge_indices[:, 2],
            edge_indices[:, 3],
            edge_ke=[edge_ke] * len(edge_indices),
            edge_kd=[edge_kd] * len(edge_indices),
            edge_aniso_ke=edge_aniso_kes,
        )

        if add_springs:
            spring_indices = set()
            for i, j, k, l in edge_indices:
                spring_indices.add((min(k, l), max(k, l)))
                if i != -1:
                    spring_indices.add((min(i, k), max(i, k)))
                    spring_indices.add((min(i, l), max(i, l)))
                if j != -1:
                    spring_indices.add((min(j, k), max(j, k)))
                    spring_indices.add((min(j, l), max(j, l)))
                if i != -1 and j != -1:
                    spring_indices.add((min(i, j), max(i, j)))

            for i, j in spring_indices:
                self.add_spring(i, j, spring_ke, spring_kd, control=0.0)

        if use_pose2d:
            # reset particle with vertices
            for i in range(num_vert):
                p = wp.quat_rotate(rot, vertices[i] * scale) + pos
                self.particle_q[i + start_vertex] = p

    def add_particle_grid(
        self,
        pos: Vec3,
        rot: Quat,
        vel: Vec3,
        dim_x: int,
        dim_y: int,
        dim_z: int,
        cell_x: float,
        cell_y: float,
        cell_z: float,
        mass: float,
        jitter: float,
        radius_mean: float | None = None,
        radius_std: float = 0.0,
    ):
        radius_mean = radius_mean if radius_mean is not None else self.default_particle_radius

        rng = np.random.default_rng(42)
        for z in range(dim_z):
            for y in range(dim_y):
                for x in range(dim_x):
                    v = wp.vec3(x * cell_x, y * cell_y, z * cell_z)
                    m = mass

                    p = wp.quat_rotate(rot, v) + pos + wp.vec3(rng.random(3) * jitter)

                    if radius_std > 0.0:
                        r = radius_mean + rng.standard_normal() * radius_std
                    else:
                        r = radius_mean
                    self.add_particle(p, vel, m, r)

    def add_soft_grid(
        self,
        pos: Vec3,
        rot: Quat,
        vel: Vec3,
        dim_x: int,
        dim_y: int,
        dim_z: int,
        cell_x: float,
        cell_y: float,
        cell_z: float,
        density: float,
        k_mu: float,
        k_lambda: float,
        k_damp: float,
        fix_left: bool = False,
        fix_right: bool = False,
        fix_top: bool = False,
        fix_bottom: bool = False,
        tri_ke: float | None = None,
        tri_ka: float | None = None,
        tri_kd: float | None = None,
        tri_drag: float | None = None,
        tri_lift: float | None = None,
    ):
        """Helper to create a rectangular tetrahedral FEM grid

        Creates a regular grid of FEM tetrahedra and surface triangles. Useful for example
        to create beams and sheets. Each hexahedral cell is decomposed into 5
        tetrahedral elements.

        Args:
            pos: The position of the solid in world space
            rot: The orientation of the solid in world space
            vel: The velocity of the solid in world space
            dim_x_: The number of rectangular cells along the x-axis
            dim_y: The number of rectangular cells along the y-axis
            dim_z: The number of rectangular cells along the z-axis
            cell_x: The width of each cell in the x-direction
            cell_y: The width of each cell in the y-direction
            cell_z: The width of each cell in the z-direction
            density: The density of each particle
            k_mu: The first elastic Lame parameter
            k_lambda: The second elastic Lame parameter
            k_damp: The damping stiffness
            fix_left: Make the left-most edge of particles kinematic (fixed in place)
            fix_right: Make the right-most edge of particles kinematic
            fix_top: Make the top-most edge of particles kinematic
            fix_bottom: Make the bottom-most edge of particles kinematic
        """
        tri_ke = tri_ke if tri_ke is not None else self.default_tri_ke
        tri_ka = tri_ka if tri_ka is not None else self.default_tri_ka
        tri_kd = tri_kd if tri_kd is not None else self.default_tri_kd
        tri_drag = tri_drag if tri_drag is not None else self.default_tri_drag
        tri_lift = tri_lift if tri_lift is not None else self.default_tri_lift

        start_vertex = len(self.particle_q)

        mass = cell_x * cell_y * cell_z * density

        for z in range(dim_z + 1):
            for y in range(dim_y + 1):
                for x in range(dim_x + 1):
                    v = wp.vec3(x * cell_x, y * cell_y, z * cell_z)
                    m = mass

                    if fix_left and x == 0:
                        m = 0.0

                    if fix_right and x == dim_x:
                        m = 0.0

                    if fix_top and y == dim_y:
                        m = 0.0

                    if fix_bottom and y == 0:
                        m = 0.0

                    p = wp.quat_rotate(rot, v) + pos

                    self.add_particle(p, vel, m)

        # dict of open faces
        faces = {}

        def add_face(i: int, j: int, k: int):
            key = tuple(sorted((i, j, k)))

            if key not in faces:
                faces[key] = (i, j, k)
            else:
                del faces[key]

        def add_tet(i: int, j: int, k: int, l: int):
            self.add_tetrahedron(i, j, k, l, k_mu, k_lambda, k_damp)

            add_face(i, k, j)
            add_face(j, k, l)
            add_face(i, j, l)
            add_face(i, l, k)

        def grid_index(x, y, z):
            return (dim_x + 1) * (dim_y + 1) * z + (dim_x + 1) * y + x

        for z in range(dim_z):
            for y in range(dim_y):
                for x in range(dim_x):
                    v0 = grid_index(x, y, z) + start_vertex
                    v1 = grid_index(x + 1, y, z) + start_vertex
                    v2 = grid_index(x + 1, y, z + 1) + start_vertex
                    v3 = grid_index(x, y, z + 1) + start_vertex
                    v4 = grid_index(x, y + 1, z) + start_vertex
                    v5 = grid_index(x + 1, y + 1, z) + start_vertex
                    v6 = grid_index(x + 1, y + 1, z + 1) + start_vertex
                    v7 = grid_index(x, y + 1, z + 1) + start_vertex

                    if (x & 1) ^ (y & 1) ^ (z & 1):
                        add_tet(v0, v1, v4, v3)
                        add_tet(v2, v3, v6, v1)
                        add_tet(v5, v4, v1, v6)
                        add_tet(v7, v6, v3, v4)
                        add_tet(v4, v1, v6, v3)

                    else:
                        add_tet(v1, v2, v5, v0)
                        add_tet(v3, v0, v7, v2)
                        add_tet(v4, v7, v0, v5)
                        add_tet(v6, v5, v2, v7)
                        add_tet(v5, v2, v7, v0)

        # add triangles
        for _k, v in faces.items():
            self.add_triangle(v[0], v[1], v[2], tri_ke, tri_ka, tri_kd, tri_drag, tri_lift)

    def add_soft_mesh(
        self,
        pos: Vec3,
        rot: Quat,
        scale: float,
        vel: Vec3,
        vertices: list[Vec3],
        indices: list[int],
        density: float,
        k_mu: float,
        k_lambda: float,
        k_damp: float,
        tri_ke: float | None = None,
        tri_ka: float | None = None,
        tri_kd: float | None = None,
        tri_drag: float | None = None,
        tri_lift: float | None = None,
    ) -> None:
        """Helper to create a tetrahedral model from an input tetrahedral mesh

        Args:
            pos: The position of the solid in world space
            rot: The orientation of the solid in world space
            vel: The velocity of the solid in world space
            vertices: A list of vertex positions, array of 3D points
            indices: A list of tetrahedron indices, 4 entries per-element, flattened array
            density: The density per-area of the mesh
            k_mu: The first elastic Lame parameter
            k_lambda: The second elastic Lame parameter
            k_damp: The damping stiffness
        """
        tri_ke = tri_ke if tri_ke is not None else self.default_tri_ke
        tri_ka = tri_ka if tri_ka is not None else self.default_tri_ka
        tri_kd = tri_kd if tri_kd is not None else self.default_tri_kd
        tri_drag = tri_drag if tri_drag is not None else self.default_tri_drag
        tri_lift = tri_lift if tri_lift is not None else self.default_tri_lift

        num_tets = int(len(indices) / 4)

        start_vertex = len(self.particle_q)

        # dict of open faces
        faces = {}

        def add_face(i, j, k):
            key = tuple(sorted((i, j, k)))

            if key not in faces:
                faces[key] = (i, j, k)
            else:
                del faces[key]

        pos = wp.vec3(pos[0], pos[1], pos[2])
        # add particles
        for v in vertices:
            p = wp.quat_rotate(rot, wp.vec3(v[0], v[1], v[2]) * scale) + pos

            self.add_particle(p, vel, 0.0)

        # add tetrahedra
        for t in range(num_tets):
            v0 = start_vertex + indices[t * 4 + 0]
            v1 = start_vertex + indices[t * 4 + 1]
            v2 = start_vertex + indices[t * 4 + 2]
            v3 = start_vertex + indices[t * 4 + 3]

            volume = self.add_tetrahedron(v0, v1, v2, v3, k_mu, k_lambda, k_damp)

            # distribute volume fraction to particles
            if volume > 0.0:
                self.particle_mass[v0] += density * volume / 4.0
                self.particle_mass[v1] += density * volume / 4.0
                self.particle_mass[v2] += density * volume / 4.0
                self.particle_mass[v3] += density * volume / 4.0

                # build open faces
                add_face(v0, v2, v1)
                add_face(v1, v2, v3)
                add_face(v0, v1, v3)
                add_face(v0, v3, v2)

        # add triangles
        for _k, v in faces.items():
            try:
                self.add_triangle(v[0], v[1], v[2], tri_ke, tri_ka, tri_kd, tri_drag, tri_lift)
            except np.linalg.LinAlgError:
                continue

    # incrementally updates rigid body mass with additional mass and inertia expressed at a local to the body
    def _update_body_mass(self, i, m, I, p, q):
        if i == -1:
            return

        # find new COM
        new_mass = self.body_mass[i] + m

        if new_mass == 0.0:  # no mass
            return

        new_com = (self.body_com[i] * self.body_mass[i] + p * m) / new_mass

        # shift inertia to new COM
        com_offset = new_com - self.body_com[i]
        shape_offset = new_com - p

        new_inertia = transform_inertia(
            self.body_mass[i], self.body_inertia[i], com_offset, wp.quat_identity()
        ) + transform_inertia(m, I, shape_offset, q)

        self.body_mass[i] = new_mass
        self.body_inertia[i] = new_inertia
        self.body_com[i] = new_com

        if new_mass > 0.0:
            self.body_inv_mass[i] = 1.0 / new_mass
        else:
            self.body_inv_mass[i] = 0.0

        if any(x for x in new_inertia):
            self.body_inv_inertia[i] = wp.inverse(new_inertia)
        else:
            self.body_inv_inertia[i] = new_inertia

    def set_coloring(self, particle_color_groups):
        """
        Sets coloring information with user-provided coloring.

        Args:
            particle_color_groups: A list of list or `np.array` with `dtype`=`int`. The length of the list is the number of colors
                and each list or `np.array` contains the indices of vertices with this color.
        """
        particle_color_groups = [
            color_group if isinstance(color_group, np.ndarray) else np.array(color_group)
            for color_group in particle_color_groups
        ]
        self.particle_color_groups = particle_color_groups

    def color(
        self,
        include_bending=False,
        balance_colors=True,
        target_max_min_color_ratio=1.1,
        coloring_algorithm=ColoringAlgorithm.MCS,
    ):
        """
        Runs coloring algorithm to generate coloring information.

        Args:
            include_bending_energy: Whether to consider bending energy for trimeshes in the coloring process. If set to `True`, the generated
                graph will contain all the edges connecting o1 and o2; otherwise, the graph will be equivalent to the trimesh.
            balance_colors: Whether to apply the color balancing algorithm to balance the size of each color
            target_max_min_color_ratio: the color balancing algorithm will stop when the ratio between the largest color and
                the smallest color reaches this value
            algorithm: Value should be an enum type of ColoringAlgorithm, otherwise it will raise an error. ColoringAlgorithm.mcs means using the MCS coloring algorithm,
                while ColoringAlgorithm.ordered_greedy means using the degree-ordered greedy algorithm. The MCS algorithm typically generates 30% to 50% fewer colors
                compared to the ordered greedy algorithm, while maintaining the same linear complexity. Although MCS has a constant overhead that makes it about twice
                as slow as the greedy algorithm, it produces significantly better coloring results. We recommend using MCS, especially if coloring is only part of the
                preprocessing.

        Note:

            References to the coloring algorithm:

            MCS: Pereira, F. M. Q., & Palsberg, J. (2005, November). Register allocation via coloring of chordal graphs. In Asian Symposium on Programming Languages and Systems (pp. 315-329). Berlin, Heidelberg: Springer Berlin Heidelberg.

            Ordered Greedy: Ton-That, Q. M., Kry, P. G., & Andrews, S. (2023). Parallel block Neo-Hookean XPBD using graph clustering. Computers & Graphics, 110, 1-10.

        """
        # ignore bending energy if it is too small
        edge_indices = np.array(self.edge_indices)

        self.particle_color_groups = color_trimesh(
            len(self.particle_q),
            edge_indices,
            include_bending,
            algorithm=coloring_algorithm,
            balance_colors=balance_colors,
            target_max_min_color_ratio=target_max_min_color_ratio,
        )

    def sew(
        self,
        sew_distance=1.0e-3,
        sew_interior=False,
    ):
        """
        Create sew springs.

        Args:
            sew_distance: Vertices within sew_distance will be connected by springs.
            sew_interior: If True, can sew between interior vertices, otherwise only sew boundary-interior or boundary-boundary vertices

        """
        sew_springs = create_trimesh_sew_springs(
            self.particle_q,
            self.edge_indices,
            sew_distance,
            sew_interior,
        )
        for spring in sew_springs:
            self.add_spring(spring[0], spring[1], self.default_spring_ke, self.default_spring_kd, control=0.0)

    def finalize(self, device: Devicelike | None = None, requires_grad: bool = False) -> Model:
        """Convert this builder object to a concrete model for simulation.

        After building simulation elements this method should be called to transfer
        all data to device memory ready for simulation.

        Args:
            device: The simulation device to use, e.g.: 'cpu', 'cuda'
            requires_grad: Whether to enable gradient computation for the model

        Returns:

            A model object.
        """

        # ensure the env count is set correctly
        self.num_envs = max(1, self.num_envs)

        # construct particle inv masses
        ms = np.array(self.particle_mass, dtype=np.float32)
        # static particles (with zero mass) have zero inverse mass
        particle_inv_mass = np.divide(1.0, ms, out=np.zeros_like(ms), where=ms != 0.0)

        with wp.ScopedDevice(device):
            # -------------------------------------
            # construct Model (non-time varying) data

            m = Model(device)
            m.requires_grad = requires_grad

            m.num_envs = self.num_envs

            # ---------------------
            # particles

            # state (initial)
            m.particle_q = wp.array(self.particle_q, dtype=wp.vec3, requires_grad=requires_grad)
            m.particle_qd = wp.array(self.particle_qd, dtype=wp.vec3, requires_grad=requires_grad)
            m.particle_mass = wp.array(self.particle_mass, dtype=wp.float32, requires_grad=requires_grad)
            m.particle_inv_mass = wp.array(particle_inv_mass, dtype=wp.float32, requires_grad=requires_grad)
            m.particle_radius = wp.array(self.particle_radius, dtype=wp.float32, requires_grad=requires_grad)
            m.particle_flags = wp.array([flag_to_int(f) for f in self.particle_flags], dtype=wp.uint32)
            m.particle_max_radius = np.max(self.particle_radius) if len(self.particle_radius) > 0 else 0.0
            m.particle_max_velocity = self.particle_max_velocity

            particle_colors = np.empty(self.particle_count, dtype=int)
            for color in range(len(self.particle_color_groups)):
                particle_colors[self.particle_color_groups[color]] = color
            m.particle_colors = wp.array(particle_colors, dtype=int)
            m.particle_color_groups = [wp.array(group, dtype=int) for group in self.particle_color_groups]

            # hash-grid for particle interactions
            m.particle_grid = wp.HashGrid(128, 128, 128)

            # ---------------------
            # collision geometry

            m.shape_key = self.shape_key
            m.shape_transform = wp.array(self.shape_transform, dtype=wp.transform, requires_grad=requires_grad)
            m.shape_body = wp.array(self.shape_body, dtype=wp.int32)
            m.shape_flags = wp.array(self.shape_flags, dtype=wp.uint32)
            m.body_shapes = self.body_shapes

            # build list of ids for geometry sources (meshes, sdfs)
            geo_sources = []
            finalized_meshes = {}  # do not duplicate meshes
            for geo in self.shape_geo_src:
                geo_hash = hash(geo)  # avoid repeated hash computations
                if geo:
                    if geo_hash not in finalized_meshes:
                        finalized_meshes[geo_hash] = geo.finalize(device=device)
                    geo_sources.append(finalized_meshes[geo_hash])
                else:
                    # add null pointer
                    geo_sources.append(0)

            m.shape_geo.type = wp.array(self.shape_geo_type, dtype=wp.int32)
            m.shape_geo.source = wp.array(geo_sources, dtype=wp.uint64)
            m.shape_geo.scale = wp.array(self.shape_geo_scale, dtype=wp.vec3, requires_grad=requires_grad)
            m.shape_geo.is_solid = wp.array(self.shape_geo_is_solid, dtype=wp.bool)
            m.shape_geo.thickness = wp.array(self.shape_geo_thickness, dtype=wp.float32, requires_grad=requires_grad)
            m.shape_collision_radius = wp.array(
                self.shape_collision_radius, dtype=wp.float32, requires_grad=requires_grad
            )

            m.shape_geo_src = self.shape_geo_src  # used for rendering

            # store refs to geometry
            m.geo_meshes = self.geo_meshes
            m.geo_sdfs = self.geo_sdfs

            m.shape_materials.ke = wp.array(self.shape_material_ke, dtype=wp.float32, requires_grad=requires_grad)
            m.shape_materials.kd = wp.array(self.shape_material_kd, dtype=wp.float32, requires_grad=requires_grad)
            m.shape_materials.kf = wp.array(self.shape_material_kf, dtype=wp.float32, requires_grad=requires_grad)
            m.shape_materials.ka = wp.array(self.shape_material_ka, dtype=wp.float32, requires_grad=requires_grad)
            m.shape_materials.mu = wp.array(self.shape_material_mu, dtype=wp.float32, requires_grad=requires_grad)
            m.shape_materials.restitution = wp.array(
                self.shape_material_restitution, dtype=wp.float32, requires_grad=requires_grad
            )

            m.shape_collision_filter_pairs = self.shape_collision_filter_pairs
            m.shape_collision_group = self.shape_collision_group
            m.shape_collision_group_map = self.shape_collision_group_map

            # ---------------------
            # springs

            m.spring_indices = wp.array(self.spring_indices, dtype=wp.int32)
            m.spring_rest_length = wp.array(self.spring_rest_length, dtype=wp.float32, requires_grad=requires_grad)
            m.spring_stiffness = wp.array(self.spring_stiffness, dtype=wp.float32, requires_grad=requires_grad)
            m.spring_damping = wp.array(self.spring_damping, dtype=wp.float32, requires_grad=requires_grad)
            m.spring_control = wp.array(self.spring_control, dtype=wp.float32, requires_grad=requires_grad)

            # ---------------------
            # triangles

            m.tri_indices = wp.array(self.tri_indices, dtype=wp.int32)
            m.tri_poses = wp.array(self.tri_poses, dtype=wp.mat22, requires_grad=requires_grad)
            m.tri_activations = wp.array(self.tri_activations, dtype=wp.float32, requires_grad=requires_grad)
            m.tri_materials = wp.array(self.tri_materials, dtype=wp.float32, requires_grad=requires_grad)
            m.tri_areas = wp.array(self.tri_areas, dtype=wp.float32, requires_grad=requires_grad)
            m.tri_aniso_ke = wp.array(self.tri_aniso_ke, dtype=wp.vec3, requires_grad=requires_grad)

            # ---------------------
            # edges

            m.edge_indices = wp.array(self.edge_indices, dtype=wp.int32)
            m.edge_rest_angle = wp.array(self.edge_rest_angle, dtype=wp.float32, requires_grad=requires_grad)
            m.edge_rest_length = wp.array(self.edge_rest_length, dtype=wp.float32, requires_grad=requires_grad)
            m.edge_bending_properties = wp.array(
                self.edge_bending_properties, dtype=wp.float32, requires_grad=requires_grad
            )
            m.edge_bending_cot = wp.array(self.edge_bending_cot, dtype=wp.float32, requires_grad=requires_grad)

            # ---------------------
            # tetrahedra

            m.tet_indices = wp.array(self.tet_indices, dtype=wp.int32)
            m.tet_poses = wp.array(self.tet_poses, dtype=wp.mat33, requires_grad=requires_grad)
            m.tet_activations = wp.array(self.tet_activations, dtype=wp.float32, requires_grad=requires_grad)
            m.tet_materials = wp.array(self.tet_materials, dtype=wp.float32, requires_grad=requires_grad)

            # -----------------------
            # muscles

            # close the muscle waypoint indices
            muscle_start = copy.copy(self.muscle_start)
            muscle_start.append(len(self.muscle_bodies))

            m.muscle_start = wp.array(muscle_start, dtype=wp.int32)
            m.muscle_params = wp.array(self.muscle_params, dtype=wp.float32, requires_grad=requires_grad)
            m.muscle_bodies = wp.array(self.muscle_bodies, dtype=wp.int32)
            m.muscle_points = wp.array(self.muscle_points, dtype=wp.vec3, requires_grad=requires_grad)
            m.muscle_activations = wp.array(self.muscle_activations, dtype=wp.float32, requires_grad=requires_grad)

            # --------------------------------------
            # rigid bodies

            m.body_q = wp.array(self.body_q, dtype=wp.transform, requires_grad=requires_grad)
            m.body_qd = wp.array(self.body_qd, dtype=wp.spatial_vector, requires_grad=requires_grad)
            m.body_inertia = wp.array(self.body_inertia, dtype=wp.mat33, requires_grad=requires_grad)
            m.body_inv_inertia = wp.array(self.body_inv_inertia, dtype=wp.mat33, requires_grad=requires_grad)
            m.body_mass = wp.array(self.body_mass, dtype=wp.float32, requires_grad=requires_grad)
            m.body_inv_mass = wp.array(self.body_inv_mass, dtype=wp.float32, requires_grad=requires_grad)
            m.body_com = wp.array(self.body_com, dtype=wp.vec3, requires_grad=requires_grad)
            m.body_key = self.body_key

            # joints
            m.joint_type = wp.array(self.joint_type, dtype=wp.int32)
            m.joint_parent = wp.array(self.joint_parent, dtype=wp.int32)
            m.joint_child = wp.array(self.joint_child, dtype=wp.int32)
            m.joint_X_p = wp.array(self.joint_X_p, dtype=wp.transform, requires_grad=requires_grad)
            m.joint_X_c = wp.array(self.joint_X_c, dtype=wp.transform, requires_grad=requires_grad)
            m.joint_dof_dim = wp.array(np.array(self.joint_dof_dim), dtype=wp.int32, ndim=2)
            m.joint_axis = wp.array(self.joint_axis, dtype=wp.vec3, requires_grad=requires_grad)
            m.joint_q = wp.array(self.joint_q, dtype=wp.float32, requires_grad=requires_grad)
            m.joint_qd = wp.array(self.joint_qd, dtype=wp.float32, requires_grad=requires_grad)
            m.joint_key = self.joint_key
            # compute joint ancestors
            child_to_joint = {}
            for i, child in enumerate(self.joint_child):
                child_to_joint[child] = i
            parent_joint = []
            for parent in self.joint_parent:
                parent_joint.append(child_to_joint.get(parent, -1))
            m.joint_ancestor = wp.array(parent_joint, dtype=wp.int32)

            # dynamics properties
            m.joint_armature = wp.array(self.joint_armature, dtype=wp.float32, requires_grad=requires_grad)
            m.joint_target_ke = wp.array(self.joint_target_ke, dtype=wp.float32, requires_grad=requires_grad)
            m.joint_target_kd = wp.array(self.joint_target_kd, dtype=wp.float32, requires_grad=requires_grad)
            m.joint_dof_mode = wp.array(self.joint_dof_mode, dtype=wp.int32)
            m.joint_target = wp.array(self.joint_target, dtype=wp.float32, requires_grad=requires_grad)
            m.joint_f = wp.array(self.joint_f, dtype=wp.float32, requires_grad=requires_grad)
            m.joint_effort_limit = wp.array(self.joint_effort_limit, dtype=wp.float32, requires_grad=requires_grad)
            m.joint_velocity_limit = wp.array(self.joint_velocity_limit, dtype=wp.float32, requires_grad=requires_grad)
            m.joint_friction = wp.array(self.joint_friction, dtype=wp.float32, requires_grad=requires_grad)

            m.joint_limit_lower = wp.array(self.joint_limit_lower, dtype=wp.float32, requires_grad=requires_grad)
            m.joint_limit_upper = wp.array(self.joint_limit_upper, dtype=wp.float32, requires_grad=requires_grad)
            m.joint_limit_ke = wp.array(self.joint_limit_ke, dtype=wp.float32, requires_grad=requires_grad)
            m.joint_limit_kd = wp.array(self.joint_limit_kd, dtype=wp.float32, requires_grad=requires_grad)
            m.joint_enabled = wp.array(self.joint_enabled, dtype=wp.int32)

            # 'close' the start index arrays with a sentinel value
            joint_q_start = copy.copy(self.joint_q_start)
            joint_q_start.append(self.joint_coord_count)
            joint_qd_start = copy.copy(self.joint_qd_start)
            joint_qd_start.append(self.joint_dof_count)
            articulation_start = copy.copy(self.articulation_start)
            articulation_start.append(self.joint_count)

            m.joint_q_start = wp.array(joint_q_start, dtype=wp.int32)
            m.joint_qd_start = wp.array(joint_qd_start, dtype=wp.int32)
            m.articulation_start = wp.array(articulation_start, dtype=wp.int32)
            m.articulation_key = self.articulation_key

            # counts
            m.joint_count = self.joint_count
            m.joint_dof_count = self.joint_dof_count
            m.joint_coord_count = self.joint_coord_count
            m.particle_count = len(self.particle_q)
            m.body_count = len(self.body_q)
            m.shape_count = len(self.shape_geo_type)
            m.tri_count = len(self.tri_poses)
            m.tet_count = len(self.tet_poses)
            m.edge_count = len(self.edge_rest_angle)
            m.spring_count = len(self.spring_rest_length)
            m.muscle_count = len(self.muscle_start)
            m.articulation_count = len(self.articulation_start)

            self.find_shape_contact_pairs(m)

            m.rigid_contact_torsional_friction = self.rigid_contact_torsional_friction
            m.rigid_contact_rolling_friction = self.rigid_contact_rolling_friction

            # enable ground plane
            m.gravity = np.array(self.up_vector, dtype=wp.float32) * self.gravity
            m.up_axis = self.up_axis
            m.up_vector = np.array(self.up_vector, dtype=wp.float32)

            return m

    def find_shape_contact_pairs(self, model: Model):
        # find potential contact pairs based on collision groups and collision mask (pairwise filtering)
        import copy
        import itertools

        filters = copy.copy(self.shape_collision_filter_pairs)
        contact_pairs = []
        # iterate over collision groups (islands)
        for group, shapes in self.shape_collision_group_map.items():
            for s1, s2 in itertools.combinations(shapes, 2):
                if not (self.shape_flags[s1] & int(SHAPE_FLAG_COLLIDE_SHAPES)):
                    continue
                if not (self.shape_flags[s2] & int(SHAPE_FLAG_COLLIDE_SHAPES)):
                    continue

                # Ensure canonical order (smaller_element, larger_element)
                shape_a, shape_b = min(s1, s2), max(s1, s2)

                if (shape_a, shape_b) not in filters:
                    contact_pairs.append((shape_a, shape_b))
                    filters.add((shape_a, shape_b))
            if group != -1 and -1 in self.shape_collision_group_map:
                # shapes with collision group -1 collide with all other shapes
                for s1, s2 in itertools.product(shapes, self.shape_collision_group_map[-1]):
                    if not (self.shape_flags[s1] & int(SHAPE_FLAG_COLLIDE_SHAPES)):
                        continue
                    if not (self.shape_flags[s2] & int(SHAPE_FLAG_COLLIDE_SHAPES)):
                        continue
                    shape_a, shape_b = min(s1, s2), max(s1, s2)
                    if (shape_a, shape_b) not in filters:
                        contact_pairs.append((shape_a, shape_b))
                        filters.add((shape_a, shape_b))
        model.shape_contact_pairs = wp.array(np.array(contact_pairs), dtype=wp.vec2i, device=model.device)
        model.shape_contact_pair_count = len(contact_pairs)<|MERGE_RESOLUTION|>--- conflicted
+++ resolved
@@ -2668,14 +2668,9 @@
         for y in range(0, dim_y + 1):
             for x in range(0, dim_x + 1):
                 local_pos = wp.vec3(x * cell_x, y * cell_y, 0.0)
-<<<<<<< HEAD
-                world_pos = wp.quat_rotate(rot, local_pos) + pos
-                vertices.append(world_pos)
+                vertices.append(local_pos)
                 if use_pose2d:
                     verts_2d.append(wp.vec2(local_pos[0], local_pos[1]))
-=======
-                vertices.append(local_pos)
->>>>>>> 82db740e
                 if x > 0 and y > 0:
                     v0 = grid_index(x - 1, y - 1, dim_x + 1)
                     v1 = grid_index(x, y - 1, dim_x + 1)
@@ -2806,30 +2801,26 @@
         start_tri = len(self.tri_indices)
 
         # particles
-<<<<<<< HEAD
         num_vert = int(len(vertices))
         num_vert2d = int(len(verts_2d))
         use_pose2d = num_vert == num_vert2d
         if use_pose2d:
             # use verts_2d to init particles before adding tri and edge, reset with vertices later
-            for v in verts_2d:
-                self.add_particle(wp.vec3(v[0], v[1], 0) * scale, vel, 0.0, radius=particle_radius)
+            verts_2d_np = np.array(verts_2d) * scale
+            verts_3d_np = np.hstack([verts_2d_np, np.zeros((len(verts_2d), 1))])
+            self.add_particles(
+                verts_3d_np.tolist(), [vel] * num_verts, mass=[0.0] * num_verts, radius=[particle_radius] * num_verts
+            )
         else:
-            for v in vertices:
-                p = wp.quat_rotate(rot, v * scale) + pos
-
-                self.add_particle(p, vel, 0.0, radius=particle_radius)
-=======
-        # for v in vertices:
-        #     p = wp.quat_rotate(rot, v * scale) + pos
-        #     self.add_particle(p, vel, 0.0, radius=particle_radius)
-        vertices_np = np.array(vertices) * scale
-        rot_mat_np = np.array(wp.quat_to_matrix(rot), dtype=np.float32).reshape(3, 3)
-        verts_3d_np = np.dot(vertices_np, rot_mat_np.T) + pos
-        self.add_particles(
-            verts_3d_np.tolist(), [vel] * num_verts, mass=[0.0] * num_verts, radius=[particle_radius] * num_verts
-        )
->>>>>>> 82db740e
+            # for v in vertices:
+            #     p = wp.quat_rotate(rot, v * scale) + pos
+            #     self.add_particle(p, vel, 0.0, radius=particle_radius)
+            vertices_np = np.array(vertices) * scale
+            rot_mat_np = np.array(wp.quat_to_matrix(rot), dtype=np.float32).reshape(3, 3)
+            verts_3d_np = np.dot(vertices_np, rot_mat_np.T) + pos
+            self.add_particles(
+                verts_3d_np.tolist(), [vel] * num_verts, mass=[0.0] * num_verts, radius=[particle_radius] * num_verts
+            )
 
         # triangles
         inds = start_vertex + np.array(indices)
@@ -2891,9 +2882,10 @@
 
         if use_pose2d:
             # reset particle with vertices
-            for i in range(num_vert):
-                p = wp.quat_rotate(rot, vertices[i] * scale) + pos
-                self.particle_q[i + start_vertex] = p
+            vertices_np = np.array(vertices) * scale
+            rot_mat = np.array(wp.quat_to_matrix(rot), dtype=np.float32).reshape(3, 3)
+            verts_3d_np = np.dot(vertices_np, rot_mat.T) + pos
+            self.particle_q[start_vertex : start_vertex + num_vert] = verts_3d_np.tolist()
 
     def add_particle_grid(
         self,
