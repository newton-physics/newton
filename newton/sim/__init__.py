# SPDX-FileCopyrightText: Copyright (c) 2025 The Newton Developers
# SPDX-License-Identifier: Apache-2.0
#
# Licensed under the Apache License, Version 2.0 (the "License");
# you may not use this file except in compliance with the License.
# You may obtain a copy of the License at
#
# http://www.apache.org/licenses/LICENSE-2.0
#
# Unless required by applicable law or agreed to in writing, software
# distributed under the License is distributed on an "AS IS" BASIS,
# WITHOUT WARRANTIES OR CONDITIONS OF ANY KIND, either express or implied.
# See the License for the specific language governing permissions and
# limitations under the License.

from .articulation import eval_fk, eval_ik
from .builder import ModelBuilder
from .collide import CollisionPipeline, count_rigid_contact_points
from .contacts import Contacts
from .control import Control
from .flags import (
    NOTIFY_FLAG_BODY_INERTIAL_PROPERTIES,
    NOTIFY_FLAG_BODY_PROPERTIES,
    NOTIFY_FLAG_DOF_PROPERTIES,
    NOTIFY_FLAG_JOINT_AXIS_PROPERTIES,
    NOTIFY_FLAG_JOINT_PROPERTIES,
    NOTIFY_FLAG_SHAPE_PROPERTIES,
)
from .graph_coloring import color_graph, plot_graph
from .joints import (
    JOINT_BALL,
    JOINT_D6,
    JOINT_DISTANCE,
    JOINT_FIXED,
    JOINT_FREE,
    JOINT_MODE_NONE,
    JOINT_MODE_TARGET_POSITION,
    JOINT_MODE_TARGET_VELOCITY,
    JOINT_PRISMATIC,
    JOINT_REVOLUTE,
    get_joint_dof_count,
)
from .model import Model
from .state import State
from .style3d import Style3DModel, Style3DModelBuilder
from .types import ShapeGeometry, ShapeMaterials

__all__ = [
    "JOINT_BALL",
    "JOINT_D6",
    "JOINT_DISTANCE",
    "JOINT_FIXED",
    "JOINT_FREE",
    "JOINT_MODE_NONE",
    "JOINT_MODE_TARGET_POSITION",
    "JOINT_MODE_TARGET_VELOCITY",
    "JOINT_PRISMATIC",
    "JOINT_REVOLUTE",
    "NOTIFY_FLAG_BODY_INERTIAL_PROPERTIES",
    "NOTIFY_FLAG_BODY_PROPERTIES",
    "NOTIFY_FLAG_DOF_PROPERTIES",
    "NOTIFY_FLAG_JOINT_AXIS_PROPERTIES",
    "NOTIFY_FLAG_JOINT_PROPERTIES",
    "NOTIFY_FLAG_SHAPE_PROPERTIES",
    "CollisionPipeline",
    "Contacts",
    "Control",
    "Model",
    "ModelBuilder",
    "ShapeGeometry",
    "ShapeMaterials",
    "State",
<<<<<<< HEAD
    "Style3DModel",
    "Style3DModelBuilder",
=======
    "color_graph",
>>>>>>> cc57b6ce
    "count_rigid_contact_points",
    "eval_fk",
    "eval_ik",
    "get_joint_dof_count",
    "plot_graph",
]<|MERGE_RESOLUTION|>--- conflicted
+++ resolved
@@ -70,12 +70,9 @@
     "ShapeGeometry",
     "ShapeMaterials",
     "State",
-<<<<<<< HEAD
     "Style3DModel",
     "Style3DModelBuilder",
-=======
     "color_graph",
->>>>>>> cc57b6ce
     "count_rigid_contact_points",
     "eval_fk",
     "eval_ik",
