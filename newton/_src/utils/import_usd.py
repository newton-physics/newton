# SPDX-FileCopyrightText: Copyright (c) 2025 The Newton Developers
# SPDX-License-Identifier: Apache-2.0
#
# Licensed under the Apache License, Version 2.0 (the "License");
# you may not use this file except in compliance with the License.
# You may obtain a copy of the License at
#
# http://www.apache.org/licenses/LICENSE-2.0
#
# Unless required by applicable law or agreed to in writing, software
# distributed under the License is distributed on an "AS IS" BASIS,
# WITHOUT WARRANTIES OR CONDITIONS OF ANY KIND, either express or implied.
# See the License for the specific language governing permissions and
# limitations under the License.

from __future__ import annotations

import datetime
import itertools
import os
import re
import warnings
from collections.abc import Iterable
from dataclasses import dataclass
from typing import Any, Literal

import numpy as np
import warp as wp

from ..core import quat_between_axes
from ..core.types import Axis, Transform
from ..geometry import MESH_MAXHULLVERT, Mesh, ShapeFlags, compute_sphere_inertia
from ..sim.builder import ModelBuilder
from ..sim.joints import JointMode
from ..sim.model import ModelAttributeFrequency
from .schema_resolver import PrimType, SchemaResolver, SchemaResolverNewton, _ResolverManager


def parse_usd(
    builder: ModelBuilder,
    source,
    xform: Transform | None = None,
    only_load_enabled_rigid_bodies: bool = False,
    only_load_enabled_joints: bool = True,
    joint_drive_gains_scaling: float = 1.0,
    invert_rotations: bool = True,
    verbose: bool = False,
    ignore_paths: list[str] | None = None,
    cloned_env: str | None = None,
    collapse_fixed_joints: bool = False,
    enable_self_collisions: bool = True,
    apply_up_axis_from_stage: bool = False,
    root_path: str = "/",
    joint_ordering: Literal["bfs", "dfs"] | None = "dfs",
    bodies_follow_joint_ordering: bool = True,
    skip_mesh_approximation: bool = False,
    load_non_physics_prims: bool = True,
    hide_collision_shapes: bool = False,
    mesh_maxhullvert: int = MESH_MAXHULLVERT,
    schema_resolvers: list[SchemaResolver] | None = None,
    collect_solver_specific_attrs: bool = True,
) -> dict[str, Any]:
    """
    Parses a Universal Scene Description (USD) stage containing UsdPhysics schema definitions for rigid-body articulations and adds the bodies, shapes and joints to the given ModelBuilder.

    The USD description has to be either a path (file name or URL), or an existing USD stage instance that implements the `Stage <https://openusd.org/dev/api/class_usd_stage.html>`_ interface.

    Args:
        builder (ModelBuilder): The :class:`ModelBuilder` to add the bodies and joints to.
        source (str | pxr.Usd.Stage): The file path to the USD file, or an existing USD stage instance.
        xform (Transform): The transform to apply to the entire scene.
        only_load_enabled_rigid_bodies (bool): If True, only rigid bodies which do not have `physics:rigidBodyEnabled` set to False are loaded.
        only_load_enabled_joints (bool): If True, only joints which do not have `physics:jointEnabled` set to False are loaded.
        joint_drive_gains_scaling (float): The default scaling of the PD control gains (stiffness and damping), if not set in the PhysicsScene with as "newton:joint_drive_gains_scaling".
        invert_rotations (bool): If True, inverts any rotations defined in the shape transforms.
        verbose (bool): If True, print additional information about the parsed USD file. Default is False.
        ignore_paths (List[str]): A list of regular expressions matching prim paths to ignore.
        cloned_env (str): The prim path of an environment which is cloned within this USD file. Siblings of this environment prim will not be parsed but instead be replicated via `ModelBuilder.add_builder(builder, xform)` to speed up the loading of many instantiated environments.
        collapse_fixed_joints (bool): If True, fixed joints are removed and the respective bodies are merged. Only considered if not set on the PhysicsScene as "newton:collapse_fixed_joints".
        enable_self_collisions (bool): Determines the default behavior of whether self-collisions are enabled for all shapes within an articulation. If an articulation has the attribute ``physxArticulation:enabledSelfCollisions`` defined, this attribute takes precedence.
        apply_up_axis_from_stage (bool): If True, the up axis of the stage will be used to set :attr:`newton.ModelBuilder.up_axis`. Otherwise, the stage will be rotated such that its up axis aligns with the builder's up axis. Default is False.
        root_path (str): The USD path to import, defaults to "/".
        joint_ordering (str): The ordering of the joints in the simulation. Can be either "bfs" or "dfs" for breadth-first or depth-first search, or ``None`` to keep joints in the order in which they appear in the USD. Default is "dfs".
        bodies_follow_joint_ordering (bool): If True, the bodies are added to the builder in the same order as the joints (parent then child body). Otherwise, bodies are added in the order they appear in the USD. Default is True.
        skip_mesh_approximation (bool): If True, mesh approximation is skipped. Otherwise, meshes are approximated according to the ``physics:approximation`` attribute defined on the UsdPhysicsMeshCollisionAPI (if it is defined). Default is False.
        load_non_physics_prims (bool): If True, prims that are children of a rigid body that do not have a UsdPhysics schema applied are loaded as visual shapes in a separate pass (may slow down the loading process). Otherwise, non-physics prims are ignored. Default is True.
        hide_collision_shapes (bool): If True, collision shapes are hidden. Default is False.
        mesh_maxhullvert (int): Maximum vertices for convex hull approximation of meshes.
        schema_resolvers (list[SchemaResolver]): Resolver instances in priority order. Default is
            [SchemaResolverNewton()].
        collect_solver_specific_attrs (bool): If True, collect per-prim "solver-specific" attributes for the
            configured schema resolvers. These include namespaced attributes such as ``newton:*``, ``physx*``
            (e.g., ``physxScene:*``, ``physxRigidBody:*``, ``physxSDFMeshCollision:*``), and ``mjc:*`` that
            are authored in the USD but not strictly required to build the simulation. This is useful for
            inspection, experimentation, or custom pipelines that read these values via
            :meth:`_ResolverManager.get_solver_specific_attrs`. If set to ``False``, the parser skips scanning these
            namespaces to avoid unnecessary overhead. For example, if an asset authors PhysX SDF mesh
            properties (``physxSDFMeshCollision:*``) that Newton does not currently use, disabling this flag
            prevents parsing them. Default is ``True``.

    Returns:
        dict: Dictionary with the following entries:

        .. list-table::
            :widths: 25 75

            * - "fps"
              - USD stage frames per second
            * - "duration"
              - Difference between end time code and start time code of the USD stage
            * - "up_axis"
              - :class:`Axis` representing the stage's up axis ("X", "Y", or "Z")
            * - "path_shape_map"
              - Mapping from prim path (str) of the UsdGeom to the respective shape index in :class:`ModelBuilder`
            * - "path_body_map"
              - Mapping from prim path (str) of a rigid body prim (e.g. that implements the PhysicsRigidBodyAPI) to the respective body index in :class:`ModelBuilder`
            * - "path_shape_scale"
              - Mapping from prim path (str) of the UsdGeom to its respective 3D world scale
            * - "mass_unit"
              - The stage's Kilograms Per Unit (KGPU) definition (1.0 by default)
            * - "linear_unit"
              - The stage's Meters Per Unit (MPU) definition (1.0 by default)
            * - "scene_attributes"
              - Dictionary of all attributes applied to the PhysicsScene prim
            * - "collapse_results"
              - Dictionary returned by :meth:`newton.ModelBuilder.collapse_fixed_joints` if `collapse_fixed_joints` is True, otherwise None.
    """
    # default schema resolvers (avoid mutable default argument)
    if schema_resolvers is None:
        schema_resolvers = [SchemaResolverNewton()]

    try:
        from pxr import Sdf, Usd, UsdGeom, UsdPhysics  # noqa: PLC0415
    except ImportError as e:
        raise ImportError("Failed to import pxr. Please install USD (e.g. via `pip install usd-core`).") from e

    from .topology import topological_sort  # noqa: PLC0415 (circular import)

    @dataclass
    class PhysicsMaterial:
        staticFriction: float = builder.default_shape_cfg.mu
        dynamicFriction: float = builder.default_shape_cfg.mu
        restitution: float = builder.default_shape_cfg.restitution
        density: float = builder.default_shape_cfg.density

    # load joint defaults
    default_joint_limit_ke = builder.default_joint_cfg.limit_ke
    default_joint_limit_kd = builder.default_joint_cfg.limit_kd
    default_joint_armature = builder.default_joint_cfg.armature

    # load shape defaults
    default_shape_density = builder.default_shape_cfg.density

    # mapping from physics:approximation attribute (lower case) to remeshing method
    approximation_to_remeshing_method = {
        "convexdecomposition": "coacd",
        "convexhull": "convex_hull",
        "boundingsphere": "bounding_sphere",
        "boundingcube": "bounding_box",
        "meshsimplification": "quadratic",
    }
    # mapping from remeshing method to a list of shape indices
    remeshing_queue = {}

    def get_attribute(prim, name):
        return prim.GetAttribute(name)

    def has_attribute(prim, name):
        attr = get_attribute(prim, name)
        return attr.IsValid() and attr.HasAuthoredValue()

    def parse_float(prim, name, default=None):
        attr = get_attribute(prim, name)
        if not attr or not attr.HasAuthoredValue():
            return default
        val = attr.Get()
        if np.isfinite(val):
            return val
        return default

    def parse_float_with_fallback(prims: Iterable[Usd.Prim], name: str, default: float = 0.0) -> float:
        ret = default
        for prim in prims:
            if not prim:
                continue
            attr = get_attribute(prim, name)
            if not attr or not attr.HasAuthoredValue():
                continue
            val = attr.Get()
            if np.isfinite(val):
                ret = val
                break
        return ret

    def from_gfquat(gfquat):
        return wp.normalize(wp.quat(*gfquat.imaginary, gfquat.real))

    def parse_quat(prim, name, default=None):
        attr = get_attribute(prim, name)
        if not attr or not attr.HasAuthoredValue():
            return default
        val = attr.Get()
        quat = from_gfquat(val)
        l = wp.length(quat)
        if np.isfinite(l) and l > 0.0:
            return quat
        return default

    def parse_vec(prim, name, default=None):
        attr = get_attribute(prim, name)
        if not attr or not attr.HasAuthoredValue():
            return default
        val = attr.Get()
        if np.isfinite(val).all():
            return np.array(val, dtype=np.float32)
        return default

    def parse_generic(prim, name, default=None):
        attr = get_attribute(prim, name)
        if not attr or not attr.HasAuthoredValue():
            return default
        return attr.Get()

    def parse_xform(prim):
        xform = UsdGeom.Xform(prim)
        mat = np.array(xform.GetLocalTransformation(), dtype=np.float32)
        if invert_rotations:
            rot = wp.quat_from_matrix(wp.mat33(mat[:3, :3].T.flatten()))
        else:
            rot = wp.quat_from_matrix(wp.mat33(mat[:3, :3].flatten()))
        pos = mat[3, :3]
        return wp.transform(pos, rot)

    if ignore_paths is None:
        ignore_paths = []

    usd_axis_to_axis = {
        UsdPhysics.Axis.X: Axis.X,
        UsdPhysics.Axis.Y: Axis.Y,
        UsdPhysics.Axis.Z: Axis.Z,
    }

    if isinstance(source, str):
        stage = Usd.Stage.Open(source, Usd.Stage.LoadAll)
    else:
        stage = source

    DegreesToRadian = np.pi / 180
    mass_unit = 1.0

    try:
        if UsdPhysics.StageHasAuthoredKilogramsPerUnit(stage):
            mass_unit = UsdPhysics.GetStageKilogramsPerUnit(stage)
    except Exception as e:
        if verbose:
            print(f"Failed to get mass unit: {e}")
    linear_unit = 1.0
    try:
        if UsdGeom.StageHasAuthoredMetersPerUnit(stage):
            linear_unit = UsdGeom.GetStageMetersPerUnit(stage)
    except Exception as e:
        if verbose:
            print(f"Failed to get linear unit: {e}")

    # resolve cloned environments
    if cloned_env is not None:
        cloned_env_prim = stage.GetPrimAtPath(cloned_env)
        if not cloned_env_prim:
            raise RuntimeError(f"Failed to resolve cloned environment {cloned_env}")
        cloned_env_xforms = []
        cloned_env_paths = []
        # get paths of the siblings of the cloned env
        # and ignore them during parsing, later we use
        # ModelBuilder.add_builder() to instantiate these
        # envs at their respective Xform transforms
        envs_prim = cloned_env_prim.GetParent()
        for sibling in envs_prim.GetChildren():
            # print(sibling.GetPath(), parse_xform(sibling))
            p = str(sibling.GetPath())
            cloned_env_xforms.append(parse_xform(sibling))
            cloned_env_paths.append(p)
            if sibling != cloned_env_prim:
                ignore_paths.append(p)

        # set xform of the cloned env (e.g. "env0") to identity
        # and later apply this xform via ModelBuilder.add_builder()
        # to instantiate the env at the correct location
        UsdGeom.Xform(cloned_env_prim).SetXformOpOrder([])

        # create a new builder for the cloned env, then instantiate
        # it back in the original builder
        multi_env_builder = builder
        builder = ModelBuilder()

    non_regex_ignore_paths = [path for path in ignore_paths if ".*" not in path]
    ret_dict = UsdPhysics.LoadUsdPhysicsFromRange(stage, [root_path], excludePaths=non_regex_ignore_paths)

    # Initialize schema resolver according to precedence
    R = _ResolverManager(schema_resolvers, collect_solver_attrs=collect_solver_specific_attrs)

    # for key, value in ret_dict.items():
    #     print(f"Object type: {key}")
    #     prims, scene_descs = value
    #     for prim, desc in zip(prims, scene_descs):
    #         print(prim)
    #         print(desc)
    #     if key == UsdPhysics.ObjectType.CapsuleShape:
    #         for prim, desc in zip(prims, scene_descs):
    #             print(desc.halfHeight)
    #     if key == UsdPhysics.ObjectType.RigidBody:
    #         for prim, desc in zip(prims, scene_descs):
    #             print(desc.simulationOwners)
    # print("***************************************************************************")

    # mapping from prim path to body ID in Warp sim
    path_body_map = {}
    # mapping from prim path to shape ID in Warp sim
    path_shape_map = {}
    path_shape_scale = {}

    physics_scene_prim = None
    physics_dt = None
    max_solver_iters = None

    visual_shape_cfg = ModelBuilder.ShapeConfig(
        density=0.0,
        has_shape_collision=False,
        has_particle_collision=False,
    )

    def load_visual_shapes(parent_body_id, prim, incoming_xform):
        if (
            prim.HasAPI(UsdPhysics.RigidBodyAPI)
            or prim.HasAPI(UsdPhysics.MassAPI)
            or prim.HasAPI(UsdPhysics.CollisionAPI)
            or prim.HasAPI(UsdPhysics.MeshCollisionAPI)
        ):
            return
        path_name = str(prim.GetPath())
        if any(re.match(path, path_name) for path in ignore_paths):
            return
        xform = incoming_xform * parse_xform(prim)
        if prim.IsInstance():
            proto = prim.GetPrototype()
            for child in proto.GetChildren():
                # remap prototype child path to this instance's path (instance proxy)
                inst_path = child.GetPath().ReplacePrefix(proto.GetPath(), prim.GetPath())
                inst_child = stage.GetPrimAtPath(inst_path)
                load_visual_shapes(parent_body_id, inst_child, xform)
            return
        type_name = str(prim.GetTypeName()).lower()
        if type_name.endswith("joint"):
            return
        scale = parse_scale(prim)
        shape_id = -1
        if path_name not in path_shape_map:
            if type_name == "cube":
                size = parse_float(prim, "size", 2.0)
                if has_attribute(prim, "extents"):
                    extents = parse_vec(prim, "extents") * scale
                    # TODO position geom at extents center?
                    # geo_pos = 0.5 * (extents[0] + extents[1])
                    extents = extents[1] - extents[0]
                else:
                    extents = scale * size
                shape_id = builder.add_shape_box(
                    parent_body_id,
                    xform,
                    hx=extents[0] / 2,
                    hy=extents[1] / 2,
                    hz=extents[2] / 2,
                    cfg=visual_shape_cfg,
                    key=path_name,
                )
            elif type_name == "sphere":
                if not (scale[0] == scale[1] == scale[2]):
                    print("Warning: Non-uniform scaling of spheres is not supported.")
                if has_attribute(prim, "extents"):
                    extents = parse_vec(prim, "extents") * scale
                    # TODO position geom at extents center?
                    # geo_pos = 0.5 * (extents[0] + extents[1])
                    extents = extents[1] - extents[0]
                    if not (extents[0] == extents[1] == extents[2]):
                        print("Warning: Non-uniform extents of spheres are not supported.")
                    radius = extents[0]
                else:
                    radius = parse_float(prim, "radius", 1.0) * scale[0]
                shape_id = builder.add_shape_sphere(
                    parent_body_id,
                    xform,
                    radius,
                    cfg=visual_shape_cfg,
                    key=path_name,
                )
            elif type_name == "plane":
                axis_str = parse_generic(prim, "axis", "Z").upper()
                plane_xform = xform
                if axis_str != "Z":
                    axis_q = quat_between_axes(Axis.Z, axis_str)
                    plane_xform = wp.transform(xform.p, xform.q * axis_q)
                width = parse_float(prim, "width", 0.0) * scale[0]
                length = parse_float(prim, "length", 0.0) * scale[1]
                shape_id = builder.add_shape_plane(
                    body=parent_body_id,
                    xform=plane_xform,
                    width=width,
                    length=length,
                    cfg=visual_shape_cfg,
                    key=path_name,
                )
            elif type_name == "capsule":
                axis_str = parse_generic(prim, "axis", "Z").upper()
                radius = parse_float(prim, "radius", 0.5) * scale[0]
                half_height = parse_float(prim, "height", 2.0) / 2 * scale[1]
                assert not has_attribute(prim, "extents"), "Capsule extents are not supported."
                # Apply axis rotation to transform
                axis_idx = "XYZ".index(axis_str)
                xform = wp.transform(xform.p, xform.q * quat_between_axes(Axis.Z, axis_idx))
                shape_id = builder.add_shape_capsule(
                    parent_body_id,
                    xform,
                    radius,
                    half_height,
                    cfg=visual_shape_cfg,
                    key=path_name,
                )
            elif type_name == "cylinder":
                axis_str = parse_generic(prim, "axis", "Z").upper()
                radius = parse_float(prim, "radius", 0.5) * scale[0]
                half_height = parse_float(prim, "height", 2.0) / 2 * scale[1]
                assert not has_attribute(prim, "extents"), "Cylinder extents are not supported."
                # Apply axis rotation to transform
                axis_idx = "XYZ".index(axis_str)
                xform = wp.transform(xform.p, xform.q * quat_between_axes(Axis.Z, axis_idx))
                shape_id = builder.add_shape_cylinder(
                    parent_body_id,
                    xform,
                    radius,
                    half_height,
                    cfg=visual_shape_cfg,
                    key=path_name,
                )
            elif type_name == "cone":
                axis_str = parse_generic(prim, "axis", "Z").upper()
                radius = parse_float(prim, "radius", 0.5) * scale[0]
                half_height = parse_float(prim, "height", 2.0) / 2 * scale[1]
                assert not has_attribute(prim, "extents"), "Cone extents are not supported."
                # Apply axis rotation to transform
                axis_idx = "XYZ".index(axis_str)
                xform = wp.transform(xform.p, xform.q * quat_between_axes(Axis.Z, axis_idx))
                shape_id = builder.add_shape_cone(
                    parent_body_id,
                    xform,
                    radius,
                    half_height,
                    cfg=visual_shape_cfg,
                    key=path_name,
                )
            elif type_name == "mesh":
                mesh = UsdGeom.Mesh(prim)
                points = np.array(mesh.GetPointsAttr().Get(), dtype=np.float32)
                indices = np.array(mesh.GetFaceVertexIndicesAttr().Get(), dtype=np.float32)
                counts = mesh.GetFaceVertexCountsAttr().Get()
                faces = []
                face_id = 0
                for count in counts:
                    if count == 3:
                        faces.append(indices[face_id : face_id + 3])
                    elif count == 4:
                        faces.append(indices[face_id : face_id + 3])
                        faces.append(indices[[face_id, face_id + 2, face_id + 3]])
                    else:
                        continue
                    face_id += count
                m = Mesh(points, np.array(faces, dtype=np.int32).flatten())
                shape_id = builder.add_shape_mesh(
                    parent_body_id,
                    xform,
                    scale=scale,
                    mesh=m,
                    cfg=visual_shape_cfg,
                    key=path_name,
                )
            elif len(type_name) > 0 and type_name != "xform" and verbose:
                print(f"Warning: Unsupported geometry type {type_name} at {path_name} while loading visual shapes.")

            if shape_id >= 0:
                path_shape_map[path_name] = shape_id
                path_shape_scale[path_name] = scale
                if verbose:
                    print(f"Added visual shape {path_name} ({type_name}) with id {shape_id}.")

        for child in prim.GetChildren():
            load_visual_shapes(parent_body_id, child, xform)

    def add_body(prim, xform, key, armature):
        b = builder.add_body(
            xform=xform,
            key=key,
            armature=armature,
        )
        path_body_map[key] = b
        if load_non_physics_prims:
            for child in prim.GetChildren():
                load_visual_shapes(b, child, wp.transform_identity())
        return b

    def parse_body(rigid_body_desc, prim, incoming_xform=None, add_body_to_builder=True):
        nonlocal path_body_map
        nonlocal physics_scene_prim

        if not rigid_body_desc.rigidBodyEnabled and only_load_enabled_rigid_bodies:
            return -1

        rot = rigid_body_desc.rotation
        origin = wp.transform(rigid_body_desc.position, from_gfquat(rot))
        if incoming_xform is not None:
            origin = wp.mul(incoming_xform, origin)
        path = str(prim.GetPath())

        body_armature = parse_float_with_fallback(
            (prim, physics_scene_prim), "newton:armature", builder.default_body_armature
        )

        if add_body_to_builder:
            return add_body(prim, origin, path, body_armature)
        else:
            return {
                "prim": prim,
                "xform": origin,
                "key": path,
                "armature": body_armature,
            }

    def parse_scale(prim):
        xform = UsdGeom.Xform(prim)
        scale = np.ones(3, dtype=np.float32)
        for op in xform.GetOrderedXformOps():
            if op.GetOpType() == UsdGeom.XformOp.TypeScale:
                scale = np.array(op.Get(), dtype=np.float32)
        return scale

    def resolve_joint_parent_child(joint_desc, body_index_map: dict[str, int], get_transforms: bool = True):
        if get_transforms:
            parent_tf = wp.transform(joint_desc.localPose0Position, from_gfquat(joint_desc.localPose0Orientation))
            child_tf = wp.transform(joint_desc.localPose1Position, from_gfquat(joint_desc.localPose1Orientation))
        else:
            parent_tf = None
            child_tf = None

        parent_path = str(joint_desc.body0)
        child_path = str(joint_desc.body1)
        parent_id = body_index_map.get(parent_path, -1)
        child_id = body_index_map.get(child_path, -1)
        # If child_id is -1, swap parent and child
        if child_id == -1:
            if parent_id == -1:
                warnings.warn(f"Skipping joint {joint_desc.primPath}: both bodies unresolved", stacklevel=2)
                return
            parent_id, child_id = child_id, parent_id
            if get_transforms:
                parent_tf, child_tf = child_tf, parent_tf
            if verbose:
                print(f"Joint {joint_desc.primPath} connects {parent_path} to world")
        if get_transforms:
            return parent_id, child_id, parent_tf, child_tf
        else:
            return parent_id, child_id

    def parse_joint(joint_desc, joint_path, incoming_xform=None):
        if not joint_desc.jointEnabled and only_load_enabled_joints:
            return
        key = joint_desc.type
        joint_prim = stage.GetPrimAtPath(joint_desc.primPath)
        # collect engine-specific attributes on the joint prim if requested
        if collect_solver_specific_attrs:
            R.collect_prim_solver_attrs(joint_prim)
        parent_id, child_id, parent_tf, child_tf = resolve_joint_parent_child(
            joint_desc, path_body_map, get_transforms=True
        )
        if incoming_xform is not None:
            parent_tf = wp.mul(incoming_xform, parent_tf)

        joint_armature = R.get_value(
            joint_prim, prim_type=PrimType.JOINT, key="armature", default=default_joint_armature
        )
        joint_friction = R.get_value(joint_prim, prim_type=PrimType.JOINT, key="friction", default=0.0)
        joint_params = {
            "parent": parent_id,
            "child": child_id,
            "parent_xform": parent_tf,
            "child_xform": child_tf,
            "key": str(joint_path),
            "enabled": joint_desc.jointEnabled,
        }

        # joint index before insertion
        joint_index = builder.joint_count

        if key == UsdPhysics.ObjectType.FixedJoint:
            builder.add_joint_fixed(**joint_params)
        elif key == UsdPhysics.ObjectType.RevoluteJoint or key == UsdPhysics.ObjectType.PrismaticJoint:
            # Resolve limit gains with precedence, fallback to builder defaults when missing
            current_joint_limit_ke = R.get_value(
                joint_prim,
                prim_type=PrimType.JOINT,
                key="limit_angular_ke" if key == UsdPhysics.ObjectType.RevoluteJoint else "limit_linear_ke",
                default=default_joint_limit_ke,
            )
            current_joint_limit_kd = R.get_value(
                joint_prim,
                prim_type=PrimType.JOINT,
                key="limit_angular_kd" if key == UsdPhysics.ObjectType.RevoluteJoint else "limit_linear_kd",
                default=default_joint_limit_kd,
            )
            joint_params["axis"] = usd_axis_to_axis[joint_desc.axis]
            joint_params["limit_lower"] = joint_desc.limit.lower
            joint_params["limit_upper"] = joint_desc.limit.upper
            joint_params["limit_ke"] = current_joint_limit_ke
            joint_params["limit_kd"] = current_joint_limit_kd
            joint_params["armature"] = joint_armature
            joint_params["friction"] = joint_friction
            if joint_desc.drive.enabled:
                # XXX take the target which is nonzero to decide between position vs. velocity target...
                if joint_desc.drive.targetVelocity:
                    joint_params["target"] = joint_desc.drive.targetVelocity
                    joint_params["mode"] = JointMode.TARGET_VELOCITY
                else:
                    joint_params["target"] = joint_desc.drive.targetPosition
                    joint_params["mode"] = JointMode.TARGET_POSITION

                joint_params["target_ke"] = joint_desc.drive.stiffness
                joint_params["target_kd"] = joint_desc.drive.damping
                joint_params["effort_limit"] = joint_desc.drive.forceLimit

            # Read initial joint state BEFORE creating/overwriting USD attributes
            initial_position = None
            initial_velocity = None
            dof_type = "linear" if key == UsdPhysics.ObjectType.PrismaticJoint else "angular"

            # Resolve initial joint state from schema resolver
            if dof_type == "angular":
                initial_position = R.get_value(joint_prim, PrimType.JOINT, "angular_position", default=None)
                initial_velocity = R.get_value(joint_prim, PrimType.JOINT, "angular_velocity", default=None)
            else:  # linear
                initial_position = R.get_value(joint_prim, PrimType.JOINT, "linear_position", default=None)
                initial_velocity = R.get_value(joint_prim, PrimType.JOINT, "linear_velocity", default=None)

            joint_prim.CreateAttribute(f"physics:tensor:{dof_type}:dofOffset", Sdf.ValueTypeNames.UInt).Set(0)
            # joint_prim.CreateAttribute(f"state:{dof_type}:physics:position", Sdf.ValueTypeNames.Float).Set(0)
            # joint_prim.CreateAttribute(f"state:{dof_type}:physics:velocity", Sdf.ValueTypeNames.Float).Set(0)

            if key == UsdPhysics.ObjectType.PrismaticJoint:
                builder.add_joint_prismatic(**joint_params)
            else:
                if joint_desc.drive.enabled:
                    joint_params["target"] *= DegreesToRadian
                    joint_params["target_kd"] /= DegreesToRadian / joint_drive_gains_scaling
                    joint_params["target_ke"] /= DegreesToRadian / joint_drive_gains_scaling

                joint_params["limit_lower"] *= DegreesToRadian
                joint_params["limit_upper"] *= DegreesToRadian
                joint_params["limit_ke"] /= DegreesToRadian / joint_drive_gains_scaling
                joint_params["limit_kd"] /= DegreesToRadian / joint_drive_gains_scaling

                builder.add_joint_revolute(**joint_params)
        elif key == UsdPhysics.ObjectType.SphericalJoint:
            builder.add_joint_ball(**joint_params)
        elif key == UsdPhysics.ObjectType.D6Joint:
            linear_axes = []
            angular_axes = []
            num_dofs = 0
            # Store initial state for D6 joints
            d6_initial_positions = {}
            d6_initial_velocities = {}
            # Track which axes were added as DOFs (in order)
            d6_dof_axes = []
            # print(joint_desc.jointLimits, joint_desc.jointDrives)
            # print(joint_desc.body0)
            # print(joint_desc.body1)
            # print(joint_desc.jointLimits)
            # print("Limits")
            # for limit in joint_desc.jointLimits:
            #     print("joint_path :", joint_path, limit.first, limit.second.lower, limit.second.upper)
            # print("Drives")
            # for drive in joint_desc.jointDrives:
            #     print("joint_path :", joint_path, drive.first, drive.second.targetPosition, drive.second.targetVelocity)

            for limit in joint_desc.jointLimits:
                dof = limit.first
                if limit.second.enabled:
                    limit_lower = limit.second.lower
                    limit_upper = limit.second.upper
                else:
                    limit_lower = -np.inf
                    limit_upper = np.inf

                free_axis = limit_lower < limit_upper

                def define_joint_mode(dof, joint_desc):
                    target = 0.0  # TODO: parse target from state:*:physics:appliedForce usd attribute when no drive is present
                    mode = JointMode.NONE
                    target_ke = 0.0
                    target_kd = 0.0
                    effort_limit = np.inf
                    for drive in joint_desc.jointDrives:
                        if drive.first != dof:
                            continue
                        if drive.second.enabled:
                            if drive.second.targetVelocity != 0.0:
                                target = drive.second.targetVelocity
                                mode = JointMode.TARGET_VELOCITY
                            else:
                                target = drive.second.targetPosition
                                mode = JointMode.TARGET_POSITION
                            target_ke = drive.second.stiffness
                            target_kd = drive.second.damping
                            effort_limit = drive.second.forceLimit
                    return target, mode, target_ke, target_kd, effort_limit

                target, mode, target_ke, target_kd, effort_limit = define_joint_mode(dof, joint_desc)

                _trans_axes = {
                    UsdPhysics.JointDOF.TransX: (1.0, 0.0, 0.0),
                    UsdPhysics.JointDOF.TransY: (0.0, 1.0, 0.0),
                    UsdPhysics.JointDOF.TransZ: (0.0, 0.0, 1.0),
                }
                _rot_axes = {
                    UsdPhysics.JointDOF.RotX: (1.0, 0.0, 0.0),
                    UsdPhysics.JointDOF.RotY: (0.0, 1.0, 0.0),
                    UsdPhysics.JointDOF.RotZ: (0.0, 0.0, 1.0),
                }
                _rot_names = {
                    UsdPhysics.JointDOF.RotX: "rotX",
                    UsdPhysics.JointDOF.RotY: "rotY",
                    UsdPhysics.JointDOF.RotZ: "rotZ",
                }
                if free_axis and dof in _trans_axes:
                    # Per-axis translation names: transX/transY/transZ
                    trans_name = {
                        UsdPhysics.JointDOF.TransX: "transX",
                        UsdPhysics.JointDOF.TransY: "transY",
                        UsdPhysics.JointDOF.TransZ: "transZ",
                    }[dof]
                    # Store initial state for this axis
                    d6_initial_positions[trans_name] = R.get_value(
                        joint_prim, PrimType.JOINT, f"{trans_name}_position", default=None
                    )
                    d6_initial_velocities[trans_name] = R.get_value(
                        joint_prim, PrimType.JOINT, f"{trans_name}_velocity", default=None
                    )
                    current_joint_limit_ke = R.get_value(
                        joint_prim,
                        prim_type=PrimType.JOINT,
                        key=f"limit_{trans_name}_ke",
                        default=default_joint_limit_ke,
                    )
                    current_joint_limit_kd = R.get_value(
                        joint_prim,
                        prim_type=PrimType.JOINT,
                        key=f"limit_{trans_name}_kd",
                        default=default_joint_limit_kd,
                    )
                    linear_axes.append(
                        ModelBuilder.JointDofConfig(
                            axis=_trans_axes[dof],
                            limit_lower=limit_lower,
                            limit_upper=limit_upper,
                            limit_ke=current_joint_limit_ke,
                            limit_kd=current_joint_limit_kd,
                            target=target,
                            mode=mode,
                            target_ke=target_ke,
                            target_kd=target_kd,
                            armature=joint_armature,
                            effort_limit=effort_limit,
                            friction=joint_friction,
                        )
                    )
                    # Track that this axis was added as a DOF
                    d6_dof_axes.append(trans_name)
                elif free_axis and dof in _rot_axes:
                    # Resolve per-axis rotational gains
                    rot_name = _rot_names[dof]
                    # Store initial state for this axis
                    d6_initial_positions[rot_name] = R.get_value(
                        joint_prim, PrimType.JOINT, f"{rot_name}_position", default=None
                    )
                    d6_initial_velocities[rot_name] = R.get_value(
                        joint_prim, PrimType.JOINT, f"{rot_name}_velocity", default=None
                    )
                    current_joint_limit_ke = R.get_value(
                        joint_prim,
                        prim_type=PrimType.JOINT,
                        key=f"limit_{rot_name}_ke",
                        default=default_joint_limit_ke,
                    )
                    current_joint_limit_kd = R.get_value(
                        joint_prim,
                        prim_type=PrimType.JOINT,
                        key=f"limit_{rot_name}_kd",
                        default=default_joint_limit_kd,
                    )
                    angular_axes.append(
                        ModelBuilder.JointDofConfig(
                            axis=_rot_axes[dof],
                            limit_lower=limit_lower * DegreesToRadian,
                            limit_upper=limit_upper * DegreesToRadian,
                            limit_ke=current_joint_limit_ke / DegreesToRadian / joint_drive_gains_scaling,
                            limit_kd=current_joint_limit_kd / DegreesToRadian / joint_drive_gains_scaling,
                            target=target * DegreesToRadian,
                            mode=mode,
                            target_ke=target_ke / DegreesToRadian / joint_drive_gains_scaling,
                            target_kd=target_kd / DegreesToRadian / joint_drive_gains_scaling,
                            armature=joint_armature,
                            effort_limit=effort_limit,
                            friction=joint_friction,
                        )
                    )
                    # Track that this axis was added as a DOF
                    d6_dof_axes.append(rot_name)
                    joint_prim.CreateAttribute(
                        f"physics:tensor:{_rot_names[dof]}:dofOffset", Sdf.ValueTypeNames.UInt
                    ).Set(num_dofs)
                    # joint_prim.CreateAttribute(
                    #     f"state:{_rot_names[dof]}:physics:position", Sdf.ValueTypeNames.Float
                    # ).Set(0)
                    # joint_prim.CreateAttribute(
                    #     f"state:{_rot_names[dof]}:physics:velocity", Sdf.ValueTypeNames.Float
                    # ).Set(0)
                    num_dofs += 1

            builder.add_joint_d6(**joint_params, linear_axes=linear_axes, angular_axes=angular_axes)
        elif key == UsdPhysics.ObjectType.DistanceJoint:
            if joint_desc.limit.enabled and joint_desc.minEnabled:
                min_dist = joint_desc.limit.lower
            else:
                min_dist = -1.0  # no limit
            if joint_desc.limit.enabled and joint_desc.maxEnabled:
                max_dist = joint_desc.limit.upper
            else:
                max_dist = -1.0
            builder.add_joint_distance(**joint_params, min_distance=min_dist, max_distance=max_dist)
        else:
            raise NotImplementedError(f"Unsupported joint type {key}")

        # map the joint path to the index at insertion time
        path_joint_map[str(joint_path)] = joint_index

        # Apply saved initial joint state after joint creation
        if key in (UsdPhysics.ObjectType.RevoluteJoint, UsdPhysics.ObjectType.PrismaticJoint):
            # Use the initial values we saved before CreateAttribute overwrote them
            if initial_position is not None:
                q_start = builder.joint_q_start[joint_index]
                if key == UsdPhysics.ObjectType.RevoluteJoint:
                    builder.joint_q[q_start] = initial_position * DegreesToRadian
                else:
                    builder.joint_q[q_start] = initial_position
                if verbose:
                    joint_type_str = "revolute" if key == UsdPhysics.ObjectType.RevoluteJoint else "prismatic"
                    print(
                        f"Set {joint_type_str} joint {joint_index} position to {initial_position} ({'rad' if key == UsdPhysics.ObjectType.RevoluteJoint else 'm'})"
                    )
            if initial_velocity is not None:
                qd_start = builder.joint_qd_start[joint_index]
                if key == UsdPhysics.ObjectType.RevoluteJoint:
                    builder.joint_qd[qd_start] = initial_velocity  # velocity is already in rad/s
                else:
                    builder.joint_qd[qd_start] = initial_velocity
                if verbose:
                    joint_type_str = "revolute" if key == UsdPhysics.ObjectType.RevoluteJoint else "prismatic"
                    print(f"Set {joint_type_str} joint {joint_index} velocity to {initial_velocity} rad/s")
        elif key == UsdPhysics.ObjectType.D6Joint:
            # Apply D6 joint initial state
            q_start = builder.joint_q_start[joint_index]
            qd_start = builder.joint_qd_start[joint_index]

            # Get joint coordinate and DOF ranges
            if joint_index + 1 < len(builder.joint_q_start):
                q_end = builder.joint_q_start[joint_index + 1]
                qd_end = builder.joint_qd_start[joint_index + 1]
            else:
                q_end = len(builder.joint_q)
                qd_end = len(builder.joint_qd)

            # Apply initial values for each axis that was actually added as a DOF
            for dof_idx, axis_name in enumerate(d6_dof_axes):
                if dof_idx >= (qd_end - qd_start):
                    break

                is_rot = axis_name.startswith("rot")
                pos = d6_initial_positions.get(axis_name)
                vel = d6_initial_velocities.get(axis_name)

                if pos is not None and q_start + dof_idx < q_end:
                    coord_val = pos * DegreesToRadian if is_rot else pos
                    builder.joint_q[q_start + dof_idx] = coord_val
                    if verbose:
                        print(f"Set D6 joint {joint_index} {axis_name} position to {pos} ({'deg' if is_rot else 'm'})")

                if vel is not None and qd_start + dof_idx < qd_end:
                    vel_val = vel  # D6 velocities are already in correct units
                    builder.joint_qd[qd_start + dof_idx] = vel_val
                    if verbose:
                        print(f"Set D6 joint {joint_index} {axis_name} velocity to {vel} rad/s")

    # Looking for and parsing the attributes on PhysicsScene prims
    scene_attributes = {}
    if UsdPhysics.ObjectType.Scene in ret_dict:
        paths, scene_descs = ret_dict[UsdPhysics.ObjectType.Scene]
        if len(paths) > 1 and verbose:
            print("Only the first PhysicsScene is considered")
        path, scene_desc = paths[0], scene_descs[0]
        if verbose:
            print("Found PhysicsScene:", path)
            print("Gravity direction:", scene_desc.gravityDirection)
            print("Gravity magnitude:", scene_desc.gravityMagnitude)
        builder.gravity = -scene_desc.gravityMagnitude * linear_unit
        axis = Axis.from_any(int(np.argmax(np.abs(scene_desc.gravityDirection))))

        # Storing Physics Scene attributes
        physics_scene_prim = stage.GetPrimAtPath(path)
        for a in physics_scene_prim.GetAttributes():
            scene_attributes[a.GetName()] = a.Get()

        # Updating joint_drive_gains_scaling if set of the PhysicsScene
        joint_drive_gains_scaling = parse_float(
            physics_scene_prim, "newton:joint_drive_gains_scaling", joint_drive_gains_scaling
        )
        # Resolve scene time step, gravity settings, and contact margin
        physics_dt = R.get_value(physics_scene_prim, prim_type=PrimType.SCENE, key="time_step", default=None)
        gravity_enabled = R.get_value(physics_scene_prim, prim_type=PrimType.SCENE, key="enable_gravity", default=True)
        if not gravity_enabled:
            builder.gravity = 0.0
<<<<<<< HEAD
        contact_margin = R.get_value(physics_scene_prim, prim_type=PrimType.SCENE, key="contact_margin", default=None)
=======
        contact_margin = R.get_value(
            physics_scene_prim, prim_type=PrimType.SCENE, key="rigid_contact_margin", default=None
        )
>>>>>>> 7fb30ddb
        if contact_margin is not None:
            builder.rigid_contact_margin = contact_margin
        max_solver_iters = R.get_value(
            physics_scene_prim, prim_type=PrimType.SCENE, key="max_solver_iterations", default=None
        )
    else:
        # builder.up_vector, builder.up_axis = get_up_vector_and_axis(stage)
        axis = Axis.from_string(str(UsdGeom.GetStageUpAxis(stage)))

    if apply_up_axis_from_stage:
        builder.up_axis = axis
        axis_xform = wp.transform_identity()
        if verbose:
            print(f"Using stage up axis {axis} as builder up axis")
    else:
        axis_xform = wp.transform(wp.vec3(0.0), quat_between_axes(axis, builder.up_axis))
        if verbose:
            print(f"Rotating stage to align its up axis {axis} with builder up axis {builder.up_axis}")
    if xform is None:
        incoming_world_xform = axis_xform
    else:
        incoming_world_xform = wp.transform(*xform) * axis_xform

    if verbose:
        print(
            f"Scaling PD gains by (joint_drive_gains_scaling / DegreesToRadian) = {joint_drive_gains_scaling / DegreesToRadian}, default scale for joint_drive_gains_scaling=1 is 1.0/DegreesToRadian = {1.0 / DegreesToRadian}"
        )

    joint_descriptions = {}
    # maps from joint prim path to joint index in builder
    path_joint_map: dict[str, int] = {}
    # stores physics spec for every RigidBody in the selected range
    body_specs = {}
    # set of prim paths of rigid bodies that are ignored
    # (to avoid repeated regex evaluations)
    ignored_body_paths = set()
    material_specs = {}
    # maps from rigid body path to density value if it has been defined
    body_density = {}
    # maps from articulation_id to list of body_ids
    articulation_bodies = {}
    articulation_roots = []

    # TODO: uniform interface for iterating
    def data_for_key(physics_utils_results, key):
        if key not in physics_utils_results:
            return
        if verbose:
            print(physics_utils_results[key])

        yield from zip(*physics_utils_results[key], strict=False)

    # Setting up the default material
    material_specs[""] = PhysicsMaterial()

    def warn_invalid_desc(path, descriptor) -> bool:
        if not descriptor.isValid:
            warnings.warn(
                f'Warning: Invalid {type(descriptor).__name__} descriptor for prim at path "{path}".',
                stacklevel=2,
            )
            return True
        return False

    # Parsing physics materials from the stage
    for sdf_path, desc in data_for_key(ret_dict, UsdPhysics.ObjectType.RigidBodyMaterial):
        if warn_invalid_desc(sdf_path, desc):
            continue
        material_specs[str(sdf_path)] = PhysicsMaterial(
            staticFriction=desc.staticFriction,
            dynamicFriction=desc.dynamicFriction,
            restitution=desc.restitution,
            # TODO: if desc.density is 0, then we should look for mass somewhere
            density=desc.density if desc.density > 0.0 else default_shape_density,
        )

    if UsdPhysics.ObjectType.RigidBody in ret_dict:
        prim_paths, rigid_body_descs = ret_dict[UsdPhysics.ObjectType.RigidBody]
        for prim_path, rigid_body_desc in zip(prim_paths, rigid_body_descs, strict=False):
            if warn_invalid_desc(prim_path, rigid_body_desc):
                continue
            body_path = str(prim_path)
            if any(re.match(p, body_path) for p in ignore_paths):
                ignored_body_paths.add(body_path)
                continue
            body_specs[body_path] = rigid_body_desc
            body_density[body_path] = default_shape_density
            prim = stage.GetPrimAtPath(prim_path)
            # Marking for deprecation --->
            if prim.HasRelationship("material:binding:physics"):
                other_paths = prim.GetRelationship("material:binding:physics").GetTargets()
                if len(other_paths) > 0:
                    material = material_specs[str(other_paths[0])]
                    if material.density > 0.0:
                        body_density[body_path] = material.density

            if prim.HasAPI(UsdPhysics.MassAPI):
                if has_attribute(prim, "physics:density"):
                    d = parse_float(prim, "physics:density")
                    density = d * mass_unit  # / (linear_unit**3)
                    body_density[body_path] = density
            # <--- Marking for deprecation

    # maps from articulation_id to bool indicating if self-collisions are enabled
    articulation_has_self_collision = {}

    if UsdPhysics.ObjectType.Articulation in ret_dict:
        for key, value in ret_dict.items():
            if key in {
                UsdPhysics.ObjectType.FixedJoint,
                UsdPhysics.ObjectType.RevoluteJoint,
                UsdPhysics.ObjectType.PrismaticJoint,
                UsdPhysics.ObjectType.SphericalJoint,
                UsdPhysics.ObjectType.D6Joint,
                UsdPhysics.ObjectType.DistanceJoint,
            }:
                paths, joint_specs = value
                for path, joint_spec in zip(paths, joint_specs, strict=False):
                    joint_descriptions[str(path)] = joint_spec

        paths, articulation_descs = ret_dict[UsdPhysics.ObjectType.Articulation]

        articulation_id = builder.articulation_count
        body_data = {}
        for path, desc in zip(paths, articulation_descs, strict=False):
            if warn_invalid_desc(path, desc):
                continue
            articulation_path = str(path)
            if any(re.match(p, articulation_path) for p in ignore_paths):
                continue
            articulation_prim = stage.GetPrimAtPath(path)
            # Collect engine-specific attributes for the articulation root on first encounter
            if collect_solver_specific_attrs:
                R.collect_prim_solver_attrs(articulation_prim)
                # Also collect on the parent prim (e.g. Xform with PhysxArticulationAPI)
                try:
                    parent_prim = articulation_prim.GetParent()
                except Exception:
                    parent_prim = None
                if parent_prim is not None and parent_prim.IsValid():
                    R.collect_prim_solver_attrs(parent_prim)
            body_ids = {}
            body_keys = []
            current_body_id = 0
            art_bodies = []
            if verbose:
                print(f"Bodies under articulation {path!s}:")
            for p in desc.articulatedBodies:
                if verbose:
                    print(f"\t{p!s}")
                key = str(p)
                if key in ignored_body_paths:
                    continue

                if p == Sdf.Path.emptyPath:
                    continue
                else:
                    usd_prim = stage.GetPrimAtPath(p)
                    if collect_solver_specific_attrs:
                        # Collect on each articulated body prim encountered
                        R.collect_prim_solver_attrs(usd_prim)
                    if "TensorPhysicsArticulationRootAPI" in usd_prim.GetPrimTypeInfo().GetAppliedAPISchemas():
                        usd_prim.CreateAttribute(
                            "physics:newton:articulation_index", Sdf.ValueTypeNames.UInt, True
                        ).Set(articulation_id)
                        articulation_roots.append(key)

                if key in body_specs:
                    if bodies_follow_joint_ordering:
                        # we just parse the body information without yet adding it to the builder
                        body_data[current_body_id] = parse_body(
                            body_specs[key],
                            stage.GetPrimAtPath(p),
                            add_body_to_builder=False,
                        )
                    else:
                        # look up description and add body to builder
                        body_id = parse_body(
                            body_specs[key],
                            stage.GetPrimAtPath(p),
                            add_body_to_builder=True,
                        )
                        if body_id >= 0:
                            art_bodies.append(body_id)
                    # remove body spec once we inserted it
                    del body_specs[key]

                body_ids[key] = current_body_id
                body_keys.append(key)
                current_body_id += 1

            if len(body_ids) == 0:
                # no bodies under the articulation or we ignored all of them
                continue

            # determine the joint graph for this articulation
            joint_names = []
            joint_edges: list[tuple[int, int]] = []
            for p in desc.articulatedJoints:
                joint_key = str(p)
                joint_desc = joint_descriptions[joint_key]
                #! it may be possible that a joint is filtered out in the middle of
                #! a chain of joints, which results in a disconnected graph
                #! we should raise an error in this case
                if any(re.match(p, joint_key) for p in ignore_paths):
                    continue
                if str(joint_desc.body0) in ignored_body_paths:
                    continue
                if str(joint_desc.body1) in ignored_body_paths:
                    continue
                joint_names.append(joint_key)
                parent_id, child_id = resolve_joint_parent_child(joint_desc, body_ids, get_transforms=False)
                joint_edges.append((parent_id, child_id))

            articulation_xform = wp.mul(incoming_world_xform, parse_xform(articulation_prim))

            if len(joint_edges) == 0:
                # We have an articulation without joints, i.e. only free rigid bodies
                if bodies_follow_joint_ordering:
                    for i in body_ids.values():
                        builder.add_articulation(body_data[i]["key"])
                        child_body_id = add_body(**body_data[i])
                        # apply the articulation transform to the body
                        builder.body_q[child_body_id] = articulation_xform
                        builder.add_joint_free(child=child_body_id)
                        # note the free joint's coordinates will be initialized by the body_q of the
                        # child body
                else:
                    for i, child_body_id in enumerate(art_bodies):
                        builder.add_articulation(body_keys[i])
                        # apply the articulation transform to the body
                        builder.body_q[child_body_id] = articulation_xform
                        builder.add_joint_free(child=child_body_id)
                        # note the free joint's coordinates will be initialized by the body_q of the
                        # child body
                sorted_joints = []
            else:
                # we have an articulation with joints, we need to sort them topologically
                builder.add_articulation(articulation_path)
                if joint_ordering is not None:
                    if verbose:
                        print(f"Sorting joints using {joint_ordering} ordering...")
                    sorted_joints = topological_sort(joint_edges, use_dfs=joint_ordering == "dfs")
                    if verbose:
                        print("Joint ordering:", sorted_joints)
                else:
                    sorted_joints = np.arange(len(joint_names))

            if len(sorted_joints) > 0:
                # insert the bodies in the order of the joints
                if bodies_follow_joint_ordering:
                    inserted_bodies = set()
                    for jid in sorted_joints:
                        parent, child = joint_edges[jid]
                        if parent >= 0 and parent not in inserted_bodies:
                            b = add_body(**body_data[parent])
                            inserted_bodies.add(parent)
                            art_bodies.append(b)
                            path_body_map[body_data[parent]["key"]] = b
                        if child >= 0 and child not in inserted_bodies:
                            b = add_body(**body_data[child])
                            inserted_bodies.add(child)
                            art_bodies.append(b)
                            path_body_map[body_data[child]["key"]] = b

                first_joint_parent = joint_edges[sorted_joints[0]][0]
                if first_joint_parent != -1:
                    # the mechanism is floating since there is no joint connecting it to the world
                    # we explicitly add a free joint connecting the first body in the articulation to the world
                    # to make sure Featherstone and MuJoCo can simulate it
                    if bodies_follow_joint_ordering:
                        child_body = body_data[first_joint_parent]
                        child_body_id = path_body_map[child_body["key"]]
                    else:
                        child_body_id = art_bodies[first_joint_parent]
                    # apply the articulation transform to the body
                    #! investigate why assigning body_q (joint_q) by art_xform * body_q is breaking the tests
                    # builder.body_q[child_body_id] = articulation_xform * builder.body_q[child_body_id]
                    builder.add_joint_free(child=child_body_id)
                    builder.joint_q[-7:] = articulation_xform

                # insert the remaining joints in topological order
                for joint_id, i in enumerate(sorted_joints):
                    if joint_id == 0 and first_joint_parent == -1:
                        # the articulation root joint receives the articulation transform as parent transform
                        # except if we already inserted a floating-base joint
                        parse_joint(
                            joint_descriptions[joint_names[i]],
                            joint_path=joint_names[i],
                            incoming_xform=articulation_xform,
                        )
                    else:
                        parse_joint(
                            joint_descriptions[joint_names[i]],
                            joint_path=joint_names[i],
                        )

            articulation_bodies[articulation_id] = art_bodies
            # determine if self-collisions are enabled
            articulation_has_self_collision[articulation_id] = parse_generic(
                articulation_prim,
                "physxArticulation:enabledSelfCollisions",
                default=enable_self_collisions,
            )
            articulation_id += 1

    # insert remaining bodies that were not part of any articulation so far
    for path, rigid_body_desc in body_specs.items():
        key = str(path)
        body_id = parse_body(
            rigid_body_desc,
            stage.GetPrimAtPath(path),
            incoming_xform=incoming_world_xform,
            add_body_to_builder=True,
        )
        # add articulation and free joint for this body
        builder.add_articulation(key)
        builder.add_joint_free(child=body_id)

    # parse shapes attached to the rigid bodies
    path_collision_filters = set()
    no_collision_shapes = set()
    collision_group_ids = {}
    for key, value in ret_dict.items():
        if key in {
            UsdPhysics.ObjectType.CubeShape,
            UsdPhysics.ObjectType.SphereShape,
            UsdPhysics.ObjectType.CapsuleShape,
            UsdPhysics.ObjectType.CylinderShape,
            UsdPhysics.ObjectType.ConeShape,
            UsdPhysics.ObjectType.MeshShape,
            UsdPhysics.ObjectType.PlaneShape,
        }:
            paths, shape_specs = value
            for xpath, shape_spec in zip(paths, shape_specs, strict=False):
                if warn_invalid_desc(xpath, shape_spec):
                    continue
                path = str(xpath)
                if any(re.match(p, path) for p in ignore_paths):
                    continue
                prim = stage.GetPrimAtPath(xpath)
                # print(prim)
                # print(shape_spec)
                if path in path_shape_map:
                    if verbose:
                        print(f"Shape at {path} already added, skipping.")
                    continue
                body_path = str(shape_spec.rigidBody)
                # print("shape ", prim, "body =" , body_path)
                body_id = path_body_map.get(body_path, -1)
                # scale = np.array(shape_spec.localScale)
                scale = parse_scale(prim)
                collision_group = -1
                if len(shape_spec.collisionGroups) > 0:
                    cgroup_name = str(shape_spec.collisionGroups[0])
                    if cgroup_name not in collision_group_ids:
                        collision_group_ids[cgroup_name] = len(collision_group_ids)
                    collision_group = collision_group_ids[cgroup_name]
                material = material_specs[""]
                if len(shape_spec.materials) >= 1:
                    if len(shape_spec.materials) > 1 and verbose:
                        print(f"Warning: More than one material found on shape at '{path}'.\nUsing only the first one.")
                    material = material_specs[str(shape_spec.materials[0])]
                    if verbose:
                        print(
                            f"\tMaterial of '{path}':\tfriction: {material.dynamicFriction},\trestitution: {material.restitution},\tdensity: {material.density}"
                        )
                elif verbose:
                    print(f"No material found for shape at '{path}'.")
                prim_and_scene = (prim, physics_scene_prim)
                local_xform = wp.transform(shape_spec.localPos, from_gfquat(shape_spec.localRot))
                if body_id == -1:
                    shape_xform = incoming_world_xform * local_xform
                else:
                    shape_xform = local_xform
                shape_params = {
                    "body": body_id,
                    "xform": shape_xform,
                    "cfg": ModelBuilder.ShapeConfig(
                        ke=parse_float_with_fallback(prim_and_scene, "newton:contact_ke", builder.default_shape_cfg.ke),
                        kd=parse_float_with_fallback(prim_and_scene, "newton:contact_kd", builder.default_shape_cfg.kd),
                        kf=parse_float_with_fallback(prim_and_scene, "newton:contact_kf", builder.default_shape_cfg.kf),
                        ka=parse_float_with_fallback(prim_and_scene, "newton:contact_ka", builder.default_shape_cfg.ka),
                        thickness=parse_float_with_fallback(
                            prim_and_scene, "newton:contact_thickness", builder.default_shape_cfg.thickness
                        ),
                        mu=material.dynamicFriction,
                        restitution=material.restitution,
                        density=body_density.get(body_path, default_shape_density),
                        collision_group=collision_group,
                        is_visible=not hide_collision_shapes,
                    ),
                    "key": path,
                }
                # print(path, shape_params)
                if key == UsdPhysics.ObjectType.CubeShape:
                    hx, hy, hz = shape_spec.halfExtents
                    shape_id = builder.add_shape_box(
                        **shape_params,
                        hx=hx,
                        hy=hy,
                        hz=hz,
                    )
                elif key == UsdPhysics.ObjectType.SphereShape:
                    shape_id = builder.add_shape_sphere(
                        **shape_params,
                        radius=shape_spec.radius * scale[0],
                    )
                elif key == UsdPhysics.ObjectType.CapsuleShape:
                    # Apply axis rotation to transform
                    axis = int(shape_spec.axis)
                    shape_params["xform"] = wp.transform(
                        shape_params["xform"].p, shape_params["xform"].q * quat_between_axes(Axis.Z, axis)
                    )
                    shape_id = builder.add_shape_capsule(
                        **shape_params,
                        radius=shape_spec.radius * scale[(int(shape_spec.axis) + 1) % 3],
                        half_height=shape_spec.halfHeight * scale[int(shape_spec.axis)],
                    )
                elif key == UsdPhysics.ObjectType.CylinderShape:
                    # Apply axis rotation to transform
                    axis = int(shape_spec.axis)
                    shape_params["xform"] = wp.transform(
                        shape_params["xform"].p, shape_params["xform"].q * quat_between_axes(Axis.Z, axis)
                    )
                    shape_id = builder.add_shape_cylinder(
                        **shape_params,
                        radius=shape_spec.radius * scale[(int(shape_spec.axis) + 1) % 3],
                        half_height=shape_spec.halfHeight * scale[int(shape_spec.axis)],
                    )
                elif key == UsdPhysics.ObjectType.ConeShape:
                    # Apply axis rotation to transform
                    axis = int(shape_spec.axis)
                    shape_params["xform"] = wp.transform(
                        shape_params["xform"].p, shape_params["xform"].q * quat_between_axes(Axis.Z, axis)
                    )
                    shape_id = builder.add_shape_cone(
                        **shape_params,
                        radius=shape_spec.radius * scale[(int(shape_spec.axis) + 1) % 3],
                        half_height=shape_spec.halfHeight * scale[int(shape_spec.axis)],
                    )
                elif key == UsdPhysics.ObjectType.MeshShape:
                    mesh = UsdGeom.Mesh(prim)
                    points = np.array(mesh.GetPointsAttr().Get(), dtype=np.float32)
                    indices = np.array(mesh.GetFaceVertexIndicesAttr().Get(), dtype=np.float32)
                    counts = mesh.GetFaceVertexCountsAttr().Get()
                    faces = []
                    face_id = 0
                    for count in counts:
                        if count == 3:
                            faces.append(indices[face_id : face_id + 3])
                        elif count == 4:
                            faces.append(indices[face_id : face_id + 3])
                            faces.append(indices[[face_id, face_id + 2, face_id + 3]])
                        elif verbose:
                            print(
                                f"Error while parsing USD mesh {path}: encountered polygon with {count} vertices, but only triangles and quads are supported."
                            )
                            continue
                        face_id += count
                    # Resolve mesh hull vertex limit from schema with fallback to parameter
                    resolved_maxhullvert = R.get_value(
                        prim, prim_type=PrimType.SHAPE, key="mesh_hull_vertex_limit", default=mesh_maxhullvert
                    )
                    m = Mesh(points, np.array(faces, dtype=np.int32).flatten(), maxhullvert=resolved_maxhullvert)
                    shape_id = builder.add_shape_mesh(
                        scale=scale,
                        mesh=m,
                        **shape_params,
                    )
                    if not skip_mesh_approximation:
                        approximation = parse_generic(prim, "physics:approximation", None)
                        if approximation is not None:
                            remeshing_method = approximation_to_remeshing_method.get(approximation.lower(), None)
                            if remeshing_method is None:
                                if verbose:
                                    print(
                                        f"Warning: Unknown physics:approximation attribute '{approximation}' on shape at '{path}'."
                                    )
                            else:
                                if remeshing_method not in remeshing_queue:
                                    remeshing_queue[remeshing_method] = []
                                remeshing_queue[remeshing_method].append(shape_id)

                elif key == UsdPhysics.ObjectType.PlaneShape:
                    # Warp uses +Z convention for planes
                    if shape_spec.axis != UsdPhysics.Axis.Z:
                        xform = shape_params["xform"]
                        axis_q = quat_between_axes(Axis.Z, usd_axis_to_axis[shape_spec.axis])
                        shape_params["xform"] = wp.transform(xform.p, xform.q * axis_q)
                    shape_id = builder.add_shape_plane(
                        **shape_params,
                        width=0.0,
                        length=0.0,
                    )
                else:
                    raise NotImplementedError(f"Shape type {key} not supported yet")

                path_shape_map[path] = shape_id
                path_shape_scale[path] = scale

                if prim.HasRelationship("physics:filteredPairs"):
                    other_paths = prim.GetRelationship("physics:filteredPairs").GetTargets()
                    for other_path in other_paths:
                        path_collision_filters.add((path, str(other_path)))

                if not prim.HasAPI(UsdPhysics.CollisionAPI) or not parse_generic(
                    prim, "physics:collisionEnabled", True
                ):
                    no_collision_shapes.add(shape_id)
                    builder.shape_flags[shape_id] &= ~ShapeFlags.COLLIDE_SHAPES

    # approximate meshes
    for remeshing_method, shape_ids in remeshing_queue.items():
        builder.approximate_meshes(method=remeshing_method, shape_indices=shape_ids)

    # apply collision filters now that we have added all shapes
    for path1, path2 in path_collision_filters:
        shape1 = path_shape_map[path1]
        shape2 = path_shape_map[path2]
        builder.shape_collision_filter_pairs.append((shape1, shape2))

    # apply collision filters to all shapes that have no collision
    for shape_id in no_collision_shapes:
        for other_shape_id in range(builder.shape_count):
            if other_shape_id != shape_id:
                builder.shape_collision_filter_pairs.append((shape_id, other_shape_id))

    # apply collision filters from articulations that have self collisions disabled
    for art_id, bodies in articulation_bodies.items():
        if not articulation_has_self_collision[art_id]:
            for body1, body2 in itertools.combinations(bodies, 2):
                for shape1 in builder.body_shapes[body1]:
                    for shape2 in builder.body_shapes[body2]:
                        builder.shape_collision_filter_pairs.append((shape1, shape2))

    # overwrite inertial properties of bodies that have PhysicsMassAPI schema applied
    if UsdPhysics.ObjectType.RigidBody in ret_dict:
        paths, rigid_body_descs = ret_dict[UsdPhysics.ObjectType.RigidBody]
        for path, _rigid_body_desc in zip(paths, rigid_body_descs, strict=False):
            prim = stage.GetPrimAtPath(path)
            if not prim.HasAPI(UsdPhysics.MassAPI):
                continue
            body_path = str(path)
            body_id = path_body_map.get(body_path, -1)
            if body_id == -1:
                continue
            mass = parse_float(prim, "physics:mass")
            if mass is not None:
                builder.body_mass[body_id] = mass
                builder.body_inv_mass[body_id] = 1.0 / mass
            com = parse_vec(prim, "physics:centerOfMass")
            if com is not None:
                builder.body_com[body_id] = com
            i_diag = parse_vec(prim, "physics:diagonalInertia", np.zeros(3, dtype=np.float32))
            i_rot = parse_quat(prim, "physics:principalAxes", wp.quat_identity())
            if np.linalg.norm(i_diag) > 0.0:
                rot = np.array(wp.quat_to_matrix(i_rot), dtype=np.float32).reshape(3, 3)
                inertia = rot @ np.diag(i_diag) @ rot.T
                builder.body_inertia[body_id] = wp.mat33(inertia)
                if inertia.any():
                    builder.body_inv_inertia[body_id] = wp.inverse(wp.mat33(*inertia))
                else:
                    builder.body_inv_inertia[body_id] = wp.mat33(*np.zeros((3, 3), dtype=np.float32))

            # Assign nonzero inertia if mass is nonzero to make sure the body can be simulated
            I_m = np.array(builder.body_inertia[body_id])
            mass = builder.body_mass[body_id]
            if I_m.max() == 0.0:
                if mass > 0.0:
                    # Heuristic: assume a uniform density sphere with the given mass
                    # For a sphere: I = (2/5) * m * r^2
                    # Estimate radius from mass assuming reasonable density (e.g., water density ~1000 kg/m³)
                    # This gives r = (3*m/(4*π*p))^(1/3)
                    density = default_shape_density  # kg/m³
                    volume = mass / density
                    radius = (3.0 * volume / (4.0 * np.pi)) ** (1.0 / 3.0)
                    _, _, I_default = compute_sphere_inertia(density, radius)

                    # Apply parallel axis theorem if center of mass is offset
                    com = builder.body_com[body_id]
                    if np.linalg.norm(com) > 1e-6:
                        # I = I_cm + m * d² where d is distance from COM to body origin
                        d_squared = np.sum(com**2)
                        I_default += mass * d_squared * np.eye(3)

                    builder.body_inertia[body_id] = I_default
                    builder.body_inv_inertia[body_id] = wp.inverse(I_default)

                    if verbose:
                        print(
                            f"Applied default inertia matrix for body {body_path}: diagonal elements = [{I_default[0, 0]}, {I_default[1, 1]}, {I_default[2, 2]}]"
                        )
                else:
                    warnings.warn(
                        f"Body {body_path} has zero mass and zero inertia despite having the MassAPI USD schema applied.",
                        stacklevel=2,
                    )

    # add free joints to floating bodies that's just been added by import_usd
    new_bodies = path_body_map.values()
    builder.add_free_joints_to_floating_bodies(new_bodies)

    # collapsing fixed joints to reduce the number of simulated bodies connected by fixed joints.
    collapse_results = None
    merged_body_data = {}
    path_body_relative_transform = {}
    if scene_attributes.get("newton:collapse_fixed_joints", collapse_fixed_joints):
        collapse_results = builder.collapse_fixed_joints()
        body_merged_parent = collapse_results["body_merged_parent"]
        body_merged_transform = collapse_results["body_merged_transform"]
        body_remap = collapse_results["body_remap"]
        # remap body ids in articulation bodies
        for art_id, bodies in articulation_bodies.items():
            articulation_bodies[art_id] = [body_remap[b] for b in bodies if b in body_remap]

        for path, body_id in path_body_map.items():
            if body_id in body_remap:
                new_id = body_remap[body_id]
            elif body_id in body_merged_parent:
                # this body has been merged with another body
                new_id = body_remap[body_merged_parent[body_id]]
                path_body_relative_transform[path] = body_merged_transform[body_id]
            else:
                # this body has not been merged
                new_id = body_id

            path_body_map[path] = new_id
        merged_body_data = collapse_results["merged_body_data"]

    path_original_body_map = path_body_map.copy()
    if cloned_env is not None:
        with wp.ScopedTimer("replicating envs"):
            # instantiate environments
            path_shape_map_updates = {}
            path_body_map_updates = {}
            path_shape_scale_updates = {}
            articulation_roots_updates = []
            articulation_bodies_updates = {}
            articulation_key = builder.articulation_key
            shape_key = builder.shape_key
            joint_key = builder.joint_key
            body_key = builder.body_key
            for env_path, env_xform in zip(cloned_env_paths, cloned_env_xforms, strict=False):
                shape_count = multi_env_builder.shape_count
                body_count = multi_env_builder.body_count
                original_body_count = multi_env_builder.body_count
                art_count = multi_env_builder.articulation_count
                # print("articulation_bodies = ", articulation_bodies)
                for path, shape_id in path_shape_map.items():
                    new_path = path.replace(cloned_env, env_path)
                    path_shape_map_updates[new_path] = shape_id + shape_count
                for path, body_id in path_body_map.items():
                    new_path = path.replace(cloned_env, env_path)
                    path_body_map_updates[new_path] = body_id + body_count
                    if collapse_fixed_joints:
                        original_body_id = path_original_body_map[path]
                        path_original_body_map[new_path] = original_body_id + original_body_count
                    if path in merged_body_data:
                        merged_body_data[new_path] = merged_body_data[path]
                        parent_path = merged_body_data[path]["parent_body"]
                        new_parent_path = parent_path.replace(cloned_env, env_path)
                        merged_body_data[new_path]["parent_body"] = new_parent_path

                for path, scale in path_shape_scale.items():
                    new_path = path.replace(cloned_env, env_path)
                    path_shape_scale_updates[new_path] = scale
                for art_id, bodies in articulation_bodies.items():
                    articulation_bodies_updates[art_id + art_count] = [b + body_count for b in bodies]
                for root in articulation_roots:
                    new_path = root.replace(cloned_env, env_path)
                    articulation_roots_updates.append(new_path)

                builder.articulation_key = [key.replace(cloned_env, env_path) for key in articulation_key]
                builder.shape_key = [key.replace(cloned_env, env_path) for key in shape_key]
                builder.joint_key = [key.replace(cloned_env, env_path) for key in joint_key]
                builder.body_key = [key.replace(cloned_env, env_path) for key in body_key]
                multi_env_builder.add_builder(builder, xform=env_xform)

            path_shape_map = path_shape_map_updates
            path_body_map = path_body_map_updates
            path_shape_scale = path_shape_scale_updates
            articulation_roots = articulation_roots_updates
            articulation_bodies = articulation_bodies_updates

            builder = multi_env_builder

    solver_specific_attrs = R.get_solver_specific_attrs() if collect_solver_specific_attrs else {}
    custom_props = R.get_custom_attributes() or {}

    def _assign_value(cp_name: str, frequency: ModelAttributeFrequency, prim_path: str, value) -> None:
        v = value
        spec = builder.custom_attributes.get(cp_name)
        if spec is None:
            return
        overrides = spec.values
        if overrides is None:
            return
        if frequency == ModelAttributeFrequency.BODY:
            idx = path_body_map.get(prim_path, -1)
            if idx >= 0:
                overrides[int(idx)] = v
        elif frequency == ModelAttributeFrequency.SHAPE:
            idx = path_shape_map.get(prim_path, -1)
            if idx >= 0:
                overrides[int(idx)] = v
        elif frequency == ModelAttributeFrequency.JOINT:
            idx = path_joint_map.get(prim_path, -1)
            if idx >= 0:
                overrides[int(idx)] = v
        elif frequency == ModelAttributeFrequency.JOINT_DOF:
            j = path_joint_map.get(prim_path, -1)
            if j >= 0:
                dof_begin = builder.joint_qd_start[j]
                dof_end = (
                    builder.joint_qd_start[j + 1] if (j + 1) < len(builder.joint_qd_start) else builder.joint_dof_count
                )
                for k in range(int(dof_begin), int(dof_end)):
                    overrides[k] = v
        elif frequency == ModelAttributeFrequency.JOINT_COORD:
            j = path_joint_map.get(prim_path, -1)
            if j >= 0:
                coord_begin = builder.joint_q_start[j]
                coord_end = (
                    builder.joint_q_start[j + 1] if (j + 1) < len(builder.joint_q_start) else builder.joint_coord_count
                )
                for k in range(int(coord_begin), int(coord_end)):
                    overrides[k] = v

    for variable, prim_map in custom_props.items():
        attr = prim_map.attribute
        builder.add_custom_attribute(
            variable, attr.frequency, default=attr.default, dtype=attr.dtype, assignment=attr.assignment
        )
        for pth, val in prim_map.occurrences.items():
            _assign_value(variable, attr.frequency, pth, val)
    return {
        "fps": stage.GetFramesPerSecond(),
        "duration": stage.GetEndTimeCode() - stage.GetStartTimeCode(),
        "up_axis": Axis.from_string(UsdGeom.GetStageUpAxis(stage)),
        "path_shape_map": path_shape_map,
        "path_body_map": path_body_map,
        "path_shape_scale": path_shape_scale,
        "mass_unit": mass_unit,
        "linear_unit": linear_unit,
        "scene_attributes": scene_attributes,
        "physics_dt": physics_dt,
        "collapse_results": collapse_results,
        "solver_specific_attrs": solver_specific_attrs,
        # "articulation_roots": articulation_roots,
        # "articulation_bodies": articulation_bodies,
        "path_body_relative_transform": path_body_relative_transform,
        "max_solver_iterations": max_solver_iters,
<<<<<<< HEAD
=======
        "path_original_body_map": path_original_body_map,
>>>>>>> 7fb30ddb
    }


def resolve_usd_from_url(url: str, target_folder_name: str | None = None, export_usda: bool = False) -> str:
    """Download a USD file from a URL and resolves all references to other USD files to be downloaded to the given target folder.

    Args:
        url: URL to the USD file.
        target_folder_name: Target folder name. If ``None``, a time-stamped
          folder will be created in the current directory.
        export_usda: If ``True``, converts each downloaded USD file to USDA and
          saves the additional USDA file in the target folder with the same
          base name as the original USD file.

    Returns:
        File path to the downloaded USD file.
    """

    import requests  # noqa: PLC0415

    try:
        from pxr import Usd  # noqa: PLC0415
    except ImportError as e:
        raise ImportError("Failed to import pxr. Please install USD (e.g. via `pip install usd-core`).") from e

    response = requests.get(url, allow_redirects=True)
    if response.status_code != 200:
        raise RuntimeError(f"Failed to download USD file. Status code: {response.status_code}")
    file = response.content
    dot = os.path.extsep
    base = os.path.basename(url)
    url_folder = os.path.dirname(url)
    base_name = dot.join(base.split(dot)[:-1])
    if target_folder_name is None:
        timestamp = datetime.datetime.now().strftime("%Y%m%d%H%M%S")
        target_folder_name = os.path.join(".usd_cache", f"{base_name}_{timestamp}")
    os.makedirs(target_folder_name, exist_ok=True)
    target_filename = os.path.join(target_folder_name, base)
    with open(target_filename, "wb") as f:
        f.write(file)

    stage = Usd.Stage.Open(target_filename, Usd.Stage.LoadNone)
    stage_str = stage.GetRootLayer().ExportToString()
    print(f"Downloaded USD file to {target_filename}.")
    if export_usda:
        usda_filename = os.path.join(target_folder_name, base_name + ".usda")
        with open(usda_filename, "w") as f:
            f.write(stage_str)
            print(f"Exported USDA file to {usda_filename}.")

    # parse referenced USD files like `references = @./franka_collisions.usd@`
    downloaded = set()
    for match in re.finditer(r"references.=.@(.*?)@", stage_str):
        refname = match.group(1)
        if refname.startswith("./"):
            refname = refname[2:]
        if refname in downloaded:
            continue
        try:
            response = requests.get(f"{url_folder}/{refname}", allow_redirects=True)
            if response.status_code != 200:
                print(f"Failed to download reference {refname}. Status code: {response.status_code}")
                continue
            file = response.content
            refdir = os.path.dirname(refname)
            if refdir:
                os.makedirs(os.path.join(target_folder_name, refdir), exist_ok=True)
            ref_filename = os.path.join(target_folder_name, refname)
            if not os.path.exists(ref_filename):
                with open(ref_filename, "wb") as f:
                    f.write(file)
            downloaded.add(refname)
            print(f"Downloaded USD reference {refname} to {ref_filename}.")
            if export_usda:
                ref_stage = Usd.Stage.Open(ref_filename, Usd.Stage.LoadNone)
                ref_stage_str = ref_stage.GetRootLayer().ExportToString()
                base = os.path.basename(ref_filename)
                base_name = dot.join(base.split(dot)[:-1])
                usda_filename = os.path.join(target_folder_name, base_name + ".usda")
                with open(usda_filename, "w") as f:
                    f.write(ref_stage_str)
                    print(f"Exported USDA file to {usda_filename}.")
        except Exception:
            print(f"Failed to download {refname}.")
    return target_filename<|MERGE_RESOLUTION|>--- conflicted
+++ resolved
@@ -932,13 +932,9 @@
         gravity_enabled = R.get_value(physics_scene_prim, prim_type=PrimType.SCENE, key="enable_gravity", default=True)
         if not gravity_enabled:
             builder.gravity = 0.0
-<<<<<<< HEAD
-        contact_margin = R.get_value(physics_scene_prim, prim_type=PrimType.SCENE, key="contact_margin", default=None)
-=======
         contact_margin = R.get_value(
             physics_scene_prim, prim_type=PrimType.SCENE, key="rigid_contact_margin", default=None
         )
->>>>>>> 7fb30ddb
         if contact_margin is not None:
             builder.rigid_contact_margin = contact_margin
         max_solver_iters = R.get_value(
@@ -1692,10 +1688,7 @@
         # "articulation_bodies": articulation_bodies,
         "path_body_relative_transform": path_body_relative_transform,
         "max_solver_iterations": max_solver_iters,
-<<<<<<< HEAD
-=======
         "path_original_body_map": path_original_body_map,
->>>>>>> 7fb30ddb
     }
 
 
