# SPDX-FileCopyrightText: Copyright (c) 2025 The Newton Developers
# SPDX-License-Identifier: Apache-2.0
#
# Licensed under the Apache License, Version 2.0 (the "License");
# you may not use this file except in compliance with the License.
# You may obtain a copy of the License at
#
# http://www.apache.org/licenses/LICENSE-2.0
#
# Unless required by applicable law or agreed to in writing, software
# distributed under the License is distributed on an "AS IS" BASIS,
# WITHOUT WARRANTIES OR CONDITIONS OF ANY KIND, either express or implied.
# See the License for the specific language governing permissions and
# limitations under the License.

from __future__ import annotations

import datetime
import os
import re
from collections.abc import Iterable
from dataclasses import dataclass
from typing import Any, Literal

import numpy as np
import warp as wp

from ..core import quat_between_axes
from ..core.types import Axis, Transform
from ..geometry import MESH_MAXHULLVERT, Mesh, ShapeFlags
from ..sim import JointMode, ModelBuilder


def parse_usd(
    source,
    builder: ModelBuilder,
    xform: Transform | None = None,
    only_load_enabled_rigid_bodies: bool = False,
    only_load_enabled_joints: bool = True,
    joint_drive_gains_scaling: float = 1.0,
    invert_rotations: bool = True,
    verbose: bool = wp.config.verbose,
    ignore_paths: list[str] | None = None,
    cloned_env: str | None = None,
    collapse_fixed_joints: bool = False,
    enable_self_collisions: bool = True,
    apply_up_axis_from_stage: bool = False,
    root_path: str = "/",
    joint_ordering: Literal["bfs", "dfs"] | None = "dfs",
    bodies_follow_joint_ordering: bool = True,
    skip_mesh_approximation: bool = False,
    load_non_physics_prims: bool = True,
    mesh_maxhullvert: int = MESH_MAXHULLVERT,
) -> dict[str, Any]:
    """
    Parses a Universal Scene Description (USD) stage containing UsdPhysics schema definitions for rigid-body articulations and adds the bodies, shapes and joints to the given ModelBuilder.

    The USD description has to be either a path (file name or URL), or an existing USD stage instance that implements the `Stage <https://openusd.org/dev/api/class_usd_stage.html>`_ interface.

    Args:
        source (str | pxr.Usd.Stage): The file path to the USD file, or an existing USD stage instance.
        builder (ModelBuilder): The :class:`ModelBuilder` to add the bodies and joints to.
        xform (Transform): The transform to apply to the entire scene.
        default_density (float): The default density to use for bodies without a density attribute.
        only_load_enabled_rigid_bodies (bool): If True, only rigid bodies which do not have `physics:rigidBodyEnabled` set to False are loaded.
        only_load_enabled_joints (bool): If True, only joints which do not have `physics:jointEnabled` set to False are loaded.
        joint_drive_gains_scaling (float): The default scaling of the PD control gains (stiffness and damping), if not set in the PhysicsScene with as "warp:joint_drive_gains_scaling".
        invert_rotations (bool): If True, inverts any rotations defined in the shape transforms.
        verbose (bool): If True, print additional information about the parsed USD file.
        ignore_paths (List[str]): A list of regular expressions matching prim paths to ignore.
        cloned_env (str): The prim path of an environment which is cloned within this USD file. Siblings of this environment prim will not be parsed but instead be replicated via `ModelBuilder.add_builder(builder, xform)` to speed up the loading of many instantiated environments.
        collapse_fixed_joints (bool): If True, fixed joints are removed and the respective bodies are merged. Only considered if not set on the PhysicsScene with as "warp:collapse_fixed_joints".
        enable_self_collisions (bool): Determines the default behavior of whether self-collisions are enabled for all shapes. If a shape has the attribute ``physxArticulation:enabledSelfCollisions`` defined, this attribute takes precedence.
        apply_up_axis_from_stage (bool): If True, the up axis of the stage will be used to set :attr:`newton.ModelBuilder.up_axis`. Otherwise, the stage will be rotated such that its up axis aligns with the builder's up axis. Default is False.
        root_path (str): The USD path to import, defaults to "/".
        joint_ordering (str): The ordering of the joints in the simulation. Can be either "bfs" or "dfs" for breadth-first or depth-first search, or ``None`` to keep joints in the order in which they appear in the USD. Default is "dfs".
        bodies_follow_joint_ordering (bool): If True, the bodies are added to the builder in the same order as the joints (parent then child body). Otherwise, bodies are added in the order they appear in the USD. Default is True.
        skip_mesh_approximation (bool): If True, mesh approximation is skipped. Otherwise, meshes are approximated according to the ``physics:approximation`` attribute defined on the UsdPhysicsMeshCollisionAPI (if it is defined). Default is False.
        load_non_physics_prims (bool): If True, prims that are children of a rigid body that do not have a UsdPhysics schema applied are loaded as visual shapes in a separate pass (may slow down the loading process). Otherwise, non-physics prims are ignored. Default is True.
        mesh_maxhullvert (int): Maximum vertices for convex hull approximation of meshes.

    Returns:
        dict: Dictionary with the following entries:

        .. list-table::
            :widths: 25 75

            * - "fps"
              - USD stage frames per second
            * - "duration"
              - Difference between end time code and start time code of the USD stage
            * - "up_axis"
              - :class:`Axis` representing the stage's up axis ("X", "Y", or "Z")
            * - "path_shape_map"
              - Mapping from prim path (str) of the UsdGeom to the respective shape index in :class:`ModelBuilder`
            * - "path_body_map"
              - Mapping from prim path (str) of a rigid body prim (e.g. that implements the PhysicsRigidBodyAPI) to the respective body index in :class:`ModelBuilder`
            * - "path_shape_scale"
              - Mapping from prim path (str) of the UsdGeom to its respective 3D world scale
            * - "mass_unit"
              - The stage's Kilograms Per Unit (KGPU) definition (1.0 by default)
            * - "linear_unit"
              - The stage's Meters Per Unit (MPU) definition (1.0 by default)
            * - "scene_attributes"
              - Dictionary of all attributes applied to the PhysicsScene prim
            * - "collapse_results"
              - Dictionary returned by :math:`ModelBuilder.collapse_fixed_joints()` if `collapse_fixed_joints` is True, otherwise None.
    """
    try:
        from pxr import Sdf, Usd, UsdGeom, UsdPhysics  # noqa: PLC0415
    except ImportError as e:
        raise ImportError("Failed to import pxr. Please install USD (e.g. via `pip install usd-core`).") from e

    from .topology import topological_sort  # noqa: PLC0415 (circular import)

    @dataclass
    class PhysicsMaterial:
        staticFriction: float = builder.default_shape_cfg.mu
        dynamicFriction: float = builder.default_shape_cfg.mu
        restitution: float = builder.default_shape_cfg.restitution
        density: float = builder.default_shape_cfg.density

    # load joint defaults
    default_joint_limit_ke = builder.default_joint_cfg.limit_ke
    default_joint_limit_kd = builder.default_joint_cfg.limit_kd
    default_joint_armature = builder.default_joint_cfg.armature

    # load shape defaults
    default_shape_density = builder.default_shape_cfg.density

    # mapping from physics:approximation attribute (lower case) to remeshing method
    approximation_to_remeshing_method = {
        "convexdecomposition": "coacd",
        "convexhull": "convex_hull",
        "boundingsphere": "bounding_sphere",
        "boundingcube": "bounding_box",
        "meshSimplification": "quadratic",
    }
    # mapping from remeshing method to a list of shape indices
    remeshing_queue = {}

    def get_attribute(prim, name):
        return prim.GetAttribute(name)

    def has_attribute(prim, name):
        attr = get_attribute(prim, name)
        return attr.IsValid() and attr.HasAuthoredValue()

    def parse_float(prim, name, default=None):
        attr = get_attribute(prim, name)
        if not attr or not attr.HasAuthoredValue():
            return default
        val = attr.Get()
        if np.isfinite(val):
            return val
        return default

    def parse_float_with_fallback(prims: Iterable[Usd.Prim], name: str, default: float = 0.0) -> float:
        ret = default
        for prim in prims:
            if not prim:
                continue
            attr = get_attribute(prim, name)
            if not attr or not attr.HasAuthoredValue():
                continue
            val = attr.Get()
            if np.isfinite(val):
                ret = val
                break
        return ret

    def from_gfquat(gfquat):
        return wp.normalize(wp.quat(*gfquat.imaginary, gfquat.real))

    def parse_quat(prim, name, default=None):
        attr = get_attribute(prim, name)
        if not attr or not attr.HasAuthoredValue():
            return default
        val = attr.Get()
        quat = from_gfquat(val)
        l = wp.length(quat)
        if np.isfinite(l) and l > 0.0:
            return quat
        return default

    def parse_vec(prim, name, default=None):
        attr = get_attribute(prim, name)
        if not attr or not attr.HasAuthoredValue():
            return default
        val = attr.Get()
        if np.isfinite(val).all():
            return np.array(val, dtype=np.float32)
        return default

    def parse_generic(prim, name, default=None):
        attr = get_attribute(prim, name)
        if not attr or not attr.HasAuthoredValue():
            return default
        return attr.Get()

    def parse_xform(prim):
        xform = UsdGeom.Xform(prim)
        mat = np.array(xform.GetLocalTransformation(), dtype=np.float32)
        if invert_rotations:
            rot = wp.quat_from_matrix(wp.mat33(mat[:3, :3].T.flatten()))
        else:
            rot = wp.quat_from_matrix(wp.mat33(mat[:3, :3].flatten()))
        pos = mat[3, :3]
        return wp.transform(pos, rot)

    if ignore_paths is None:
        ignore_paths = []

    usd_axis_to_axis = {
        UsdPhysics.Axis.X: Axis.X,
        UsdPhysics.Axis.Y: Axis.Y,
        UsdPhysics.Axis.Z: Axis.Z,
    }

    if isinstance(source, str):
        stage = Usd.Stage.Open(source, Usd.Stage.LoadAll)
    else:
        stage = source

    DegreesToRadian = np.pi / 180
    mass_unit = 1.0

    try:
        if UsdPhysics.StageHasAuthoredKilogramsPerUnit(stage):
            mass_unit = UsdPhysics.GetStageKilogramsPerUnit(stage)
    except Exception as e:
        if verbose:
            print(f"Failed to get mass unit: {e}")
    linear_unit = 1.0
    try:
        if UsdGeom.StageHasAuthoredMetersPerUnit(stage):
            linear_unit = UsdGeom.GetStageMetersPerUnit(stage)
    except Exception as e:
        if verbose:
            print(f"Failed to get linear unit: {e}")

    # resolve cloned environments
    if cloned_env is not None:
        cloned_env_prim = stage.GetPrimAtPath(cloned_env)
        if not cloned_env_prim:
            raise RuntimeError(f"Failed to resolve cloned environment {cloned_env}")
        cloned_env_xforms = []
        cloned_env_paths = []
        # get paths of the siblings of the cloned env
        # and ignore them during parsing, later we use
        # ModelBuilder.add_builder() to instantiate these
        # envs at their respective Xform transforms
        envs_prim = cloned_env_prim.GetParent()
        for sibling in envs_prim.GetChildren():
            # print(sibling.GetPath(), parse_xform(sibling))
            p = str(sibling.GetPath())
            cloned_env_xforms.append(parse_xform(sibling))
            cloned_env_paths.append(p)
            if sibling != cloned_env_prim:
                ignore_paths.append(p)

        # set xform of the cloned env (e.g. "env0") to identity
        # and later apply this xform via ModelBuilder.add_builder()
        # to instantiate the env at the correct location
        UsdGeom.Xform(cloned_env_prim).SetXformOpOrder([])

        # create a new builder for the cloned env, then instantiate
        # it back in the original builder
        multi_env_builder = builder
        builder = ModelBuilder()

    ret_dict = UsdPhysics.LoadUsdPhysicsFromRange(stage, [root_path], excludePaths=ignore_paths)

    # for key, value in ret_dict.items():
    #     print(f"Object type: {key}")
    #     prims, scene_descs = value
    #     for prim, desc in zip(prims, scene_descs):
    #         print(prim)
    #         print(desc)
    #     if key == UsdPhysics.ObjectType.CapsuleShape:
    #         for prim, desc in zip(prims, scene_descs):
    #             print(desc.halfHeight)
    #     if key == UsdPhysics.ObjectType.RigidBody:
    #         for prim, desc in zip(prims, scene_descs):
    #             print(desc.simulationOwners)
    # print("***************************************************************************")

    # mapping from prim path to body ID in Warp sim
    path_body_map = {}
    # mapping from prim path to shape ID in Warp sim
    path_shape_map = {}
    path_shape_scale = {}

    physics_scene_prim = None

    visual_shape_cfg = ModelBuilder.ShapeConfig(
        density=0.0,
        has_shape_collision=False,
        has_particle_collision=False,
    )

    def load_visual_shapes(parent_body_id, prim, incoming_xform):
        if (
            prim.HasAPI(UsdPhysics.RigidBodyAPI)
            or prim.HasAPI(UsdPhysics.MassAPI)
            or prim.HasAPI(UsdPhysics.CollisionAPI)
            or prim.HasAPI(UsdPhysics.MeshCollisionAPI)
        ):
            return
        xform = incoming_xform * parse_xform(prim)
        type_name = str(prim.GetTypeName()).lower()
        if type_name.endswith("joint"):
            return
        scale = parse_scale(prim)
        path_name = str(prim.GetPath())
        if any(re.match(path, path_name) for path in ignore_paths):
            return
        shape_id = -1
        if path_name not in path_shape_map:
            if type_name == "cube":
                size = parse_float(prim, "size", 2.0)
                if has_attribute(prim, "extents"):
                    extents = parse_vec(prim, "extents") * scale
                    # TODO position geom at extents center?
                    # geo_pos = 0.5 * (extents[0] + extents[1])
                    extents = extents[1] - extents[0]
                else:
                    extents = scale * size
                shape_id = builder.add_shape_box(
                    parent_body_id,
                    xform,
                    hx=extents[0] / 2,
                    hy=extents[1] / 2,
                    hz=extents[2] / 2,
                    cfg=visual_shape_cfg,
                    key=path_name,
                )
            elif type_name == "sphere":
                if not (scale[0] == scale[1] == scale[2]):
                    print("Warning: Non-uniform scaling of spheres is not supported.")
                if has_attribute(prim, "extents"):
                    extents = parse_vec(prim, "extents") * scale
                    # TODO position geom at extents center?
                    # geo_pos = 0.5 * (extents[0] + extents[1])
                    extents = extents[1] - extents[0]
                    if not (extents[0] == extents[1] == extents[2]):
                        print("Warning: Non-uniform extents of spheres are not supported.")
                    radius = extents[0]
                else:
                    radius = parse_float(prim, "radius", 1.0) * scale[0]
                shape_id = builder.add_shape_sphere(
                    parent_body_id,
                    xform,
                    radius,
                    cfg=visual_shape_cfg,
                    key=path_name,
                )
            elif type_name == "plane":
                axis_str = parse_generic(prim, "axis", "Z").upper()
                plane_xform = xform
                if axis_str != "Z":
                    axis_q = quat_between_axes(Axis.Z, axis_str)
                    plane_xform = wp.transform(xform.p, xform.q * axis_q)
                width = parse_float(prim, "width", 0.0) * scale[0]
                length = parse_float(prim, "length", 0.0) * scale[1]
                shape_id = builder.add_shape_plane(
                    body=parent_body_id,
                    xform=plane_xform,
                    width=width,
                    length=length,
                    cfg=visual_shape_cfg,
                    key=path_name,
                )
            elif type_name == "capsule":
                axis_str = parse_generic(prim, "axis", "Z").upper()
                radius = parse_float(prim, "radius", 0.5) * scale[0]
                half_height = parse_float(prim, "height", 2.0) / 2 * scale[1]
                assert not has_attribute(prim, "extents"), "Capsule extents are not supported."
                shape_id = builder.add_shape_capsule(
                    parent_body_id,
                    xform,
                    radius,
                    half_height,
                    axis="XYZ".index(axis_str),
                    cfg=visual_shape_cfg,
                    key=path_name,
                )
            elif type_name == "cylinder":
                axis_str = parse_generic(prim, "axis", "Z").upper()
                radius = parse_float(prim, "radius", 0.5) * scale[0]
                half_height = parse_float(prim, "height", 2.0) / 2 * scale[1]
                assert not has_attribute(prim, "extents"), "Cylinder extents are not supported."
                shape_id = builder.add_shape_cylinder(
                    parent_body_id,
                    xform,
                    radius,
                    half_height,
                    axis="XYZ".index(axis_str),
                    cfg=visual_shape_cfg,
                    key=path_name,
                )
            elif type_name == "cone":
                axis_str = parse_generic(prim, "axis", "Z").upper()
                radius = parse_float(prim, "radius", 0.5) * scale[0]
                half_height = parse_float(prim, "height", 2.0) / 2 * scale[1]
                assert not has_attribute(prim, "extents"), "Cone extents are not supported."
                shape_id = builder.add_shape_cone(
                    parent_body_id,
                    xform,
                    radius,
                    half_height,
                    axis="XYZ".index(axis_str),
                    cfg=visual_shape_cfg,
                    key=path_name,
                )
            elif type_name == "mesh":
                mesh = UsdGeom.Mesh(prim)
                points = np.array(mesh.GetPointsAttr().Get(), dtype=np.float32)
                indices = np.array(mesh.GetFaceVertexIndicesAttr().Get(), dtype=np.float32)
                counts = mesh.GetFaceVertexCountsAttr().Get()
                faces = []
                face_id = 0
                for count in counts:
                    if count == 3:
                        faces.append(indices[face_id : face_id + 3])
                    elif count == 4:
                        faces.append(indices[face_id : face_id + 3])
                        faces.append(indices[[face_id, face_id + 2, face_id + 3]])
                    else:
                        continue
                    face_id += count
                m = Mesh(points, np.array(faces, dtype=np.int32).flatten())
                shape_id = builder.add_shape_mesh(
                    parent_body_id,
                    xform,
                    scale=scale,
                    mesh=m,
                    cfg=visual_shape_cfg,
                    key=path_name,
                )
            elif len(type_name) > 0 and type_name != "xform" and verbose:
                print(f"Warning: Unsupported geometry type {type_name} at {path_name} while loading visual shapes.")

            if shape_id >= 0:
                path_shape_map[path_name] = shape_id
                path_shape_scale[path_name] = scale
                if verbose:
                    print(f"Added visual shape {path_name} ({type_name}) with id {shape_id}.")

        if type_name == "xform":
            if prim.IsInstance():
                proto = prim.GetPrototype()
                for child in proto.GetChildren():
                    load_visual_shapes(parent_body_id, child, xform)

        for child in prim.GetChildren():
            load_visual_shapes(parent_body_id, child, xform)

    def add_body(prim, xform, key, armature):
        b = builder.add_body(
            xform=xform,
            key=key,
            armature=armature,
        )
        path_body_map[key] = b
        if load_non_physics_prims:
            for child in prim.GetChildren():
                load_visual_shapes(b, child, wp.transform_identity())
        return b

    def parse_body(rigid_body_desc, prim, incoming_xform=None, add_body_to_builder=True):
        nonlocal path_body_map
        nonlocal physics_scene_prim

        if not rigid_body_desc.rigidBodyEnabled and only_load_enabled_rigid_bodies:
            return -1

        rot = rigid_body_desc.rotation
        origin = wp.transform(rigid_body_desc.position, from_gfquat(rot))
        if incoming_xform is not None:
            origin = wp.mul(incoming_xform, origin)
        path = str(prim.GetPath())

        body_armature = parse_float_with_fallback(
            (prim, physics_scene_prim), "warp:armature", builder.default_body_armature
        )

        if add_body_to_builder:
            return add_body(prim, origin, path, body_armature)
        else:
            return {
                "prim": prim,
                "xform": origin,
                "key": path,
                "armature": body_armature,
            }

    def parse_scale(prim):
        xform = UsdGeom.Xform(prim)
        scale = np.ones(3, dtype=np.float32)
        for op in xform.GetOrderedXformOps():
            if op.GetOpType() == UsdGeom.XformOp.TypeScale:
                scale = np.array(op.Get(), dtype=np.float32)
        return scale

    def parse_joint(joint_desc, joint_path, incoming_xform=None):
        if not joint_desc.jointEnabled and only_load_enabled_joints:
            return
        key = joint_desc.type
        joint_prim = stage.GetPrimAtPath(joint_desc.primPath)
        parent_path = str(joint_desc.body0)
        child_path = str(joint_desc.body1)
        parent_id = path_body_map.get(parent_path, -1)
        child_id = path_body_map.get(child_path, -1)
        parent_tf = wp.transform(joint_desc.localPose0Position, from_gfquat(joint_desc.localPose0Orientation))
        child_tf = wp.transform(joint_desc.localPose1Position, from_gfquat(joint_desc.localPose1Orientation))
        # If child_id is -1, swap parent and child
        if child_id == -1:
            if parent_id == -1:
                if verbose:
                    print(f"Skipping joint {joint_path}: both bodies unresolved")
                return
            parent_id, child_id = child_id, parent_id
            parent_tf, child_tf = child_tf, parent_tf
            if verbose:
                print(f"Joint {joint_path} connects {parent_path} to world")
        if incoming_xform is not None:
            parent_tf = wp.mul(incoming_xform, parent_tf)

        joint_armature = parse_float(joint_prim, "physxJoint:armature", default_joint_armature)
        joint_params = {
            "parent": parent_id,
            "child": child_id,
            "parent_xform": parent_tf,
            "child_xform": child_tf,
            "key": str(joint_path),
            "enabled": joint_desc.jointEnabled,
        }
        current_joint_limit_ke = parse_float_with_fallback(
            (joint_prim, physics_scene_prim), "warp:joint_limit_ke", default_joint_limit_ke
        )
        current_joint_limit_kd = parse_float_with_fallback(
            (joint_prim, physics_scene_prim), "warp:joint_limit_kd", default_joint_limit_kd
        )

        if key == UsdPhysics.ObjectType.FixedJoint:
            builder.add_joint_fixed(**joint_params)
        elif key == UsdPhysics.ObjectType.RevoluteJoint or key == UsdPhysics.ObjectType.PrismaticJoint:
            joint_params["axis"] = usd_axis_to_axis[joint_desc.axis]
            joint_params["limit_lower"] = joint_desc.limit.lower
            joint_params["limit_upper"] = joint_desc.limit.upper
            joint_params["limit_ke"] = current_joint_limit_ke
            joint_params["limit_kd"] = current_joint_limit_kd
            joint_params["armature"] = joint_armature
            if joint_desc.drive.enabled:
                # XXX take the target which is nonzero to decide between position vs. velocity target...
                if joint_desc.drive.targetVelocity:
                    joint_params["target"] = joint_desc.drive.targetVelocity
                    joint_params["mode"] = JointMode.TARGET_VELOCITY
                else:
                    joint_params["target"] = joint_desc.drive.targetPosition
                    joint_params["mode"] = JointMode.TARGET_POSITION

<<<<<<< HEAD
                joint_params["target_ke"] = joint_desc.drive.stiffness
                joint_params["target_kd"] = joint_desc.drive.damping
=======
                joint_params["target_ke"] = joint_desc.drive.stiffness * joint_drive_gains_scaling
                joint_params["target_kd"] = joint_desc.drive.damping * joint_drive_gains_scaling
                joint_params["effort_limit"] = joint_desc.drive.forceLimit
>>>>>>> 7357e49b

            dof_type = "linear" if key == UsdPhysics.ObjectType.PrismaticJoint else "angular"
            joint_prim.CreateAttribute(f"physics:tensor:{dof_type}:dofOffset", Sdf.ValueTypeNames.UInt).Set(0)
            joint_prim.CreateAttribute(f"state:{dof_type}:physics:position", Sdf.ValueTypeNames.Float).Set(0)
            joint_prim.CreateAttribute(f"state:{dof_type}:physics:velocity", Sdf.ValueTypeNames.Float).Set(0)

            if key == UsdPhysics.ObjectType.PrismaticJoint:
                builder.add_joint_prismatic(**joint_params)
            else:
                if joint_desc.drive.enabled:
                    joint_params["target"] *= DegreesToRadian
                    joint_params["target_kd"] /= DegreesToRadian / joint_drive_gains_scaling
                    joint_params["target_ke"] /= DegreesToRadian / joint_drive_gains_scaling

                joint_params["limit_lower"] *= DegreesToRadian
                joint_params["limit_upper"] *= DegreesToRadian
                joint_params["limit_ke"] /= DegreesToRadian / joint_drive_gains_scaling
                joint_params["limit_kd"] /= DegreesToRadian / joint_drive_gains_scaling

                builder.add_joint_revolute(**joint_params)
        elif key == UsdPhysics.ObjectType.SphericalJoint:
            builder.add_joint_ball(**joint_params)
        elif key == UsdPhysics.ObjectType.D6Joint:
            linear_axes = []
            angular_axes = []
            num_dofs = 0
            # print(joint_desc.jointLimits, joint_desc.jointDrives)
            # print(joint_desc.body0)
            # print(joint_desc.body1)
            # print(joint_desc.jointLimits)
            # print("Limits")
            # for limit in joint_desc.jointLimits:
            #     print("joint_path :", joint_path, limit.first, limit.second.lower, limit.second.upper)
            # print("Drives")
            # for drive in joint_desc.jointDrives:
            #     print("joint_path :", joint_path, drive.first, drive.second.targetPosition, drive.second.targetVelocity)

            for limit in joint_desc.jointLimits:
                dof = limit.first
                if limit.second.enabled:
                    limit_lower = limit.second.lower
                    limit_upper = limit.second.upper
                else:
                    limit_lower = -np.inf
                    limit_upper = np.inf

                free_axis = limit_lower < limit_upper

                def define_joint_mode(dof, joint_desc):
                    target = 0.0  # TODO: parse target from state:*:physics:appliedForce usd attribute when no drive is present
                    mode = JointMode.NONE
                    target_ke = 0.0
                    target_kd = 0.0
                    effort_limit = np.inf
                    for drive in joint_desc.jointDrives:
                        if drive.first != dof:
                            continue
                        if drive.second.enabled:
                            if drive.second.targetVelocity != 0.0:
                                target = drive.second.targetVelocity
                                mode = JointMode.TARGET_VELOCITY
                            else:
                                target = drive.second.targetPosition
                                mode = JointMode.TARGET_POSITION
                            target_ke = drive.second.stiffness
                            target_kd = drive.second.damping
                            effort_limit = drive.second.forceLimit
                    return target, mode, target_ke, target_kd, effort_limit

                target, mode, target_ke, target_kd, effort_limit = define_joint_mode(dof, joint_desc)

                _trans_axes = {
                    UsdPhysics.JointDOF.TransX: (1.0, 0.0, 0.0),
                    UsdPhysics.JointDOF.TransY: (0.0, 1.0, 0.0),
                    UsdPhysics.JointDOF.TransZ: (0.0, 0.0, 1.0),
                }
                _rot_axes = {
                    UsdPhysics.JointDOF.RotX: (1.0, 0.0, 0.0),
                    UsdPhysics.JointDOF.RotY: (0.0, 1.0, 0.0),
                    UsdPhysics.JointDOF.RotZ: (0.0, 0.0, 1.0),
                }
                _rot_names = {
                    UsdPhysics.JointDOF.RotX: "rotX",
                    UsdPhysics.JointDOF.RotY: "rotY",
                    UsdPhysics.JointDOF.RotZ: "rotZ",
                }
                if free_axis and dof in _trans_axes:
                    linear_axes.append(
                        ModelBuilder.JointDofConfig(
                            axis=_trans_axes[dof],
                            limit_lower=limit_lower,
                            limit_upper=limit_upper,
                            limit_ke=current_joint_limit_ke,
                            limit_kd=current_joint_limit_kd,
                            target=target,
                            mode=mode,
                            target_ke=target_ke,
                            target_kd=target_kd,
                            armature=joint_armature,
                            effort_limit=effort_limit,
                        )
                    )
                elif free_axis and dof in _rot_axes:
                    angular_axes.append(
                        ModelBuilder.JointDofConfig(
                            axis=_rot_axes[dof],
                            limit_lower=limit_lower * DegreesToRadian,
                            limit_upper=limit_upper * DegreesToRadian,
                            limit_ke=current_joint_limit_ke / DegreesToRadian / joint_drive_gains_scaling,
                            limit_kd=current_joint_limit_kd / DegreesToRadian / joint_drive_gains_scaling,
                            target=target * DegreesToRadian,
                            mode=mode,
                            target_ke=target_ke / DegreesToRadian / joint_drive_gains_scaling,
                            target_kd=target_kd / DegreesToRadian / joint_drive_gains_scaling,
                            armature=joint_armature,
                            effort_limit=effort_limit,
                        )
                    )
                    joint_prim.CreateAttribute(
                        f"physics:tensor:{_rot_names[dof]}:dofOffset", Sdf.ValueTypeNames.UInt
                    ).Set(num_dofs)
                    joint_prim.CreateAttribute(
                        f"state:{_rot_names[dof]}:physics:position", Sdf.ValueTypeNames.Float
                    ).Set(0)
                    joint_prim.CreateAttribute(
                        f"state:{_rot_names[dof]}:physics:velocity", Sdf.ValueTypeNames.Float
                    ).Set(0)
                    num_dofs += 1

            builder.add_joint_d6(**joint_params, linear_axes=linear_axes, angular_axes=angular_axes)
        elif key == UsdPhysics.ObjectType.DistanceJoint:
            if joint_desc.limit.enabled and joint_desc.minEnabled:
                min_dist = joint_desc.limit.lower
            else:
                min_dist = -1.0  # no limit
            if joint_desc.limit.enabled and joint_desc.maxEnabled:
                max_dist = joint_desc.limit.upper
            else:
                max_dist = -1.0
            builder.add_joint_distance(**joint_params, min_distance=min_dist, max_distance=max_dist)
        else:
            raise NotImplementedError(f"Unsupported joint type {key}")

    # Looking for and parsing the attributes on PhysicsScene prims
    scene_attributes = {}
    if UsdPhysics.ObjectType.Scene in ret_dict:
        paths, scene_descs = ret_dict[UsdPhysics.ObjectType.Scene]
        if len(paths) > 1 and verbose:
            print("Only the first PhysicsScene is considered")
        path, scene_desc = paths[0], scene_descs[0]
        if verbose:
            print("Found PhysicsScene:", path)
            print("Gravity direction:", scene_desc.gravityDirection)
            print("Gravity magnitude:", scene_desc.gravityMagnitude)
        builder.gravity = -scene_desc.gravityMagnitude * linear_unit
        axis = Axis.from_any(int(np.argmax(np.abs(scene_desc.gravityDirection))))

        # Storing Physics Scene attributes
        physics_scene_prim = stage.GetPrimAtPath(path)
        for a in physics_scene_prim.GetAttributes():
            scene_attributes[a.GetName()] = a.Get()

        # Updating joint_drive_gains_scaling if set of the PhysicsScene
        joint_drive_gains_scaling = parse_float(
            physics_scene_prim, "warp:joint_drive_gains_scaling", joint_drive_gains_scaling
        )
    else:
        # builder.up_vector, builder.up_axis = get_up_vector_and_axis(stage)
        axis = Axis.from_string(str(UsdGeom.GetStageUpAxis(stage)))

    if apply_up_axis_from_stage:
        builder.up_axis = axis
        axis_xform = wp.transform_identity()
        if verbose:
            print(f"Using stage up axis {axis} as builder up axis")
    else:
        axis_xform = wp.transform(wp.vec3(0.0), quat_between_axes(axis, builder.up_axis))
        if verbose:
            print(f"Rotating stage to align its up axis {axis} with builder up axis {builder.up_axis}")
    if xform is None:
        incoming_world_xform = axis_xform
    else:
        incoming_world_xform = wp.transform(*xform) * axis_xform

    if verbose:
        print(
            f"Scaling PD gains by (joint_drive_gains_scaling / DegreesToRadian) = {joint_drive_gains_scaling / DegreesToRadian}, default scale for joint_drive_gains_scaling=1 is 1.0/DegreesToRadian = {1.0 / DegreesToRadian}"
        )

    joint_descriptions = {}
    body_specs = {}
    material_specs = {}
    # maps from rigid body path to density value if it has been defined
    body_density = {}
    # maps from articulation_id to list of body_ids
    articulation_bodies = {}
    articulation_roots = []

    # TODO: uniform interface for iterating
    def data_for_key(physics_utils_results, key):
        if key not in physics_utils_results:
            return
        if verbose:
            print(physics_utils_results[key])

        yield from zip(*physics_utils_results[key])

    # Setting up the default material
    material_specs[""] = PhysicsMaterial()

    # Parsing physics materials from the stage
    for sdf_path, desc in data_for_key(ret_dict, UsdPhysics.ObjectType.RigidBodyMaterial):
        material_specs[str(sdf_path)] = PhysicsMaterial(
            staticFriction=desc.staticFriction,
            dynamicFriction=desc.dynamicFriction,
            restitution=desc.restitution,
            # TODO: if desc.density is 0, then we should look for mass somewhere
            density=desc.density if desc.density > 0.0 else default_shape_density,
        )

    if UsdPhysics.ObjectType.RigidBody in ret_dict:
        prim_paths, rigid_body_descs = ret_dict[UsdPhysics.ObjectType.RigidBody]
        for prim_path, rigid_body_desc in zip(prim_paths, rigid_body_descs):
            body_path = str(prim_path)
            body_specs[body_path] = rigid_body_desc
            body_density[body_path] = default_shape_density
            prim = stage.GetPrimAtPath(prim_path)
            # Marking for deprecation --->
            if prim.HasRelationship("material:binding:physics"):
                other_paths = prim.GetRelationship("material:binding:physics").GetTargets()
                if len(other_paths) > 0:
                    material = material_specs[str(other_paths[0])]
                    if material.density > 0.0:
                        body_density[body_path] = material.density

            if prim.HasAPI(UsdPhysics.MassAPI):
                if has_attribute(prim, "physics:density"):
                    d = parse_float(prim, "physics:density")
                    density = d * mass_unit  # / (linear_unit**3)
                    body_density[body_path] = density
            # <--- Marking for deprecation

    if UsdPhysics.ObjectType.Articulation in ret_dict:
        for key, value in ret_dict.items():
            if key in {
                UsdPhysics.ObjectType.FixedJoint,
                UsdPhysics.ObjectType.RevoluteJoint,
                UsdPhysics.ObjectType.PrismaticJoint,
                UsdPhysics.ObjectType.SphericalJoint,
                UsdPhysics.ObjectType.D6Joint,
                UsdPhysics.ObjectType.DistanceJoint,
            }:
                paths, joint_specs = value
                for path, joint_spec in zip(paths, joint_specs):
                    joint_descriptions[str(path)] = joint_spec

        paths, articulation_descs = ret_dict[UsdPhysics.ObjectType.Articulation]
        # maps from articulation_id to bool indicating if self-collisions are enabled
        articulation_has_self_collision = {}

        articulation_id = builder.articulation_count
        body_data = {}
        for path, desc in zip(paths, articulation_descs):
            prim = stage.GetPrimAtPath(path)
            builder.add_articulation(str(path))
            body_ids = {}
            current_body_id = 0
            art_bodies = []
            if verbose:
                print(f"Bodies under articulation {path!s}:")
            for p in desc.articulatedBodies:
                if verbose:
                    print(f"\t{p!s}")
                key = str(p)

                if p == Sdf.Path.emptyPath:
                    current_body_id = -1
                else:
                    usd_prim = stage.GetPrimAtPath(Sdf.Path(key))
                    if "TensorPhysicsArticulationRootAPI" in usd_prim.GetPrimTypeInfo().GetAppliedAPISchemas():
                        usd_prim.CreateAttribute("physics:warp:articulationIndex", Sdf.ValueTypeNames.UInt, True).Set(
                            articulation_id
                        )
                        articulation_roots.append(key)

                if key in body_specs:
                    if bodies_follow_joint_ordering:
                        # we just parse the body information without yet adding it to the builder
                        body_data[current_body_id] = parse_body(
                            body_specs[key],
                            stage.GetPrimAtPath(p),
                            add_body_to_builder=False,
                        )
                    else:
                        # look up description and add body to builder
                        body_id = parse_body(
                            body_specs[key],
                            stage.GetPrimAtPath(p),
                            add_body_to_builder=True,
                        )
                        if body_id >= 0:
                            art_bodies.append(body_id)
                    # remove body spec once we inserted it
                    del body_specs[key]

                body_ids[key] = current_body_id
                current_body_id += 1

            joint_names = []
            joint_edges: list[tuple[int, int]] = []
            for p in desc.articulatedJoints:
                joint_names.append(str(p))
                joint_desc = joint_descriptions[str(p)]
                joint_edges.append((body_ids[str(joint_desc.body0)], body_ids[str(joint_desc.body1)]))

            # add joints in topological order
            if joint_ordering is not None:
                if verbose:
                    print(f"Sorting joints using {joint_ordering} ordering...")
                sorted_joints = topological_sort(joint_edges, use_dfs=joint_ordering == "dfs")
                if verbose:
                    print("Joint ordering:", sorted_joints)
            else:
                sorted_joints = np.arange(len(joint_names))

            # insert the bodies in the order of the joints
            if bodies_follow_joint_ordering:
                inserted_bodies = set()
                for jid in sorted_joints:
                    parent, child = joint_edges[jid]
                    if parent >= 0 and parent not in inserted_bodies:
                        b = add_body(**body_data[parent])
                        inserted_bodies.add(parent)
                        art_bodies.append(b)
                        path_body_map[body_data[parent]["key"]] = b
                    if child >= 0 and child not in inserted_bodies:
                        b = add_body(**body_data[child])
                        inserted_bodies.add(child)
                        art_bodies.append(b)
                        path_body_map[body_data[child]["key"]] = b

            articulation_xform = wp.mul(incoming_world_xform, parse_xform(prim))
            first_joint_parent = joint_edges[sorted_joints[0]][0]
            if first_joint_parent != -1:
                # the mechanism is floating since there is no joint connecting it to the world
                # we explicitly add a free joint to make sure Featherstone and MuJoCo can simulate it
                if bodies_follow_joint_ordering:
                    child_body = body_data[first_joint_parent]
                    child_body_id = path_body_map[child_body["key"]]
                else:
                    child_body_id = art_bodies[first_joint_parent]
                builder.add_joint_free(child=child_body_id)
                builder.joint_q[-7:] = articulation_xform
            for joint_id, i in enumerate(sorted_joints):
                if joint_id == 0 and first_joint_parent == -1:
                    # the articulation root joint receives the articulation transform as parent transform
                    # except if we already inserted a floating-base joint
                    parse_joint(
                        joint_descriptions[joint_names[i]],
                        joint_path=joint_names[i],
                        incoming_xform=articulation_xform,
                    )
                else:
                    parse_joint(
                        joint_descriptions[joint_names[i]],
                        joint_path=joint_names[i],
                    )

            articulation_bodies[articulation_id] = art_bodies
            # determine if self-collisions are enabled
            articulation_has_self_collision[articulation_id] = parse_generic(
                prim,
                "physxArticulation:enabledSelfCollisions",
                default=enable_self_collisions,
            )
            articulation_id += 1

    # insert remaining bodies that were not part of any articulation so far
    for path, rigid_body_desc in body_specs.items():
        parse_body(
            rigid_body_desc,
            stage.GetPrimAtPath(path),
            incoming_xform=incoming_world_xform,
        )

    # parse shapes attached to the rigid bodies
    path_collision_filters = set()
    no_collision_shapes = set()
    collision_group_ids = {}
    for key, value in ret_dict.items():
        if key in {
            UsdPhysics.ObjectType.CubeShape,
            UsdPhysics.ObjectType.SphereShape,
            UsdPhysics.ObjectType.CapsuleShape,
            UsdPhysics.ObjectType.CylinderShape,
            UsdPhysics.ObjectType.ConeShape,
            UsdPhysics.ObjectType.MeshShape,
            UsdPhysics.ObjectType.PlaneShape,
        }:
            paths, shape_specs = value
            for xpath, shape_spec in zip(paths, shape_specs):
                prim = stage.GetPrimAtPath(xpath)
                # print(prim)
                # print(shape_spec)
                path = str(xpath)
                if path in path_shape_map:
                    if verbose:
                        print(f"Shape at {path} already added, skipping.")
                    continue
                body_path = str(shape_spec.rigidBody)
                # print("shape ", prim, "body =" , body_path)
                body_id = path_body_map.get(body_path, -1)
                # scale = np.array(shape_spec.localScale)
                scale = parse_scale(prim)
                collision_group = -1
                if len(shape_spec.collisionGroups) > 0:
                    cgroup_name = str(shape_spec.collisionGroups[0])
                    if cgroup_name not in collision_group_ids:
                        collision_group_ids[cgroup_name] = len(collision_group_ids)
                    collision_group = collision_group_ids[cgroup_name]
                material = material_specs[""]
                if len(shape_spec.materials) >= 1:
                    if len(shape_spec.materials) > 1 and verbose:
                        print(f"Warning: More than one material found on shape at '{path}'.\nUsing only the first one.")
                    material = material_specs[str(shape_spec.materials[0])]
                    if verbose:
                        print(
                            f"\tMaterial of '{path}':\tfriction: {material.dynamicFriction},\trestitution: {material.restitution},\tdensity: {material.density}"
                        )
                elif verbose:
                    print(f"No material found for shape at '{path}'.")
                prim_and_scene = (prim, physics_scene_prim)
                local_xform = wp.transform(shape_spec.localPos, from_gfquat(shape_spec.localRot))
                if body_id == -1:
                    shape_xform = incoming_world_xform * local_xform
                else:
                    shape_xform = local_xform
                shape_params = {
                    "body": body_id,
                    "xform": shape_xform,
                    "cfg": ModelBuilder.ShapeConfig(
                        ke=parse_float_with_fallback(prim_and_scene, "warp:contact_ke", builder.default_shape_cfg.ke),
                        kd=parse_float_with_fallback(prim_and_scene, "warp:contact_kd", builder.default_shape_cfg.kd),
                        kf=parse_float_with_fallback(prim_and_scene, "warp:contact_kf", builder.default_shape_cfg.kf),
                        ka=parse_float_with_fallback(prim_and_scene, "warp:contact_ka", builder.default_shape_cfg.ka),
                        thickness=parse_float_with_fallback(
                            prim_and_scene, "warp:contact_thickness", builder.default_shape_cfg.thickness
                        ),
                        mu=material.dynamicFriction,
                        restitution=material.restitution,
                        density=body_density.get(body_path, default_shape_density),
                        collision_group=collision_group,
                    ),
                    "key": path,
                }
                # print(path, shape_params)
                if key == UsdPhysics.ObjectType.CubeShape:
                    hx, hy, hz = shape_spec.halfExtents
                    shape_id = builder.add_shape_box(
                        **shape_params,
                        hx=hx,
                        hy=hy,
                        hz=hz,
                    )
                elif key == UsdPhysics.ObjectType.SphereShape:
                    shape_id = builder.add_shape_sphere(
                        **shape_params,
                        radius=shape_spec.radius * scale[0],
                    )
                elif key == UsdPhysics.ObjectType.CapsuleShape:
                    shape_id = builder.add_shape_capsule(
                        **shape_params,
                        radius=shape_spec.radius * scale[(int(shape_spec.axis) + 1) % 3],
                        half_height=shape_spec.halfHeight * scale[int(shape_spec.axis)],
                        axis=int(shape_spec.axis),
                    )
                elif key == UsdPhysics.ObjectType.CylinderShape:
                    shape_id = builder.add_shape_cylinder(
                        **shape_params,
                        radius=shape_spec.radius * scale[(int(shape_spec.axis) + 1) % 3],
                        half_height=shape_spec.halfHeight * scale[int(shape_spec.axis)],
                        axis=int(shape_spec.axis),
                    )
                elif key == UsdPhysics.ObjectType.ConeShape:
                    shape_id = builder.add_shape_cone(
                        **shape_params,
                        radius=shape_spec.radius * scale[(int(shape_spec.axis) + 1) % 3],
                        half_height=shape_spec.halfHeight * scale[int(shape_spec.axis)],
                        axis=int(shape_spec.axis),
                    )
                elif key == UsdPhysics.ObjectType.MeshShape:
                    mesh = UsdGeom.Mesh(prim)
                    points = np.array(mesh.GetPointsAttr().Get(), dtype=np.float32)
                    indices = np.array(mesh.GetFaceVertexIndicesAttr().Get(), dtype=np.float32)
                    counts = mesh.GetFaceVertexCountsAttr().Get()
                    faces = []
                    face_id = 0
                    for count in counts:
                        if count == 3:
                            faces.append(indices[face_id : face_id + 3])
                        elif count == 4:
                            faces.append(indices[face_id : face_id + 3])
                            faces.append(indices[[face_id, face_id + 2, face_id + 3]])
                        elif verbose:
                            print(
                                f"Error while parsing USD mesh {path}: encountered polygon with {count} vertices, but only triangles and quads are supported."
                            )
                            continue
                        face_id += count
                    m = Mesh(points, np.array(faces, dtype=np.int32).flatten(), maxhullvert=mesh_maxhullvert)
                    shape_id = builder.add_shape_mesh(
                        scale=scale,
                        mesh=m,
                        **shape_params,
                    )
                    if not skip_mesh_approximation:
                        approximation = parse_generic(prim, "physics:approximation", None)
                        if approximation is not None:
                            remeshing_method = approximation_to_remeshing_method.get(approximation.lower(), None)
                            if remeshing_method is None:
                                if verbose:
                                    print(
                                        f"Warning: Unknown physics:approximation attribute '{approximation}' on shape at '{path}'."
                                    )
                            else:
                                if remeshing_method not in remeshing_queue:
                                    remeshing_queue[remeshing_method] = []
                                remeshing_queue[remeshing_method].append(shape_id)

                elif key == UsdPhysics.ObjectType.PlaneShape:
                    # Warp uses +Z convention for planes
                    if shape_spec.axis != UsdPhysics.Axis.Z:
                        xform = shape_params["xform"]
                        axis_q = quat_between_axes(Axis.Z, usd_axis_to_axis[shape_spec.axis])
                        shape_params["xform"] = wp.transform(xform.p, xform.q * axis_q)
                    shape_id = builder.add_shape_plane(
                        **shape_params,
                        width=0.0,
                        length=0.0,
                    )
                else:
                    raise NotImplementedError(f"Shape type {key} not supported yet")

                path_shape_map[path] = shape_id
                path_shape_scale[path] = scale

                if prim.HasRelationship("physics:filteredPairs"):
                    other_paths = prim.GetRelationship("physics:filteredPairs").GetTargets()
                    for other_path in other_paths:
                        path_collision_filters.add((path, str(other_path)))

                if not prim.HasAPI(UsdPhysics.CollisionAPI) or not parse_generic(
                    prim, "physics:collisionEnabled", True
                ):
                    no_collision_shapes.add(shape_id)
                    builder.shape_flags[shape_id] &= ~ShapeFlags.COLLIDE_SHAPES

    # approximate meshes
    for remeshing_method, shape_ids in remeshing_queue.items():
        builder.approximate_meshes(method=remeshing_method, shape_indices=shape_ids)

    # apply collision filters now that we have added all shapes
    for path1, path2 in path_collision_filters:
        shape1 = path_shape_map[path1]
        shape2 = path_shape_map[path2]
        builder.shape_collision_filter_pairs.add((shape1, shape2))

    # apply collision filters to all shapes that have no collision
    for shape_id in no_collision_shapes:
        for other_shape_id in range(builder.shape_count):
            if other_shape_id != shape_id:
                builder.shape_collision_filter_pairs.add((shape_id, other_shape_id))

    # apply collision filters from articulations that have self collisions disabled
    for art_id, bodies in articulation_bodies.items():
        if not articulation_has_self_collision[art_id]:
            for body1 in bodies:
                for body2 in bodies:
                    if body1 != body2:
                        for shape1 in builder.body_shapes[body1]:
                            for shape2 in builder.body_shapes[body2]:
                                builder.shape_collision_filter_pairs.add((shape1, shape2))

    # overwrite inertial properties of bodies that have PhysicsMassAPI schema applied
    if UsdPhysics.ObjectType.RigidBody in ret_dict:
        paths, rigid_body_descs = ret_dict[UsdPhysics.ObjectType.RigidBody]
        for path, _rigid_body_desc in zip(paths, rigid_body_descs):
            prim = stage.GetPrimAtPath(path)
            if not prim.HasAPI(UsdPhysics.MassAPI):
                continue
            body_path = str(path)
            body_id = path_body_map.get(body_path, -1)
            mass = parse_float(prim, "physics:mass")
            if mass is not None:
                builder.body_mass[body_id] = mass
                builder.body_inv_mass[body_id] = 1.0 / mass
            com = parse_vec(prim, "physics:centerOfMass")
            if com is not None:
                builder.body_com[body_id] = com
            i_diag = parse_vec(prim, "physics:diagonalInertia", np.zeros(3, dtype=np.float32))
            i_rot = parse_quat(prim, "physics:principalAxes", wp.quat_identity())
            if np.linalg.norm(i_diag) > 0.0:
                rot = np.array(wp.quat_to_matrix(i_rot), dtype=np.float32).reshape(3, 3)
                inertia = rot @ np.diag(i_diag) @ rot.T
                builder.body_inertia[body_id] = wp.mat33(inertia)
                if inertia.any():
                    builder.body_inv_inertia[body_id] = wp.inverse(wp.mat33(*inertia))
                else:
                    builder.body_inv_inertia[body_id] = wp.mat33(*np.zeros((3, 3), dtype=np.float32))

    # add free joints to floating bodies that's just been added by import_usd
    new_bodies = path_body_map.values()
    builder.add_free_joints_to_floating_bodies(new_bodies)

    # collapsing fixed joints to reduce the number of simulated bodies connected by fixed joints.
    collapse_results = None
    merged_body_data = {}
    path_body_relative_transform = {}
    if scene_attributes.get("warp:collapse_fixed_joints", collapse_fixed_joints):
        collapse_results = builder.collapse_fixed_joints()
        body_merged_parent = collapse_results["body_merged_parent"]
        body_merged_transform = collapse_results["body_merged_transform"]
        body_remap = collapse_results["body_remap"]
        # remap body ids in articulation bodies
        for art_id, bodies in articulation_bodies.items():
            articulation_bodies[art_id] = [body_remap[b] for b in bodies if b in body_remap]

        for path, body_id in path_body_map.items():
            if body_id in body_remap:
                new_id = body_remap[body_id]
            elif body_id in body_merged_parent:
                # this body has been merged with another body
                new_id = body_remap[body_merged_parent[body_id]]
                path_body_relative_transform[path] = body_merged_transform[body_id]
            else:
                # this body has not been merged
                new_id = body_id

            path_body_map[path] = new_id
        merged_body_data = collapse_results["merged_body_data"]

    path_original_body_map = path_body_map.copy()
    if cloned_env is not None:
        with wp.ScopedTimer("replicating envs"):
            # instantiate environments
            path_shape_map_updates = {}
            path_body_map_updates = {}
            path_shape_scale_updates = {}
            articulation_roots_updates = []
            articulation_bodies_updates = {}
            articulation_key = builder.articulation_key
            shape_key = builder.shape_key
            joint_key = builder.joint_key
            body_key = builder.body_key
            for env_path, env_xform in zip(cloned_env_paths, cloned_env_xforms):
                shape_count = multi_env_builder.shape_count
                body_count = multi_env_builder.body_count
                original_body_count = multi_env_builder.body_count
                art_count = multi_env_builder.articulation_count
                # print("articulation_bodies = ", articulation_bodies)
                for path, shape_id in path_shape_map.items():
                    new_path = path.replace(cloned_env, env_path)
                    path_shape_map_updates[new_path] = shape_id + shape_count
                for path, body_id in path_body_map.items():
                    new_path = path.replace(cloned_env, env_path)
                    path_body_map_updates[new_path] = body_id + body_count
                    if collapse_fixed_joints:
                        original_body_id = path_original_body_map[path]
                        path_original_body_map[new_path] = original_body_id + original_body_count
                    if path in merged_body_data:
                        merged_body_data[new_path] = merged_body_data[path]
                        parent_path = merged_body_data[path]["parent_body"]
                        new_parent_path = parent_path.replace(cloned_env, env_path)
                        merged_body_data[new_path]["parent_body"] = new_parent_path

                for path, scale in path_shape_scale.items():
                    new_path = path.replace(cloned_env, env_path)
                    path_shape_scale_updates[new_path] = scale
                for art_id, bodies in articulation_bodies.items():
                    articulation_bodies_updates[art_id + art_count] = [b + body_count for b in bodies]
                for root in articulation_roots:
                    new_path = root.replace(cloned_env, env_path)
                    articulation_roots_updates.append(new_path)

                builder.articulation_key = [key.replace(cloned_env, env_path) for key in articulation_key]
                builder.shape_key = [key.replace(cloned_env, env_path) for key in shape_key]
                builder.joint_key = [key.replace(cloned_env, env_path) for key in joint_key]
                builder.body_key = [key.replace(cloned_env, env_path) for key in body_key]
                multi_env_builder.add_builder(builder, xform=env_xform)

            path_shape_map = path_shape_map_updates
            path_body_map = path_body_map_updates
            path_shape_scale = path_shape_scale_updates
            articulation_roots = articulation_roots_updates
            articulation_bodies = articulation_bodies_updates

            builder = multi_env_builder

    return {
        "fps": stage.GetFramesPerSecond(),
        "duration": stage.GetEndTimeCode() - stage.GetStartTimeCode(),
        "up_axis": Axis.from_string(UsdGeom.GetStageUpAxis(stage)),
        "path_shape_map": path_shape_map,
        "path_body_map": path_body_map,
        "path_shape_scale": path_shape_scale,
        "mass_unit": mass_unit,
        "linear_unit": linear_unit,
        "scene_attributes": scene_attributes,
        "collapse_results": collapse_results,
        # "articulation_roots": articulation_roots,
        # "articulation_bodies": articulation_bodies,
        "path_body_relative_transform": path_body_relative_transform,
    }


def resolve_usd_from_url(url: str, target_folder_name: str | None = None, export_usda: bool = False) -> str:
    """Download a USD file from a URL and resolves all references to other USD files to be downloaded to the given target folder.

    Args:
        url: URL to the USD file.
        target_folder_name: Target folder name. If ``None``, a time-stamped
          folder will be created in the current directory.
        export_usda: If ``True``, converts each downloaded USD file to USDA and
          saves the additional USDA file in the target folder with the same
          base name as the original USD file.

    Returns:
        File path to the downloaded USD file.
    """

    import requests  # noqa: PLC0415

    try:
        from pxr import Usd  # noqa: PLC0415
    except ImportError as e:
        raise ImportError("Failed to import pxr. Please install USD (e.g. via `pip install usd-core`).") from e

    response = requests.get(url, allow_redirects=True)
    if response.status_code != 200:
        raise RuntimeError(f"Failed to download USD file. Status code: {response.status_code}")
    file = response.content
    dot = os.path.extsep
    base = os.path.basename(url)
    url_folder = os.path.dirname(url)
    base_name = dot.join(base.split(dot)[:-1])
    if target_folder_name is None:
        timestamp = datetime.datetime.now().strftime("%Y%m%d%H%M%S")
        target_folder_name = os.path.join(".usd_cache", f"{base_name}_{timestamp}")
    os.makedirs(target_folder_name, exist_ok=True)
    target_filename = os.path.join(target_folder_name, base)
    with open(target_filename, "wb") as f:
        f.write(file)

    stage = Usd.Stage.Open(target_filename, Usd.Stage.LoadNone)
    stage_str = stage.GetRootLayer().ExportToString()
    print(f"Downloaded USD file to {target_filename}.")
    if export_usda:
        usda_filename = os.path.join(target_folder_name, base_name + ".usda")
        with open(usda_filename, "w") as f:
            f.write(stage_str)
            print(f"Exported USDA file to {usda_filename}.")

    # parse referenced USD files like `references = @./franka_collisions.usd@`
    downloaded = set()
    for match in re.finditer(r"references.=.@(.*?)@", stage_str):
        refname = match.group(1)
        if refname.startswith("./"):
            refname = refname[2:]
        if refname in downloaded:
            continue
        try:
            response = requests.get(f"{url_folder}/{refname}", allow_redirects=True)
            if response.status_code != 200:
                print(f"Failed to download reference {refname}. Status code: {response.status_code}")
                continue
            file = response.content
            refdir = os.path.dirname(refname)
            if refdir:
                os.makedirs(os.path.join(target_folder_name, refdir), exist_ok=True)
            ref_filename = os.path.join(target_folder_name, refname)
            if not os.path.exists(ref_filename):
                with open(ref_filename, "wb") as f:
                    f.write(file)
            downloaded.add(refname)
            print(f"Downloaded USD reference {refname} to {ref_filename}.")
            if export_usda:
                ref_stage = Usd.Stage.Open(ref_filename, Usd.Stage.LoadNone)
                ref_stage_str = ref_stage.GetRootLayer().ExportToString()
                base = os.path.basename(ref_filename)
                base_name = dot.join(base.split(dot)[:-1])
                usda_filename = os.path.join(target_folder_name, base_name + ".usda")
                with open(usda_filename, "w") as f:
                    f.write(ref_stage_str)
                    print(f"Exported USDA file to {usda_filename}.")
        except Exception:
            print(f"Failed to download {refname}.")
    return target_filename<|MERGE_RESOLUTION|>--- conflicted
+++ resolved
@@ -561,14 +561,9 @@
                     joint_params["target"] = joint_desc.drive.targetPosition
                     joint_params["mode"] = JointMode.TARGET_POSITION
 
-<<<<<<< HEAD
                 joint_params["target_ke"] = joint_desc.drive.stiffness
                 joint_params["target_kd"] = joint_desc.drive.damping
-=======
-                joint_params["target_ke"] = joint_desc.drive.stiffness * joint_drive_gains_scaling
-                joint_params["target_kd"] = joint_desc.drive.damping * joint_drive_gains_scaling
                 joint_params["effort_limit"] = joint_desc.drive.forceLimit
->>>>>>> 7357e49b
 
             dof_type = "linear" if key == UsdPhysics.ObjectType.PrismaticJoint else "angular"
             joint_prim.CreateAttribute(f"physics:tensor:{dof_type}:dofOffset", Sdf.ValueTypeNames.UInt).Set(0)
