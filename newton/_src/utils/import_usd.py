--- conflicted
+++ resolved
@@ -177,11 +177,7 @@
         if not attr or not attr.HasAuthoredValue():
             return default
         val = attr.Get()
-<<<<<<< HEAD
-        quat = wp.quat(*val.imaginary, val.real)
-=======
         quat = from_gfquat(val)
->>>>>>> 7f6229ed
         l = wp.length(quat)
         if np.isfinite(l) and l > 0.0:
             return quat
