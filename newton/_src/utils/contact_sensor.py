# SPDX-FileCopyrightText: Copyright (c) 2025 The Newton Developers
# SPDX-License-Identifier: Apache-2.0
#
# Licensed under the Apache License, Version 2.0 (the "License");
# you may not use this file except in compliance with the License.
# You may obtain a copy of the License at
#
# http://www.apache.org/licenses/LICENSE-2.0
#
# Unless required by applicable law or agreed to in writing, software
# distributed under the License is distributed on an "AS IS" BASIS,
# WITHOUT WARRANTIES OR CONDITIONS OF ANY KIND, either express or implied.
# See the License for the specific language governing permissions and
# limitations under the License.

import itertools
from collections import defaultdict
from collections.abc import Callable
from enum import Enum
from fnmatch import fnmatch
from typing import Any

import numpy as np
import warp as wp

from ..sim import Contacts, Model
from ..solvers import SolverBase


class MatchKind(Enum):
    """Indicates the object type for a sensing object or a counterpart.

    - MATCH_ANY indicates a wildcard counterpart
    - SHAPE indicates a shape sensing object or counterpart
    - BODY indicates a body sensing object or counterpart
    """

    MATCH_ANY = 0
    SHAPE = 1
    BODY = 2


# TODO: merge with broadphase_common.binary_search
@wp.func
def bisect_shape_pairs(
    # inputs
    shape_pairs_sorted: wp.array(dtype=wp.vec2i),
    n_shape_pairs: wp.int32,
    value: wp.vec2i,
) -> wp.int32:
    lo = wp.int32(0)
    hi = n_shape_pairs
    while lo < hi:
        mid = (lo + hi) // 2
        pair_mid = shape_pairs_sorted[mid]
        if pair_mid[0] < value[0] or (pair_mid[0] == value[0] and pair_mid[1] < value[1]):
            lo = mid + 1
        else:
            hi = mid
    return lo


@wp.kernel
def select_aggregate_net_force(
    # input
    num_contacts: wp.array(dtype=wp.int32),
    sp_sorted: wp.array(dtype=wp.vec2i),
    num_sp: int,
    sp_ep: wp.array(dtype=wp.vec2i),
    sp_ep_offset: wp.array(dtype=wp.int32),
    sp_ep_count: wp.array(dtype=wp.int32),
    contact_pair: wp.array(dtype=wp.vec2i),
    contact_normal: wp.array(dtype=wp.vec3),
    contact_force: wp.array(dtype=wp.float32),
    # output
    net_force: wp.array(dtype=wp.vec3),
):
    con_idx = wp.tid()
    if con_idx >= num_contacts[0]:
        return

    pair = contact_pair[con_idx]

    # Find the entity pairs
    smin, smax = wp.min(pair[0], pair[1]), wp.max(pair[0], pair[1])

    # add contribution for shape pair
    normalized_pair = wp.vec2i(smin, smax)
    sp_flip = normalized_pair[0] != pair[0]
    sp_ord = bisect_shape_pairs(sp_sorted, num_sp, normalized_pair)

    force = contact_force[con_idx] * contact_normal[con_idx]
    if sp_ord < num_sp and sp_sorted[sp_ord] == normalized_pair:
        # add the force to the pair's force accumulators
        offset = sp_ep_offset[sp_ord]
        for i in range(sp_ep_count[sp_ord]):
            ep = sp_ep[offset + i]
            force_acc, flip = ep[0], ep[1]
            wp.atomic_add(net_force, force_acc, wp.where(sp_flip != flip, -force, force))

    # add contribution for shape a and b
    for i in range(2):
        mono_sp = wp.vec2i(-1, pair[i])
        mono_ord = bisect_shape_pairs(sp_sorted, num_sp, mono_sp)

        # for shape vs all, only one accumulator is supported and flip is trivially true
        if mono_ord < num_sp and sp_sorted[mono_ord] == mono_sp:
            force_acc = sp_ep[sp_ep_offset[mono_ord]][0]
            wp.atomic_add(net_force, force_acc, wp.where(bool(i), -force, force))


class MatchAny:
    """Wildcard counterpart; matches any object."""


def populate_contacts(
    contacts: Contacts,
    solver: SolverBase,
):
<<<<<<< HEAD
    """Populate a Contacts object with the latest contact data from a solver.

    This function updates the given `contacts` object in-place using the contact information from the provided
    `solver`. It is typically called after a simulation step to refresh the contact data for use in sensors or
    analysis.
=======
    """
    Populate a Contacts object with the latest contact data from a solver.

    This function updates the given `contacts` object in-place using the contact information
    from the provided `solver`. It is typically called after a simulation step to refresh
    the contact data for use in sensors or analysis.
>>>>>>> e79dc60d

    Args:
        contacts (Contacts): The Contacts object to be populated or updated.
        solver (SolverBase): The solver instance containing the latest contact results.

    Returns:
        None
    """
    solver.update_contacts(contacts)


class ContactSensor:
<<<<<<< HEAD
    """Sensor for contact forces between bodies or shapes.

    The ContactSensor allows you to define a set of "sensing objects" (bodies or shapes) and optionally a set of
    "counterpart" objects (bodies or shapes) to sense contact forces against. The sensor can be configured to
    report the total contact force or per-counterpart readings.

    The ContactSensor produces a matrix of force readings, where each row corresponds to one sensing object and
    each column corresponds to one counterpart. Each entry of this matrix is the net contact force vector between
    the sensing object and the counterpart. If no counterparts are specified, the sensor will read the net contact
    force for each sensing object.

    If ``include_total`` is True, inserts a wildcard before all other counterparts, such that the first column of
    the force matrix will read the total contact force for each sensing object.

    If ``prune_noncolliding`` is True, the force matrix will be sparse, containing only readings for shape pairs that
    can collide. In this case, force matrix will have as many columns as the maximum number of active counterparts
    for any sensing object, and the ``reading_indices`` attribute can be used to recover the active counterparts
    for each sensing object.

    .. rubric:: Terms used

    - **Sensing Object**: The body or shape "carrying" a contact sensor.
    - **Counterpart**: The other body or shape involved in a contact interaction with a sensing object.
    - **Force Matrix**: The matrix organizing the force data by rows of sensing objects and columns of counterparts.
    - **Force Reading**: An individual force measurement within the matrix.
=======
    """
    A class representing a contact sensor view for a physics model.

    The ContactSensor allows you to define a set of "sensing objects" (bodies or shapes)
    and optionally a set of "counterpart" objects (bodies or shapes) to sense contact forces against.
    The sensor can be configured to report the total contact force or per-counterpart readings.

    Raises:
        ValueError: If the configuration of sensing/counterpart objects is invalid.
>>>>>>> e79dc60d
    """

    def __init__(
        self,
        model: Model,
        sensing_obj_bodies: str | list[str] | None = None,
        sensing_obj_shapes: str | list[str] | None = None,
        counterpart_bodies: str | list[str] | None = None,
        counterpart_shapes: str | list[str] | None = None,
        match_fn: Callable[[str, str], bool] | None = None,
        include_total: bool = True,
        prune_noncolliding: bool = False,
        verbose: bool | None = None,
    ):
<<<<<<< HEAD
        """Initialize a ContactSensor.

        Exactly one of ``sensing_obj_bodies`` or ``sensing_obj_shapes`` must be specified to define the sensing
        objects. At most one of ``counterpart_bodies`` or ``counterpart_shapes`` may be specified. If neither is
        specified, the sensor will read the net contact force for each sensing object.

        Args:
            sensing_obj_bodies: Pattern(s) to select which bodies are sensing objects.
            sensing_obj_shapes: Pattern(s) to select which shapes are sensing objects.
            counterpart_bodies: Pattern(s) to select which bodies are considered as counterparts.
            counterpart_shapes: Pattern(s) to select which shapes are considered as counterparts.
            match_fn: Function to match names to patterns. If None, uses ``fnmatch``.
            include_total: If True and counterparts are specified, add a reading for the total contact force for
                each sensing object. Does nothing when no counterparts are specified.
            prune_noncolliding: If True, omit force readings for shape pairs that never collide from the force
                matrix. Does nothing when no counterparts are specified.
            verbose: If True, print details. If None, uses ``wp.config.verbose``.
=======
        """
        Initialize a ContactSensor.

        Args:
            model (Model): The physics model to which the sensor is attached.
            sensing_obj_bodies (str | list[str] | None): Pattern(s) to match sensor body names. Exactly one of
                `sensing_obj_bodies` or `sensing_obj_shapes` must be specified.
            sensing_obj_shapes (str | list[str] | None): Pattern(s) to match sensor shape names. Exactly one of
                `sensing_obj_bodies` or `sensing_obj_shapes` must be specified.
            counterpart_bodies (str | list[str] | None): Pattern(s) to match contact partner body names. At most one of
                `counterpart_bodies` or `counterpart_shapes` may be specified.
            counterpart_shapes (str | list[str] | None): Pattern(s) to match contact partner shape names. At most one of
                `counterpart_bodies` or `counterpart_shapes` may be specified.
            match_fn (Callable[[str, str], bool] | None): Function to match names to patterns. If None, uses `fnmatch`.
            include_total (bool): If True and contact partners are defined, include the total contact force as the first
                reading of each sensor.
            prune_noncolliding (bool): If True, skip readings that only pertain to non-colliding shape pairs.
            verbose (bool | None): If True, print details. If None, uses `wp.config.verbose`.
>>>>>>> e79dc60d
        """

        self.shape: tuple[int, int]
        """Shape of the force matrix (n_sensing_objs, n_counterparts) if ``prune_noncolliding`` is False, and
        (n_sensing_objs, max_active_counterparts) if it is True."""
        self.reading_indices: list[list[int]]
        """List of active counterpart indices per sensing object."""
        self.sensing_objs: list[tuple[int, MatchKind]]
        """Index and kind of each sensing object, length n_sensing_objs. Corresponds to the rows of the force matrix."""
        self.counterparts: list[tuple[int, MatchKind]]
        """Index and kind of each counterpart, length n_counterparts. Corresponds to the columns of the force matrix,
        unless ``prune_noncolliding`` is True."""

        self.net_force: wp.array2d(dtype=wp.vec3)
        """Net force matrix."""

        if (sensing_obj_bodies is None) == (sensing_obj_shapes is None):
            raise ValueError("Exactly one of `sensing_obj_bodies` and `sensing_obj_shapes` must be specified")

        if (counterpart_bodies is not None) and (counterpart_shapes is not None):
            raise ValueError("At most one of `counterpart_bodies` and `counterpart_shapes` may be specified.")

        self.device = model.device
        self.verbose = verbose if verbose is not None else wp.config.verbose

        if match_fn is None:
            match_fn = fnmatch

        if sensing_obj_bodies is not None:
            sensing_obj_bodies = self._match_elem_key(match_fn, model, model.body_key, sensing_obj_bodies)
            sensing_obj_shapes = []
        else:
            sensing_obj_bodies = []
            sensing_obj_shapes = self._match_elem_key(match_fn, model, model.shape_key, sensing_obj_shapes)

        if counterpart_bodies is not None:
            counterpart_bodies = self._match_elem_key(match_fn, model, model.body_key, counterpart_bodies)
            counterpart_shapes = []
            if include_total:
                counterpart_bodies = [MatchAny, *counterpart_bodies]
        elif counterpart_shapes is not None:
            counterpart_bodies = []
            counterpart_shapes = self._match_elem_key(match_fn, model, model.shape_key, counterpart_shapes)
            if include_total:
                counterpart_shapes = [MatchAny, *counterpart_shapes]
        else:
            counterpart_shapes = [MatchAny]
            counterpart_bodies = []

        sp_sorted, sp_reading, self.shape, self.reading_indices, self.sensing_objs, self.counterparts = (
            self._assemble_sensor_mappings(
                sensing_obj_bodies,
                sensing_obj_shapes,
                counterpart_bodies,
                counterpart_shapes,
                model.body_shapes,
                set(map(tuple, model.shape_contact_pairs.list())) if prune_noncolliding else None,
            )
        )

        # initialize warp arrays
        self._n_shape_pairs: int = len(sp_sorted)
        self._sp_sorted = wp.array(sp_sorted, dtype=wp.vec2i, device=self.device)
        self._sp_reading, self._sp_ep_offset, self._sp_ep_count = _lol_to_arrays(
            sp_reading, wp.vec2i, device=self.device
        )

        # net force (one vec3 per sensor-counterpart pair)
        self._net_force = wp.zeros(self.shape[0] * self.shape[1], dtype=wp.vec3, device=self.device)
        self.net_force = self._net_force.reshape(self.shape)

    def eval(self, contacts: Contacts):
<<<<<<< HEAD
        """Evaluate the contact sensor readings based on the provided contacts.

        Process the given Contacts object and updates the internal net force readings for each sensing_obj-counterpart
        pair.
=======
        """
        Evaluate the contact sensor readings based on the provided contacts.

        Process the given Contacts object and updates the internal
        net force readings for each sensor-contactee pair.
>>>>>>> e79dc60d

        Args:
            contacts (Contacts): The contact data to evaluate.
        """
        self._eval_net_force(contacts)

<<<<<<< HEAD
    def get_total_force(self) -> wp.array2d(dtype=wp.vec3):
        """Get the total net force measured by the contact sensor.

        Returns:
            The net force array.
=======
    def get_total_force(self) -> wp.array2d(dtype=wp.vec3f):
        """
        Get the total net force measured by the contact sensor.

        Returns:
            wp.array2d(dtype=wp.vec3f): The net force array, shaped according to the sensor configuration.
>>>>>>> e79dc60d
        """
        return self.net_force

    @staticmethod
    def _assemble_sensor_mappings(
        sensing_obj_bodies: list[int],
        sensing_obj_shapes: list[int],
        counterpart_bodies: list[int | MatchAny],
        counterpart_shapes: list[int | MatchAny],
        body_shapes: dict[int, list[int]],
        shape_contact_pairs: set[tuple[int, int]] | None,
    ):
        # MatchAny, then bodies, then shapes
        def expand_bodies(bodies, shapes):
            has_matchany = MatchAny in bodies or MatchAny in shapes
            body_idx = [b for b in bodies if b is not MatchAny]
            shape_idx = [s for s in shapes if s is not MatchAny]
            body = [tuple(body_shapes[b]) for b in body_idx]
            shape = [(s,) for s in shape_idx]
            match_kind = (
                [MatchKind.MATCH_ANY] * has_matchany + [MatchKind.BODY] * len(body) + [MatchKind.SHAPE] * len(shape)
            )
            entities = [MatchAny] * has_matchany + body + shape
            indices = [MatchAny] * has_matchany + body_idx + shape_idx
            return list(zip(indices, match_kind)), entities

        def get_colliding_sps(a, b) -> dict[tuple[int, int], bool]:
            all_pairs_flip = {
                (min(pair), max(pair)): min(pair) == pair[1] for pair in itertools.product(a, b) if pair[0] != pair[1]
            }
            if shape_contact_pairs is None:
                return all_pairs_flip
            return {pair: all_pairs_flip[pair] for pair in shape_contact_pairs.intersection(all_pairs_flip)}

        sensing_obj_kinds, sensing_objs = expand_bodies(sensing_obj_bodies, sensing_obj_shapes)
        counterpart_kinds, counterparts = expand_bodies(counterpart_bodies, counterpart_shapes)
        counterpart_indices = []
        sp_to_reading = defaultdict(list)

        # build list of counterpart indices for each sensing_obj
        # build list of shape pairs for each reading of each sensing_obj
        # build the mapping from shape pair to tuples of reading index and flip indicator
        # the mapping is ordered lexicographically by sorted shape pair
        for sensing_obj_idx, sensing_obj in enumerate(sensing_objs):
            if sensing_obj is MatchAny:
                raise ValueError("Sensing object cannot be MatchAny")
            sens_counterparts: list[tuple[int, MatchKind], ...] = []
            reading_idx = 0
            for counterpart_idx, counterpart in enumerate(counterparts):
                if counterpart is MatchAny:
                    sp_flips = dict.fromkeys(itertools.product((-1,), sensing_obj), True)
                elif not (sp_flips := get_colliding_sps(sensing_obj, counterpart)):
                    continue

                for sp, flip in sp_flips.items():
                    sp_to_reading[sp].append((sensing_obj_idx, reading_idx, flip))
                sens_counterparts.append(counterpart_idx)
                reading_idx += 1
            counterpart_indices.append(sens_counterparts)

        # maximum number of readings for any sensing object
        n_readings = max(map(len, counterpart_indices))

        sp_sorted = sorted(sp_to_reading)
        sp_reading = []
        for sp in sp_sorted:
            sp_reading.append(
                [
                    (sensing_obj_idx * n_readings + reading_idx, flip)
                    for sensing_obj_idx, reading_idx, flip in sp_to_reading[sp]
                ]
            )

        shape = len(sensing_objs), n_readings
        return sp_sorted, sp_reading, shape, counterpart_indices, sensing_obj_kinds, counterpart_kinds

    def _eval_net_force(self, contact: Contacts):
        self._net_force.zero_()
        wp.launch(
            select_aggregate_net_force,
            dim=contact.rigid_contact_max,
            inputs=[
                contact.rigid_contact_count,
                self._sp_sorted,
                self._n_shape_pairs,
                self._sp_reading,
                self._sp_ep_offset,
                self._sp_ep_count,
                contact.pair,
                contact.normal,
                contact.force,
            ],
            outputs=[self._net_force],
            device=contact.device,
        )

    @classmethod
    def _match_elem_key(
        cls,
        match_fn: Callable[[str, str], bool],
        model: Model,
        elem_key: dict[str, Any],
        pattern: str | list[str],
    ) -> list[int]:
        """Find the indices of elements matching the pattern."""
        matches = []

        if isinstance(pattern, list):
            for single_pattern in pattern:
                matches.extend(cls._match_elem_key(match_fn, model, elem_key, single_pattern))
            return matches

        for idx, elem in enumerate(elem_key):
            if match_fn(elem, pattern):
                matches.append(idx)

        return matches


def _lol_to_arrays(list_of_lists: list[list], dtype, **kwargs) -> tuple[wp.array, wp.array, wp.array]:
    """Convert a list of lists to three warp arrays containing the values, offsets and counts.
    Does nothing and returns None, None, None if the list is empty.
    """
    if not list_of_lists:
        return None, None, None
    value_list = [val for l in list_of_lists for val in l]
    count_list = [len(l) for l in list_of_lists]

    values = wp.array(value_list, dtype=dtype, **kwargs)
    offset = wp.array(np.cumsum([0, *count_list[:-1]]), dtype=wp.int32, **kwargs)
    count = wp.array(count_list, dtype=wp.int32, **kwargs)
    return values, offset, count<|MERGE_RESOLUTION|>--- conflicted
+++ resolved
@@ -117,20 +117,12 @@
     contacts: Contacts,
     solver: SolverBase,
 ):
-<<<<<<< HEAD
-    """Populate a Contacts object with the latest contact data from a solver.
-
-    This function updates the given `contacts` object in-place using the contact information from the provided
-    `solver`. It is typically called after a simulation step to refresh the contact data for use in sensors or
-    analysis.
-=======
     """
     Populate a Contacts object with the latest contact data from a solver.
 
     This function updates the given `contacts` object in-place using the contact information
     from the provided `solver`. It is typically called after a simulation step to refresh
     the contact data for use in sensors or analysis.
->>>>>>> e79dc60d
 
     Args:
         contacts (Contacts): The Contacts object to be populated or updated.
@@ -143,7 +135,6 @@
 
 
 class ContactSensor:
-<<<<<<< HEAD
     """Sensor for contact forces between bodies or shapes.
 
     The ContactSensor allows you to define a set of "sensing objects" (bodies or shapes) and optionally a set of
@@ -169,17 +160,9 @@
     - **Counterpart**: The other body or shape involved in a contact interaction with a sensing object.
     - **Force Matrix**: The matrix organizing the force data by rows of sensing objects and columns of counterparts.
     - **Force Reading**: An individual force measurement within the matrix.
-=======
-    """
-    A class representing a contact sensor view for a physics model.
-
-    The ContactSensor allows you to define a set of "sensing objects" (bodies or shapes)
-    and optionally a set of "counterpart" objects (bodies or shapes) to sense contact forces against.
-    The sensor can be configured to report the total contact force or per-counterpart readings.
 
     Raises:
         ValueError: If the configuration of sensing/counterpart objects is invalid.
->>>>>>> e79dc60d
     """
 
     def __init__(
@@ -194,7 +177,6 @@
         prune_noncolliding: bool = False,
         verbose: bool | None = None,
     ):
-<<<<<<< HEAD
         """Initialize a ContactSensor.
 
         Exactly one of ``sensing_obj_bodies`` or ``sensing_obj_shapes`` must be specified to define the sensing
@@ -212,26 +194,6 @@
             prune_noncolliding: If True, omit force readings for shape pairs that never collide from the force
                 matrix. Does nothing when no counterparts are specified.
             verbose: If True, print details. If None, uses ``wp.config.verbose``.
-=======
-        """
-        Initialize a ContactSensor.
-
-        Args:
-            model (Model): The physics model to which the sensor is attached.
-            sensing_obj_bodies (str | list[str] | None): Pattern(s) to match sensor body names. Exactly one of
-                `sensing_obj_bodies` or `sensing_obj_shapes` must be specified.
-            sensing_obj_shapes (str | list[str] | None): Pattern(s) to match sensor shape names. Exactly one of
-                `sensing_obj_bodies` or `sensing_obj_shapes` must be specified.
-            counterpart_bodies (str | list[str] | None): Pattern(s) to match contact partner body names. At most one of
-                `counterpart_bodies` or `counterpart_shapes` may be specified.
-            counterpart_shapes (str | list[str] | None): Pattern(s) to match contact partner shape names. At most one of
-                `counterpart_bodies` or `counterpart_shapes` may be specified.
-            match_fn (Callable[[str, str], bool] | None): Function to match names to patterns. If None, uses `fnmatch`.
-            include_total (bool): If True and contact partners are defined, include the total contact force as the first
-                reading of each sensor.
-            prune_noncolliding (bool): If True, skip readings that only pertain to non-colliding shape pairs.
-            verbose (bool | None): If True, print details. If None, uses `wp.config.verbose`.
->>>>>>> e79dc60d
         """
 
         self.shape: tuple[int, int]
@@ -304,38 +266,21 @@
         self.net_force = self._net_force.reshape(self.shape)
 
     def eval(self, contacts: Contacts):
-<<<<<<< HEAD
         """Evaluate the contact sensor readings based on the provided contacts.
 
         Process the given Contacts object and updates the internal net force readings for each sensing_obj-counterpart
         pair.
-=======
-        """
-        Evaluate the contact sensor readings based on the provided contacts.
-
-        Process the given Contacts object and updates the internal
-        net force readings for each sensor-contactee pair.
->>>>>>> e79dc60d
 
         Args:
             contacts (Contacts): The contact data to evaluate.
         """
         self._eval_net_force(contacts)
 
-<<<<<<< HEAD
     def get_total_force(self) -> wp.array2d(dtype=wp.vec3):
         """Get the total net force measured by the contact sensor.
 
         Returns:
-            The net force array.
-=======
-    def get_total_force(self) -> wp.array2d(dtype=wp.vec3f):
-        """
-        Get the total net force measured by the contact sensor.
-
-        Returns:
-            wp.array2d(dtype=wp.vec3f): The net force array, shaped according to the sensor configuration.
->>>>>>> e79dc60d
+            The net force array, shaped according to the sensor configuration.
         """
         return self.net_force
 
