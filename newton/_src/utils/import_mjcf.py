--- conflicted
+++ resolved
@@ -726,11 +726,7 @@
             elif floating is not None and floating:
                 joint_indices.append(builder.add_joint_free(link, key="floating_base"))
             else:
-<<<<<<< HEAD
-                builder.add_joint_fixed(-1, link, parent_xform=world_xform, key="fixed_base")
-=======
-                joint_indices.append(builder.add_joint_fixed(-1, link, parent_xform=_xform, key="fixed_base"))
->>>>>>> 32b20d62
+                joint_indices.append(builder.add_joint_fixed(-1, link, parent_xform=world_xform, key="fixed_base"))
 
         else:
             joint_pos = joint_pos[0] if len(joint_pos) > 0 else wp.vec3(0.0, 0.0, 0.0)
