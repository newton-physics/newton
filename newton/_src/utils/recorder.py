--- conflicted
+++ resolved
@@ -52,10 +52,14 @@
         return "json"
     elif ext == ".bin":
         if not HAS_CBOR2:
-            raise ImportError("cbor2 library is required for .bin files. Install with: pip install cbor2")
+            raise ImportError(
+                "cbor2 library is required for .bin files. Install with: pip install cbor2"
+            )
         return "cbor2"
     else:
-        raise ValueError(f"Unsupported file extension '{ext}'. Supported extensions: .json, .bin")
+        raise ValueError(
+            f"Unsupported file extension '{ext}'. Supported extensions: .json, .bin"
+        )
 
 
 def serialize_ndarray(arr: np.ndarray, format_type: str = "json") -> dict:
@@ -186,7 +190,13 @@
             return {
                 "__type__": type(obj).__name__,
                 "items": {
-                    str(k): serialize(v, callback, _visited, f"{_path}.{k}" if _path else str(k), format_type)
+                    str(k): serialize(
+                        v,
+                        callback,
+                        _visited,
+                        f"{_path}.{k}" if _path else str(k),
+                        format_type,
+                    )
                     for k, v in obj.items()
                 },
             }
@@ -196,7 +206,13 @@
             return {
                 "__type__": type(obj).__name__,
                 "items": [
-                    serialize(item, callback, _visited, f"{_path}[{i}]" if _path else f"[{i}]", format_type)
+                    serialize(
+                        item,
+                        callback,
+                        _visited,
+                        f"{_path}[{i}]" if _path else f"[{i}]",
+                        format_type,
+                    )
                     for i, item in enumerate(obj)
                 ],
             }
@@ -207,7 +223,13 @@
                 "__type__": obj.__class__.__name__,
                 "__module__": obj.__class__.__module__,
                 "attributes": {
-                    attr: serialize(value, callback, _visited, f"{_path}.{attr}" if _path else attr, format_type)
+                    attr: serialize(
+                        value,
+                        callback,
+                        _visited,
+                        f"{_path}.{attr}" if _path else attr,
+                        format_type,
+                    )
                     for attr, value in vars(obj).items()
                 },
             }
@@ -225,7 +247,9 @@
             return {
                 "__type__": "warp.array",
                 # "__dtype__": int(x.dtype),
-                "__dtype__": str(x.dtype),  # Not used during deserialization, but useful for debugging
+                "__dtype__": str(
+                    x.dtype
+                ),  # Not used during deserialization, but useful for debugging
                 "data": serialize_ndarray(x.numpy(), format_type),
             }
 
@@ -306,8 +330,12 @@
         # Handle different types of values
         if hasattr(target_value, "__dict__") and isinstance(source_value, dict):
             # Recursively transfer for custom objects
-            transfer_to_model(source_value, target_value, post_load_init_callback, current_path)
-        elif isinstance(source_value, (list, tuple)) and hasattr(target_value, "__len__"):
+            transfer_to_model(
+                source_value, target_value, post_load_init_callback, current_path
+            )
+        elif isinstance(source_value, (list, tuple)) and hasattr(
+            target_value, "__len__"
+        ):
             # Handle sequences - try to transfer if lengths match or target is empty
             try:
                 if len(target_value) == 0 or len(target_value) == len(source_value):
@@ -374,13 +402,16 @@
     # Mappings (like dict)
     if type_name == "dict":
         return {
-            k: deserialize(v, callback, f"{_path}.{k}" if _path else k, format_type) for k, v in data["items"].items()
+            k: deserialize(v, callback, f"{_path}.{k}" if _path else k, format_type)
+            for k, v in data["items"].items()
         }
 
     # Iterables (like list, tuple, set)
     if type_name in ("list", "tuple", "set"):
         items = [
-            deserialize(item, callback, f"{_path}[{i}]" if _path else f"[{i}]", format_type)
+            deserialize(
+                item, callback, f"{_path}[{i}]" if _path else f"[{i}]", format_type
+            )
             for i, item in enumerate(data["items"])
         ]
         if type_name == "tuple":
@@ -395,7 +426,9 @@
         # For now, return a simple dict representation
         # In a full implementation, you might want to reconstruct the actual class
         return {
-            attr: deserialize(value, callback, f"{_path}.{attr}" if _path else attr, format_type)
+            attr: deserialize(
+                value, callback, f"{_path}.{attr}" if _path else attr, format_type
+            )
             for attr, value in data["attributes"].items()
         }
 
@@ -497,7 +530,9 @@
         self.transforms_history: list[wp.array] = []
         self.point_clouds_history: list[list[wp.array]] = []
 
-    def record(self, body_transforms: wp.array, point_clouds: list[wp.array] | None = None):
+    def record(
+        self, body_transforms: wp.array, point_clouds: list[wp.array] | None = None
+    ):
         """
         Records a snapshot of body transforms.
 
@@ -508,7 +543,9 @@
         """
         self.transforms_history.append(wp.clone(body_transforms))
         if point_clouds:
-            self.point_clouds_history.append([wp.clone(pc) for pc in point_clouds if pc is not None and pc.size > 0])
+            self.point_clouds_history.append(
+                [wp.clone(pc) for pc in point_clouds if pc is not None and pc.size > 0]
+            )
         else:
             self.point_clouds_history.append([])
 
@@ -528,7 +565,11 @@
             return None, None
 
         transforms = self.transforms_history[frame_id]
-        point_clouds = self.point_clouds_history[frame_id] if frame_id < len(self.point_clouds_history) else None
+        point_clouds = (
+            self.point_clouds_history[frame_id]
+            if frame_id < len(self.point_clouds_history)
+            else None
+        )
         return transforms, point_clouds
 
     def save_to_file(self, file_path: str):
@@ -538,7 +579,9 @@
         Args:
             file_path (str): The full path to the file where the transforms will be saved.
         """
-        history_np = {f"frame_{i}": t.numpy() for i, t in enumerate(self.transforms_history)}
+        history_np = {
+            f"frame_{i}": t.numpy() for i, t in enumerate(self.transforms_history)
+        }
         for i, pc_list in enumerate(self.point_clouds_history):
             history_np[f"frame_{i}_points_count"] = len(pc_list)
             for j, pc in enumerate(pc_list):
@@ -558,7 +601,11 @@
         self.point_clouds_history.clear()
         with np.load(file_path) as data:
             try:
-                transform_keys = [k for k in data.keys() if k.startswith("frame_") and "_points" not in k]
+                transform_keys = [
+                    k
+                    for k in data.keys()
+                    if k.startswith("frame_") and "_points" not in k
+                ]
                 frame_keys = sorted(transform_keys, key=lambda x: int(x.split("_")[1]))
             except (IndexError, ValueError) as e:
                 raise ValueError(f"Invalid frame key format in file: {e}") from e
@@ -576,7 +623,9 @@
                         points_key = f"frame_{frame_index_str}_points_{j}"
                         if points_key in data:
                             points_np = data[points_key]
-                            points_wp = wp.array(points_np, dtype=wp.vec3, device=device)
+                            points_wp = wp.array(
+                                points_np, dtype=wp.vec3, device=device
+                            )
                             pc_list.append(points_wp)
                 self.point_clouds_history.append(pc_list)
 
@@ -611,85 +660,6 @@
                 return value.device
         return None
 
-<<<<<<< HEAD
-=======
-    def _serialize_object_attributes(self, obj):
-        """
-        Serializes the attributes of an object.
-
-        This method handles both standard Python objects and Warp structs,
-        preparing them for serialization by converting attributes to a
-        serializable format.
-
-        Args:
-            obj: The object to serialize.
-
-        Returns:
-            A dictionary containing the serialized attributes.
-        """
-        data = {}
-        attrs = wp.attr(obj) if hasattr(type(obj), "_wp_struct_meta_") else obj.__dict__
-        for name, value in attrs.items():
-            serialized_value = self._serialize_value(value)
-            if serialized_value is not None:
-                data[name] = serialized_value
-        return data
-
-    def _serialize_value(self, value):
-        """
-        Serializes a single value into a Pickle-compatible format.
-
-        Handles various types including primitives, numpy arrays, and warp arrays.
-        Warp arrays are converted to numpy arrays and stored in a dictionary
-        with a type hint.
-
-        Args:
-            value: The value to serialize.
-
-        Returns:
-            A serializable representation of the value, or None if the value
-            type is not supported for serialization.
-        """
-        if value is None:
-            return None
-
-        if isinstance(value, int | float | bool | str | list | dict | set | tuple):
-            return value
-        elif isinstance(value, np.ndarray):
-            return value
-        elif isinstance(value, wp.array):
-            if value.size > 0:
-                return {
-                    "__type__": "wp.array",
-                    "data": value.numpy(),
-                }
-        return None
-
-    def _deserialize_and_restore_value(self, value, device):
-        """
-        Deserializes a value and restores it, including to a specific device.
-
-        This is the counterpart to `_serialize_value`. It reconstructs objects,
-        numpy arrays, and warp arrays from their serialized representation.
-
-        Args:
-            value: The serialized value.
-            device: The device to load warp arrays onto.
-
-        Returns:
-            The deserialized value.
-        """
-        if isinstance(value, dict) and "__type__" in value:
-            type_name = value["__type__"]
-            obj_data = value["data"]
-
-            if type_name == "wp.array":
-                return wp.array(obj_data, device=device)
-        if isinstance(value, np.ndarray):
-            return value
-        return value
-
->>>>>>> cfc1d75d
     def record(self, state: State):
         """
         Records a snapshot of the state.
@@ -800,7 +770,9 @@
                     file_path = json_path
                     format_type = "json"
                 else:
-                    raise FileNotFoundError(f"File not found: {file_path} (tried .json extension)") from None
+                    raise FileNotFoundError(
+                        f"File not found: {file_path} (tried .json extension)"
+                    ) from None
             else:
                 raise
 
