# SPDX-FileCopyrightText: Copyright (c) 2025 The Newton Developers
# SPDX-License-Identifier: Apache-2.0
#
# Licensed under the Apache License, Version 2.0 (the "License");
# you may not use this file except in compliance with the License.
# You may obtain a copy of the License at
#
# http://www.apache.org/licenses/LICENSE-2.0
#
# Unless required by applicable law or agreed to in writing, software
# distributed under the License is distributed on an "AS IS" BASIS,
# WITHOUT WARRANTIES OR CONDITIONS OF ANY KIND, either express or implied.
# See the License for the specific language governing permissions and
# limitations under the License.

"""Unit tests for `geometry/detector.py`"""

import unittest

import warp as wp

from newton._src.solvers.kamino.geometry import (
    BoundingVolumeType,
    BroadPhaseMode,
    CollisionDetector,
    CollisionDetectorSettings,
    CollisionPipelineType,
)
from newton._src.solvers.kamino.models.builders import basics
from newton._src.solvers.kamino.models.builders.utils import make_homogeneous_builder
from newton._src.solvers.kamino.tests.test_geometry_primitive import check_contacts
from newton._src.solvers.kamino.utils import logger as msg

# Test utilities
from newton._src.solvers.kamino.tests import setup_tests, test_context

###
# Tests
###


class TestCollisionDetectorSettings(unittest.TestCase):
    def setUp(self):
<<<<<<< HEAD
        if not test_context.setup_done:
            setup_tests(clear_cache=False)
        self.verbose = test_context.verbose  # Set to True for detailed output
        self.default_device = wp.get_device(test_context.device)
=======
        self.default_device = wp.get_device()
        self.verbose = False  # Set to True for detailed output
>>>>>>> 45df75c3

        # Set debug-level logging to print verbose test output to console
        if self.verbose:
            msg.info("\n")  # Add newline before test output for better readability
            msg.set_log_level(msg.LogLevel.DEBUG)
        else:
            msg.reset_log_level()

    def tearDown(self):
        self.default_device = None
        if self.verbose:
            msg.reset_log_level()

    def test_00_make_default(self):
        """Test making default collision detector settings."""
        settings = CollisionDetectorSettings()
        self.assertEqual(settings.pipeline, CollisionPipelineType.PRIMITIVE)
        self.assertEqual(settings.broadphase, BroadPhaseMode.EXPLICIT)
        self.assertEqual(settings.bvtype, BoundingVolumeType.AABB)

    def test_01_make_with_string_args(self):
        """Test making collision detector settings with string arguments."""
        settings = CollisionDetectorSettings(pipeline="primitive", broadphase="explicit", bvtype="aabb")
        self.assertEqual(settings.pipeline, CollisionPipelineType.PRIMITIVE)
        self.assertEqual(settings.broadphase, BroadPhaseMode.EXPLICIT)
        self.assertEqual(settings.bvtype, BoundingVolumeType.AABB)


class TestGeometryCollisionDetector(unittest.TestCase):
    def setUp(self):
        self.default_device = wp.get_device()
        self.verbose = False  # Set to True for detailed output

        # Set debug-level logging to print verbose test output to console
        if self.verbose:
            msg.set_log_level(msg.LogLevel.INFO)
        else:
            msg.reset_log_level()

        self.build_func = basics.build_boxes_nunchaku
        self.expected_contacts = 9  # NOTE: specialized to build_boxes_nunchaku
        msg.debug(f"build_func: {self.build_func.__name__}")
        msg.debug(f"expected_contacts: {self.expected_contacts}")

    def tearDown(self):
        self.default_device = None
        if self.verbose:
            msg.reset_log_level()

    def test_01_primitive_pipeline(self):
        """
        Test the collision detector with the primitive pipeline
        on multiple worlds containing boxes_nunchaku model.
        """
        # Create and set up a model builder
        builder = make_homogeneous_builder(num_worlds=3, build_fn=self.build_func)
        model = builder.finalize(self.default_device)
        data = model.data()

        # Create a collision detector with primitive pipeline
        settings = CollisionDetectorSettings(
            pipeline=CollisionPipelineType.PRIMITIVE,
            broadphase=BroadPhaseMode.EXPLICIT,
            bvtype=BoundingVolumeType.AABB,
        )
        detector = CollisionDetector(model=model, builder=builder, settings=settings)
        self.assertIs(detector.device, self.default_device)

        # Run collision detection
        detector.collide(model, data)

        # Create a list of expected number of contacts per shape pair
        expected_world_contacts: list[int] = [self.expected_contacts] * builder.num_worlds
        msg.debug("expected_world_contacts:\n%s\n", expected_world_contacts)

        # Define expected contacts dictionary
        expected = {
            "model_num_contacts": sum(expected_world_contacts),
            "world_num_contacts": np.array(expected_world_contacts, dtype=np.int32),
        }

        # Check results
        check_contacts(
            detector.contacts,
            expected,
            case="boxes_nunchaku",
            header="primitive pipeline",
        )

    def test_02_unified_pipeline(self):
        """
        Test the collision detector with the unified pipeline
        on multiple worlds containing boxes_nunchaku model.
        """
        # Create and set up a model builder
        builder = make_homogeneous_builder(num_worlds=3, build_fn=self.build_func)
        model = builder.finalize(self.default_device)
        data = model.data()

        # Create a collision detector with primitive pipeline
        settings = CollisionDetectorSettings(
            pipeline=CollisionPipelineType.UNIFIED,
            broadphase=BroadPhaseMode.EXPLICIT,
            bvtype=BoundingVolumeType.AABB,
        )
        detector = CollisionDetector(model=model, builder=builder, settings=settings)
        self.assertIs(detector.device, self.default_device)

        # Run collision detection
        detector.collide(model, data)

        # Create a list of expected number of contacts per shape pair
        expected_world_contacts: list[int] = [self.expected_contacts] * builder.num_worlds
        msg.debug("expected_world_contacts:\n%s\n", expected_world_contacts)

        # Define expected contacts dictionary
        expected = {
            "model_num_contacts": sum(expected_world_contacts),
            "world_num_contacts": np.array(expected_world_contacts, dtype=np.int32),
        }

        # Check results
        check_contacts(
            detector.contacts,
            expected,
            case="boxes_nunchaku",
            header="primitive pipeline",
        )


###
# Test execution
###

if __name__ == "__main__":
<<<<<<< HEAD
    # Test setup
    setup_tests()
=======
    # Global numpy configurations
    np.set_printoptions(linewidth=20000, threshold=20000, precision=10, suppress=True)

    # Global warp configurations
    wp.config.verbose = False
    wp.config.verify_fp = False
    wp.config.verify_cuda = False
    wp.clear_kernel_cache()
    wp.clear_lto_cache()
>>>>>>> 45df75c3

    # Run all tests
    unittest.main(verbosity=2)<|MERGE_RESOLUTION|>--- conflicted
+++ resolved
@@ -17,6 +17,7 @@
 
 import unittest
 
+import numpy as np
 import warp as wp
 
 from newton._src.solvers.kamino.geometry import (
@@ -28,11 +29,11 @@
 )
 from newton._src.solvers.kamino.models.builders import basics
 from newton._src.solvers.kamino.models.builders.utils import make_homogeneous_builder
-from newton._src.solvers.kamino.tests.test_geometry_primitive import check_contacts
-from newton._src.solvers.kamino.utils import logger as msg
 
 # Test utilities
 from newton._src.solvers.kamino.tests import setup_tests, test_context
+from newton._src.solvers.kamino.tests.test_geometry_primitive import check_contacts
+from newton._src.solvers.kamino.utils import logger as msg
 
 ###
 # Tests
@@ -41,15 +42,10 @@
 
 class TestCollisionDetectorSettings(unittest.TestCase):
     def setUp(self):
-<<<<<<< HEAD
         if not test_context.setup_done:
             setup_tests(clear_cache=False)
         self.verbose = test_context.verbose  # Set to True for detailed output
         self.default_device = wp.get_device(test_context.device)
-=======
-        self.default_device = wp.get_device()
-        self.verbose = False  # Set to True for detailed output
->>>>>>> 45df75c3
 
         # Set debug-level logging to print verbose test output to console
         if self.verbose:
@@ -185,20 +181,8 @@
 ###
 
 if __name__ == "__main__":
-<<<<<<< HEAD
     # Test setup
     setup_tests()
-=======
-    # Global numpy configurations
-    np.set_printoptions(linewidth=20000, threshold=20000, precision=10, suppress=True)
-
-    # Global warp configurations
-    wp.config.verbose = False
-    wp.config.verify_fp = False
-    wp.config.verify_cuda = False
-    wp.clear_kernel_cache()
-    wp.clear_lto_cache()
->>>>>>> 45df75c3
 
     # Run all tests
     unittest.main(verbosity=2)