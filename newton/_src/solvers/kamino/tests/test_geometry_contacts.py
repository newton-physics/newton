# SPDX-FileCopyrightText: Copyright (c) 2025 The Newton Developers
# SPDX-License-Identifier: Apache-2.0
#
# Licensed under the Apache License, Version 2.0 (the "License");
# you may not use this file except in compliance with the License.
# You may obtain a copy of the License at
#
# http://www.apache.org/licenses/LICENSE-2.0
#
# Unless required by applicable law or agreed to in writing, software
# distributed under the License is distributed on an "AS IS" BASIS,
# WITHOUT WARRANTIES OR CONDITIONS OF ANY KIND, either express or implied.
# See the License for the specific language governing permissions and
# limitations under the License.

"""
Unit tests for `geometry/contacts.py`.

Tests all components of the Contacts data types and operations.
"""

import unittest

import warp as wp

from newton._src.solvers.kamino.core.types import int32, mat33f, vec3f
from newton._src.solvers.kamino.geometry.contacts import (
    ContactMode,
    Contacts,
    make_contact_frame_xnorm,
    make_contact_frame_znorm,
)
from newton._src.solvers.kamino.utils import logger as msg

###
# Kernels
###


@wp.kernel
def _compute_contact_frame_znorm(
    # Inputs:
    normal: wp.array(dtype=vec3f),
    # Outputs:
    frame: wp.array(dtype=mat33f),
):
    tid = wp.tid()
    frame[tid] = make_contact_frame_znorm(normal[tid])


@wp.kernel
def _compute_contact_frame_xnorm(
    # Inputs:
    normal: wp.array(dtype=vec3f),
    # Outputs:
    frame: wp.array(dtype=mat33f),
):
    tid = wp.tid()
    frame[tid] = make_contact_frame_xnorm(normal[tid])


@wp.kernel
def _compute_contact_mode(
    # Inputs:
    velocity: wp.array(dtype=vec3f),
    # Outputs:
    mode: wp.array(dtype=int32),
):
    tid = wp.tid()
    mode[tid] = wp.static(ContactMode.make_compute_mode_func())(velocity[tid])


###
# Launchers
###


def compute_contact_frame_znorm(normal: wp.array, frame: wp.array, num_threads: int = 1):
    wp.launch(
        _compute_contact_frame_znorm,
        dim=num_threads,
        inputs=[normal],
        outputs=[frame],
    )


def compute_contact_frame_xnorm(normal: wp.array, frame: wp.array, num_threads: int = 1):
    wp.launch(
        _compute_contact_frame_xnorm,
        dim=num_threads,
        inputs=[normal],
        outputs=[frame],
    )


def compute_contact_mode(velocity: wp.array, mode: wp.array, num_threads: int = 1):
    wp.launch(
        _compute_contact_mode,
        dim=num_threads,
        inputs=[velocity],
        outputs=[mode],
    )


# Test utilities
from newton._src.solvers.kamino.tests import setup_tests, test_context

###
# Tests
###


class TestGeometryContactFrames(unittest.TestCase):
    def setUp(self):
        self.default_device = wp.get_device()
        self.verbose = False  # Set to True for detailed output

        # Set debug-level logging to print verbose test output to console
        if self.verbose:
            msg.info("\n")  # Add newline before test output for better readability
            msg.set_log_level(msg.LogLevel.DEBUG)
        else:
            msg.reset_log_level()

    def tearDown(self):
        self.default_device = None
        if self.verbose:
            msg.reset_log_level()

    def test_01_make_contact_frame_znorm(self):
        # Create a normal vectors
        test_normals: list[vec3f] = []

        # Add normals for which to test contact frame creation
        test_normals.append(vec3f(1.0, 0.0, 0.0))
        test_normals.append(vec3f(0.0, 1.0, 0.0))
        test_normals.append(vec3f(0.0, 0.0, 1.0))
        test_normals.append(vec3f(-1.0, 0.0, 0.0))
        test_normals.append(vec3f(0.0, -1.0, 0.0))
        test_normals.append(vec3f(0.0, 0.0, -1.0))

        # Create the input output arrays
        normals = wp.array(test_normals, dtype=vec3f)
        frames = wp.zeros(shape=(len(test_normals),), dtype=mat33f)

        # Compute the contact frames
        compute_contact_frame_znorm(normal=normals, frame=frames, num_threads=len(test_normals))
        if self.verbose:
            print(f"normals:\n{normals}\n")
            print(f"frames:\n{frames}\n")

        # Extract numpy arrays for comparison
        frames_np = frames.numpy()

        # Check determinants of each frame
        for i in range(len(test_normals)):
            det = np.linalg.det(frames_np[i])
            self.assertTrue(np.isclose(det, 1.0, atol=1e-6))

        # Check each primitive frame
        self.assertTrue(
            np.allclose(frames_np[0], np.array([[0.0, 0.0, 1.0], [1.0, 0.0, 0.0], [0.0, 1.0, 0.0]]), atol=1e-6)
        )
        self.assertTrue(
            np.allclose(frames_np[1], np.array([[1.0, 0.0, 0.0], [0.0, 0.0, 1.0], [0.0, -1.0, 0.0]]), atol=1e-6)
        )
        self.assertTrue(
            np.allclose(frames_np[2], np.array([[1.0, 0.0, 0.0], [0.0, 1.0, 0.0], [0.0, 0.0, 1.0]]), atol=1e-6)
        )
        self.assertTrue(
            np.allclose(frames_np[3], np.array([[0.0, 0.0, -1.0], [1.0, 0.0, 0.0], [0.0, -1.0, 0.0]]), atol=1e-6)
        )
        self.assertTrue(
            np.allclose(frames_np[4], np.array([[1.0, 0.0, 0.0], [0.0, 0.0, -1.0], [0.0, 1.0, 0.0]]), atol=1e-6)
        )
        self.assertTrue(
            np.allclose(frames_np[5], np.array([[1.0, 0.0, 0.0], [0.0, -1.0, 0.0], [0.0, 0.0, -1.0]]), atol=1e-6)
        )

    def test_02_make_contact_frame_xnorm(self):
        # Create a normal vectors
        test_normals: list[vec3f] = []

        # Add normals for which to test contact frame creation
        test_normals.append(vec3f(1.0, 0.0, 0.0))
        test_normals.append(vec3f(0.0, 1.0, 0.0))
        test_normals.append(vec3f(0.0, 0.0, 1.0))
        test_normals.append(vec3f(-1.0, 0.0, 0.0))
        test_normals.append(vec3f(0.0, -1.0, 0.0))
        test_normals.append(vec3f(0.0, 0.0, -1.0))

        # Create the input output arrays
        normals = wp.array(test_normals, dtype=vec3f)
        frames = wp.zeros(shape=(len(test_normals),), dtype=mat33f)

        # Compute the contact frames
        compute_contact_frame_xnorm(normal=normals, frame=frames, num_threads=len(test_normals))
        if self.verbose:
            print(f"normals:\n{normals}\n")
            print(f"frames:\n{frames}\n")

        # Extract numpy arrays for comparison
        frames_np = frames.numpy()

        # Check determinants of each frame
        for i in range(len(test_normals)):
            det = np.linalg.det(frames_np[i])
            self.assertTrue(np.isclose(det, 1.0, atol=1e-6))


class TestGeometryContactMode(unittest.TestCase):
    def setUp(self):
        self.default_device = wp.get_device()
        self.verbose = False  # Set to True for detailed output

        # Set debug-level logging to print verbose test output to console
        if self.verbose:
            msg.info("\n")  # Add newline before test output for better readability
            msg.set_log_level(msg.LogLevel.DEBUG)
        else:
            msg.reset_log_level()

    def tearDown(self):
        self.default_device = None
        if self.verbose:
            msg.reset_log_level()

    def test_01_contact_mode_opening(self):
        v_input = wp.array([vec3f(0.0, 0.0, 0.01)], dtype=vec3f)
        mode_output = wp.zeros(shape=(1,), dtype=int32)
        compute_contact_mode(velocity=v_input, mode=mode_output, num_threads=1)
        mode_int32 = mode_output.numpy()[0]
        mode = ContactMode(int(mode_int32))
        msg.info(f"mode: {mode} (int: {int(mode_int32)})")
        self.assertEqual(mode, ContactMode.OPENING)

    def test_02_contact_mode_sticking(self):
        v_input = wp.array([vec3f(0.0, 0.0, 1e-7)], dtype=vec3f)
        mode_output = wp.zeros(shape=(1,), dtype=int32)
        compute_contact_mode(velocity=v_input, mode=mode_output, num_threads=1)
        mode_int32 = mode_output.numpy()[0]
        mode = ContactMode(int(mode_int32))
        msg.info(f"mode: {mode} (int: {int(mode_int32)})")
        self.assertEqual(mode, ContactMode.STICKING)

    def test_03_contact_mode_slipping(self):
        v_input = wp.array([vec3f(0.1, 0.0, 0.0)], dtype=vec3f)
        mode_output = wp.zeros(shape=(1,), dtype=int32)
        compute_contact_mode(velocity=v_input, mode=mode_output, num_threads=1)
        mode_int32 = mode_output.numpy()[0]
        mode = ContactMode(int(mode_int32))
        msg.info(f"mode: {mode} (int: {int(mode_int32)})")
        self.assertEqual(mode, ContactMode.SLIDING)


class TestGeometryContacts(unittest.TestCase):
    def setUp(self):
<<<<<<< HEAD
        if not test_context.setup_done:
            setup_tests(clear_cache=False)
        self.default_device = wp.get_device(test_context.device)
=======
        self.default_device = wp.get_device()
        self.verbose = False  # Set to True for detailed output

        # Set debug-level logging to print verbose test output to console
        if self.verbose:
            msg.info("\n")  # Add newline before test output for better readability
            msg.set_log_level(msg.LogLevel.DEBUG)
        else:
            msg.reset_log_level()
>>>>>>> 45df75c3

    def tearDown(self):
        self.default_device = None
        if self.verbose:
            msg.reset_log_level()

    def test_single_default_allocation(self):
        contacts = Contacts(capacity=0, device=self.default_device)
        self.assertEqual(contacts.num_model_max_contacts, contacts.default_max_world_contacts)
        self.assertEqual(contacts.num_world_max_contacts[0], contacts.default_max_world_contacts)
        self.assertEqual(len(contacts.model_max_contacts), 1)
        self.assertEqual(len(contacts.model_num_contacts), 1)
        self.assertEqual(len(contacts.world_max_contacts), 1)
        self.assertEqual(len(contacts.world_num_contacts), 1)
        self.assertEqual(contacts.model_max_contacts.numpy()[0], contacts.default_max_world_contacts)
        self.assertEqual(contacts.model_num_contacts.numpy()[0], 0)
        self.assertEqual(contacts.world_max_contacts.numpy()[0], contacts.default_max_world_contacts)
        self.assertEqual(contacts.world_num_contacts.numpy()[0], 0)
        self.assertEqual(len(contacts.wid), contacts.default_max_world_contacts)
        self.assertEqual(len(contacts.cid), contacts.default_max_world_contacts)
        self.assertEqual(len(contacts.gid_AB), contacts.default_max_world_contacts)
        self.assertEqual(len(contacts.bid_AB), contacts.default_max_world_contacts)
        self.assertEqual(len(contacts.position_A), contacts.default_max_world_contacts)
        self.assertEqual(len(contacts.position_B), contacts.default_max_world_contacts)
        self.assertEqual(len(contacts.gapfunc), contacts.default_max_world_contacts)
        self.assertEqual(len(contacts.frame), contacts.default_max_world_contacts)
        self.assertEqual(len(contacts.material), contacts.default_max_world_contacts)

    def test_multiple_default_allocations(self):
        num_worlds = 10
        capacities = [0] * num_worlds
        contacts = Contacts(capacity=capacities, device=self.default_device)

        model_max_contacts = contacts.model_max_contacts.numpy()
        model_num_contacts = contacts.model_num_contacts.numpy()
        self.assertEqual(len(contacts.model_max_contacts), 1)
        self.assertEqual(len(contacts.model_num_contacts), 1)
        self.assertEqual(model_max_contacts[0], num_worlds * contacts.default_max_world_contacts)
        self.assertEqual(model_num_contacts[0], 0)

        world_max_contacts = contacts.world_max_contacts.numpy()
        world_num_contacts = contacts.world_num_contacts.numpy()
        self.assertEqual(len(contacts.world_max_contacts), num_worlds)
        self.assertEqual(len(contacts.world_num_contacts), num_worlds)
        for i in range(num_worlds):
            self.assertEqual(world_max_contacts[i], contacts.default_max_world_contacts)
            self.assertEqual(world_num_contacts[i], 0)
        self.assertEqual(len(contacts.wid), num_worlds * contacts.default_max_world_contacts)
        self.assertEqual(len(contacts.cid), num_worlds * contacts.default_max_world_contacts)
        self.assertEqual(len(contacts.gid_AB), num_worlds * contacts.default_max_world_contacts)
        self.assertEqual(len(contacts.bid_AB), num_worlds * contacts.default_max_world_contacts)
        self.assertEqual(len(contacts.position_A), num_worlds * contacts.default_max_world_contacts)
        self.assertEqual(len(contacts.position_B), num_worlds * contacts.default_max_world_contacts)
        self.assertEqual(len(contacts.gapfunc), num_worlds * contacts.default_max_world_contacts)
        self.assertEqual(len(contacts.frame), num_worlds * contacts.default_max_world_contacts)
        self.assertEqual(len(contacts.material), num_worlds * contacts.default_max_world_contacts)

    def test_multiple_custom_allocations(self):
        capacities = [10, 20, 30, 40, 50, 60]
        contacts = Contacts(capacity=capacities, device=self.default_device)

        num_worlds = len(capacities)
        model_max_contacts = contacts.model_max_contacts.numpy()
        model_num_contacts = contacts.model_num_contacts.numpy()
        self.assertEqual(len(contacts.model_max_contacts), 1)
        self.assertEqual(len(contacts.model_num_contacts), 1)
        self.assertEqual(model_max_contacts[0], sum(capacities))
        self.assertEqual(model_num_contacts[0], 0)

        world_max_contacts = contacts.world_max_contacts.numpy()
        world_num_contacts = contacts.world_num_contacts.numpy()
        self.assertEqual(len(contacts.world_max_contacts), num_worlds)
        self.assertEqual(len(contacts.world_num_contacts), num_worlds)
        for i in range(num_worlds):
            self.assertEqual(world_max_contacts[i], capacities[i])
            self.assertEqual(world_num_contacts[i], 0)

        maxnc = sum(capacities)
        self.assertEqual(len(contacts.wid), maxnc)
        self.assertEqual(len(contacts.cid), maxnc)
        self.assertEqual(len(contacts.gid_AB), maxnc)
        self.assertEqual(len(contacts.bid_AB), maxnc)
        self.assertEqual(len(contacts.position_A), maxnc)
        self.assertEqual(len(contacts.position_B), maxnc)
        self.assertEqual(len(contacts.gapfunc), maxnc)
        self.assertEqual(len(contacts.frame), maxnc)
        self.assertEqual(len(contacts.material), maxnc)


###
# Test execution
###

if __name__ == "__main__":
<<<<<<< HEAD
    # Test setup
    setup_tests()
=======
    # Global numpy configurations
    np.set_printoptions(linewidth=10000, threshold=10000, precision=10, suppress=True)

    # Global warp configurations
    wp.config.verbose = False
    wp.clear_kernel_cache()
    wp.clear_lto_cache()
>>>>>>> 45df75c3

    # Run all tests
    unittest.main(verbosity=2)<|MERGE_RESOLUTION|>--- conflicted
+++ resolved
@@ -21,6 +21,7 @@
 
 import unittest
 
+import numpy as np
 import warp as wp
 
 from newton._src.solvers.kamino.core.types import int32, mat33f, vec3f
@@ -30,6 +31,7 @@
     make_contact_frame_xnorm,
     make_contact_frame_znorm,
 )
+from newton._src.solvers.kamino.tests import setup_tests, test_context
 from newton._src.solvers.kamino.utils import logger as msg
 
 ###
@@ -102,9 +104,6 @@
     )
 
 
-# Test utilities
-from newton._src.solvers.kamino.tests import setup_tests, test_context
-
 ###
 # Tests
 ###
@@ -255,13 +254,10 @@
 
 class TestGeometryContacts(unittest.TestCase):
     def setUp(self):
-<<<<<<< HEAD
         if not test_context.setup_done:
             setup_tests(clear_cache=False)
         self.default_device = wp.get_device(test_context.device)
-=======
-        self.default_device = wp.get_device()
-        self.verbose = False  # Set to True for detailed output
+        self.verbose = test_context.verbose  # Set to True for detailed output
 
         # Set debug-level logging to print verbose test output to console
         if self.verbose:
@@ -269,7 +265,6 @@
             msg.set_log_level(msg.LogLevel.DEBUG)
         else:
             msg.reset_log_level()
->>>>>>> 45df75c3
 
     def tearDown(self):
         self.default_device = None
@@ -364,18 +359,8 @@
 ###
 
 if __name__ == "__main__":
-<<<<<<< HEAD
     # Test setup
     setup_tests()
-=======
-    # Global numpy configurations
-    np.set_printoptions(linewidth=10000, threshold=10000, precision=10, suppress=True)
-
-    # Global warp configurations
-    wp.config.verbose = False
-    wp.clear_kernel_cache()
-    wp.clear_lto_cache()
->>>>>>> 45df75c3
 
     # Run all tests
     unittest.main(verbosity=2)