# SPDX-FileCopyrightText: Copyright (c) 2025 The Newton Developers
# SPDX-License-Identifier: Apache-2.0
#
# Licensed under the Apache License, Version 2.0 (the "License");
# you may not use this file except in compliance with the License.
# You may obtain a copy of the License at
#
# http://www.apache.org/licenses/LICENSE-2.0
#
# Unless required by applicable law or agreed to in writing, software
# distributed under the License is distributed on an "AS IS" BASIS,
# WITHOUT WARRANTIES OR CONDITIONS OF ANY KIND, either express or implied.
# See the License for the specific language governing permissions and
# limitations under the License.

"""
Unit tests for random matrix and problem generation utilities in `linalg/utils/random.py`.
"""

import unittest

import numpy as np

<<<<<<< HEAD
# Module to be tested
import newton._src.solvers.kamino.tests.utils.rand as rand

# Test utilities
from newton._src.solvers.kamino.tests import setup_tests, test_context
=======
import newton._src.solvers.kamino.tests.utils.random as rand
>>>>>>> 45df75c3

###
# Tests
###


class TestRandomSymmetricMatrix(unittest.TestCase):
    def setUp(self):
        if not test_context.setup_done:
            setup_tests(clear_cache=False)
        self.verbose = test_context.verbose  # Set to True for verbose output

    def test_matrix_symmetry(self):
        dim = 5
        A = rand.random_symmetric_matrix(dim=dim)

        # Verify symmetry: A should equal its transpose
        np.testing.assert_array_equal(A, A.T, "Matrix is not symmetric.")

    def test_matrix_rank(self):
        dim = 5
        rank = 3
        A = rand.random_symmetric_matrix(dim=dim, rank=rank)
        # Verify the rank: The rank should be equal to or less than the specified rank
        actual_rank = np.linalg.matrix_rank(A)
        self.assertEqual(actual_rank, rank, f"Matrix rank is {actual_rank}, expected {rank}.")

    def test_matrix_eigenvalues(self):
        dim = 5
        eigenvalues = [1, 2, 3, 4, 5]  # Expected eigenvalues
        A = rand.random_symmetric_matrix(dim=dim, eigenvalues=eigenvalues)

        # Compute eigenvalues of the generated matrix
        actual_eigenvalues = np.linalg.eigvals(A)

        # Check if the eigenvalues are close to the expected ones
        np.testing.assert_allclose(
            sorted(actual_eigenvalues), sorted(eigenvalues), rtol=1e-5, err_msg="Eigenvalues do not match."
        )

    def test_invalid_eigenvalues(self):
        dim = 5
        eigenvalues = [1, 2, 3]  # Fewer eigenvalues than matrix dimension
        with self.assertRaises(ValueError):
            rand.random_symmetric_matrix(dim=dim, eigenvalues=eigenvalues)

    def test_invalid_rank(self):
        dim = 5
        rank = 6  # Rank is greater than the dimension
        with self.assertRaises(ValueError):
            rand.random_symmetric_matrix(dim=dim, rank=rank)


class TestRandomProblemCholesky(unittest.TestCase):
    def setUp(self):
        if not test_context.setup_done:
            setup_tests(clear_cache=False)
        self.verbose = test_context.verbose  # Set to True for verbose output

    def test_generate_small_lower(self):
        dim = 10
        problem = rand.RandomProblemLLT(dims=[dim], seed=42, upper=False)
        A, b = problem.A_np[0], problem.b_np[0]

        # Verify the shapes of A and b
        self.assertEqual(A.shape, (dim, dim), "Matrix A has incorrect shape.")
        self.assertEqual(b.shape, (dim,), "Vector b has incorrect shape.")

    def test_generate_small_upper(self):
        dim = 10
        problem = rand.RandomProblemLLT(dims=[dim], seed=42, upper=True)
        A, b = problem.A_np[0], problem.b_np[0]

        # Verify the shapes of A and b
        self.assertEqual(A.shape, (dim, dim), "Matrix A has incorrect shape.")
        self.assertEqual(b.shape, (dim,), "Vector b has incorrect shape.")


class TestRandomProblemLDLT(unittest.TestCase):
    def setUp(self):
        if not test_context.setup_done:
            setup_tests(clear_cache=False)
        self.verbose = test_context.verbose  # Set to True for verbose output

    def test_generate_small_lower(self):
        dim = 10
        problem = rand.RandomProblemLDLT(dims=[dim], seed=42, lower=True)
        A, b = problem.A_np[0], problem.b_np[0]

        # Verify the shapes of A and b
        self.assertEqual(A.shape, (dim, dim), "Matrix A has incorrect shape.")
        self.assertEqual(b.shape, (dim,), "Vector b has incorrect shape.")

    def test_generate_small_upper(self):
        dim = 10
        problem = rand.RandomProblemLDLT(dims=[dim], seed=42, lower=False)
        A, b = problem.A_np[0], problem.b_np[0]

        # Verify the shapes of A and b
        self.assertEqual(A.shape, (dim, dim), "Matrix A has incorrect shape.")
        self.assertEqual(b.shape, (dim,), "Vector b has incorrect shape.")


###
# Test execution
###

if __name__ == "__main__":
    # Test setup
    setup_tests()

    # Run all tests
    unittest.main(verbosity=2)<|MERGE_RESOLUTION|>--- conflicted
+++ resolved
@@ -21,15 +21,10 @@
 
 import numpy as np
 
-<<<<<<< HEAD
-# Module to be tested
 import newton._src.solvers.kamino.tests.utils.rand as rand
 
 # Test utilities
 from newton._src.solvers.kamino.tests import setup_tests, test_context
-=======
-import newton._src.solvers.kamino.tests.utils.random as rand
->>>>>>> 45df75c3
 
 ###
 # Tests
