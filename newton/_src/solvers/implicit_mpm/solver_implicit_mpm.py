# SPDX-FileCopyrightText: Copyright (c) 2025 The Newton Developers
# SPDX-License-Identifier: Apache-2.0
#
# Licensed under the Apache License, Version 2.0 (the "License");
# you may not use this file except in compliance with the License.
# You may obtain a copy of the License at
#
# http://www.apache.org/licenses/LICENSE-2.0
#
# Unless required by applicable law or agreed to in writing, software
# distributed under the License is distributed on an "AS IS" BASIS,
# WITHOUT WARRANTIES OR CONDITIONS OF ANY KIND, either express or implied.
# See the License for the specific language governing permissions and
# limitations under the License.

"""Implicit MPM solver."""

import math
from dataclasses import dataclass

import numpy as np
import warp as wp
import warp.fem as fem
import warp.sparse as sp
from typing_extensions import override
from warp.context import assert_conditional_graph_support

import newton

from ..solver import SolverBase
from .rasterized_collisions import (
    Collider,
    allot_collider_mass,
    build_rigidity_matrix,
    project_outside_collider,
    rasterize_collider,
)
from .render_grains import sample_render_grains, update_render_grains
from .solve_rheology import YieldParamVec, solve_rheology

__all__ = ["SolverImplicitMPM"]


MIN_PRINCIPAL_STRAIN = wp.constant(0.01)
"""Minimum elastic strain for the elastic model (singular value of the elastic deformation gradient)"""

MAX_PRINCIPAL_STRAIN = wp.constant(4.0)
"""Maximum elastic strain for the elastic model (singular value of the elastic deformation gradient)"""

MIN_HARDENING_JP = wp.constant(0.01)
"""Minimum hardening for the elastic model (determinant of the plastic deformation gradient)"""

MAX_HARDENING_JP = wp.constant(4.0)
"""Maximum hardening for the elastic model (determinant of the plastic deformation gradient)"""

MIN_JP_DELTA = wp.constant(0.1)
"""Minimum delta for the plastic deformation gradient"""

MAX_JP_DELTA = wp.constant(10.0)
"""Maximum delta for the plastic deformation gradient"""

_INFINITY = wp.constant(1.0e12)
"""Value above which quantities are considered infinite"""

_EPSILON = wp.constant(1.0 / _INFINITY)
"""Value below which quantities are considered zero"""


_DEFAULT_PROJECTION_THRESHOLD = wp.constant(0.5)
"""Default threshold for projection outside of collider, as a fraction of the voxel size"""

_DEFAULT_THICKNESS = 0.5
"""Default thickness for colliders"""
_DEFAULT_FRICTION = 0.0
"""Default friction coefficient for colliders"""
_DEFAULT_ADHESION = 0.0
"""Default adhesion coefficient for colliders (Pa)"""


vec6 = wp.types.vector(length=6, dtype=wp.float32)
mat66 = wp.types.matrix(shape=(6, 6), dtype=wp.float32)
mat63 = wp.types.matrix(shape=(6, 3), dtype=wp.float32)
mat36 = wp.types.matrix(shape=(3, 6), dtype=wp.float32)


@fem.integrand
def integrate_fraction(s: fem.Sample, phi: fem.Field, domain: fem.Domain, inv_cell_volume: float):
    return phi(s) * inv_cell_volume


@fem.integrand
def integrate_collider_fraction(
    s: fem.Sample,
    domain: fem.Domain,
    phi: fem.Field,
    sdf: fem.Field,
    inv_cell_volume: float,
):
    return phi(s) * wp.where(sdf(s) <= 0.0, inv_cell_volume, 0.0)


@fem.integrand
def integrate_mass(
    s: fem.Sample,
    phi: fem.Field,
    domain: fem.Domain,
    inv_cell_volume: float,
    particle_density: wp.array(dtype=float),
    particle_flags: wp.array(dtype=wp.int32),
):
    density = wp.where(
        particle_flags[s.qp_index] & newton.ParticleFlags.ACTIVE, particle_density[s.qp_index], _INFINITY
    )
    return phi(s) * density * inv_cell_volume


@fem.integrand
def integrate_velocity(
    s: fem.Sample,
    domain: fem.Domain,
    u: fem.Field,
    velocities: wp.array(dtype=wp.vec3),
    dt: float,
    gravity: wp.vec3,
    inv_cell_volume: float,
    particle_density: wp.array(dtype=float),
    particle_flags: wp.array(dtype=wp.int32),
):
    vel_adv = velocities[s.qp_index]

    vel_adv = wp.where(
        particle_flags[s.qp_index] & newton.ParticleFlags.ACTIVE,
        particle_density[s.qp_index] * (vel_adv + dt * gravity),
        _INFINITY * vel_adv,
    )
    return wp.dot(u(s), vel_adv) * inv_cell_volume


@fem.integrand
def integrate_velocity_apic(
    s: fem.Sample,
    domain: fem.Domain,
    u: fem.Field,
    velocity_gradients: wp.array(dtype=wp.mat33),
    inv_cell_volume: float,
    particle_density: wp.array(dtype=float),
    particle_flags: wp.array(dtype=wp.int32),
):
    # APIC velocity prediction
    node_offset = domain(fem.at_node(u, s)) - domain(s)
    vel_apic = velocity_gradients[s.qp_index] * node_offset

    vel_adv = (
        wp.where(particle_flags[s.qp_index] & newton.ParticleFlags.ACTIVE, particle_density[s.qp_index], _INFINITY)
        * vel_apic
    )
    return wp.dot(u(s), vel_adv) * inv_cell_volume


@wp.kernel
def free_velocity(
    velocity_int: wp.array(dtype=wp.vec3),
    node_particle_mass: wp.array(dtype=float),
    drag: float,
    inv_mass_matrix: wp.array(dtype=float),
    velocity_avg: wp.array(dtype=wp.vec3),
):
    i = wp.tid()

    pmass = node_particle_mass[i]
    inv_particle_mass = 1.0 / (pmass + drag)

    vel = velocity_int[i] * inv_particle_mass
    inv_mass_matrix[i] = inv_particle_mass

    velocity_avg[i] = vel


@wp.struct
class MaterialParameters:
    young_modulus: wp.array(dtype=float)
    poisson_ratio: wp.array(dtype=float)
    damping: wp.array(dtype=float)
    hardening: wp.array(dtype=float)

    friction: wp.array(dtype=float)
    yield_pressure: wp.array(dtype=float)
    tensile_yield_ratio: wp.array(dtype=float)
    yield_stress: wp.array(dtype=float)


@wp.func
def hardening_law(Jp: float, hardening: float):
    return wp.exp(hardening * (1.0 - wp.clamp(Jp, MIN_HARDENING_JP, MAX_HARDENING_JP)))


@wp.func
def get_elastic_parameters(
    i: int,
    material_parameters: MaterialParameters,
    particle_Jp: wp.array(dtype=float),
):
    E = material_parameters.young_modulus[i] * hardening_law(particle_Jp[i], material_parameters.hardening[i])
    nu = material_parameters.poisson_ratio[i]
    damping = material_parameters.damping[i]

    return wp.vec3(E, nu, damping)


@wp.func
def extract_elastic_parameters(
    params_vec: wp.vec3,
):
    compliance = 1.0 / params_vec[0]
    poisson = params_vec[1]
    damping = params_vec[2]
    return compliance, poisson, damping


@wp.func
def get_yield_parameters(
    i: int,
    material_parameters: MaterialParameters,
    particle_Jp: wp.array(dtype=float),
):
    h = hardening_law(particle_Jp[i], material_parameters.hardening[i])
    mu = material_parameters.friction[i]

    return YieldParamVec.from_values(
        mu,
        material_parameters.yield_pressure[i] * h,
        material_parameters.tensile_yield_ratio[i] / h,  # keep tensile yield stress constant
        material_parameters.yield_stress[i] * h,
    )


@fem.integrand
def integrate_elastic_parameters(
    s: fem.Sample,
    domain: fem.Domain,
    u: fem.Field,
    inv_cell_volume: float,
    material_parameters: MaterialParameters,
    particle_Jp: wp.array(dtype=float),
):
    i = s.qp_index
    params_vec = get_elastic_parameters(i, material_parameters, particle_Jp)
    return wp.dot(u(s), params_vec) * inv_cell_volume


@fem.integrand
def integrate_yield_parameters(
    s: fem.Sample,
    u: fem.Field,
<<<<<<< HEAD
    velocities: wp.array(dtype=wp.vec3),
    velocity_gradients: wp.array(dtype=wp.mat33),
    dt: float,
    gravity: wp.array(dtype=wp.vec3),
=======
>>>>>>> e209b0c7
    inv_cell_volume: float,
    material_parameters: MaterialParameters,
    particle_Jp: wp.array(dtype=float),
):
<<<<<<< HEAD
    # APIC velocity prediction
    node_offset = domain(fem.at_node(u, s)) - domain(s)
    vel_apic = velocities[s.qp_index] + velocity_gradients[s.qp_index] * node_offset
    vel_adv = vel_apic + dt * gravity[0]
=======
    i = s.qp_index
    params_vec = get_yield_parameters(i, material_parameters, particle_Jp)
    return wp.dot(u(s), params_vec) * inv_cell_volume
>>>>>>> e209b0c7


@wp.kernel
def average_yield_parameters(
    yield_parameters_int: wp.array(dtype=YieldParamVec),
    particle_volume: wp.array(dtype=float),
    yield_parameters_avg: wp.array(dtype=YieldParamVec),
):
    i = wp.tid()
    pvol = particle_volume[i]
    yield_parameters_avg[i] = wp.max(YieldParamVec(0.0), yield_parameters_int[i] / wp.max(pvol, _EPSILON))


@fem.integrand
def averaged_elastic_parameters(
    s: fem.Sample,
    elastic_parameters_int: wp.array(dtype=wp.vec3),
    particle_volume: wp.array(dtype=float),
):
    pvol = particle_volume[s.qp_index]
    return elastic_parameters_int[s.qp_index] / wp.max(pvol, _EPSILON)


@wp.kernel
def average_elastic_strain_delta(
    elastic_strain_delta_int: wp.array(dtype=vec6),
    particle_volume: wp.array(dtype=float),
    elastic_strain_delta_avg: wp.array(dtype=vec6),
):
    i = wp.tid()
    pvol = particle_volume[i]

    # The 2 factor is due to the SymTensorMapping being othonormal with (tau:sig)/2
    elastic_strain_delta_avg[i] = elastic_strain_delta_int[i] / wp.max(2.0 * pvol, _EPSILON)


@fem.integrand
def advect_particles(
    s: fem.Sample,
    grid_vel: fem.Field,
    dt: float,
    max_vel: float,
    particle_flags: wp.array(dtype=wp.int32),
    pos: wp.array(dtype=wp.vec3),
    pos_prev: wp.array(dtype=wp.vec3),
    vel: wp.array(dtype=wp.vec3),
    vel_grad: wp.array(dtype=wp.mat33),
):
    if ~particle_flags[s.qp_index] & newton.ParticleFlags.ACTIVE:
        pos[s.qp_index] = pos_prev[s.qp_index]
        return

    p_vel = grid_vel(s)
    vel_n_sq = wp.length_sq(p_vel)

    p_vel_cfl = wp.where(vel_n_sq > max_vel * max_vel, p_vel * max_vel / wp.sqrt(vel_n_sq), p_vel)

    p_vel_grad = fem.grad(grid_vel, s)

    pos_adv = pos_prev[s.qp_index] + dt * p_vel_cfl

    pos[s.qp_index] = pos_adv
    vel[s.qp_index] = p_vel_cfl
    vel_grad[s.qp_index] = p_vel_grad


@fem.integrand
def update_particle_strains(
    s: fem.Sample,
    grid_vel: fem.Field,
    plastic_strain_delta: fem.Field,
    elastic_strain_delta: fem.Field,
    dt: float,
    particle_flags: wp.array(dtype=wp.int32),
    material_parameters: MaterialParameters,
    elastic_strain_prev: wp.array(dtype=wp.mat33),
    particle_Jp_prev: wp.array(dtype=float),
    elastic_strain: wp.array(dtype=wp.mat33),
    particle_Jp: wp.array(dtype=float),
):
    if ~particle_flags[s.qp_index] & newton.ParticleFlags.ACTIVE:
        return

    # plastic strain
    p_strain_delta = plastic_strain_delta(s)
    delta_Jp = wp.determinant(p_strain_delta + wp.identity(n=3, dtype=float))
    particle_Jp[s.qp_index] = particle_Jp_prev[s.qp_index] * wp.clamp(delta_Jp, MIN_JP_DELTA, MAX_JP_DELTA)

    # elastic strain
    prev_strain = elastic_strain_prev[s.qp_index]
    strain_delta = elastic_strain_delta(s)  # + skew * dt
    strain_new = prev_strain + strain_delta @ prev_strain

    elastic_parameters_vec = get_elastic_parameters(s.qp_index, material_parameters, particle_Jp)
    compliance, poisson, _damping = extract_elastic_parameters(elastic_parameters_vec)

    yield_parameters_vec = get_yield_parameters(s.qp_index, material_parameters, particle_Jp)

    strain_proj = project_particle_strain(
        s.qp_index, strain_new, prev_strain, compliance, poisson, yield_parameters_vec
    )

    # rotation
    rot = fem.curl(grid_vel, s) * dt
    q = wp.quat_from_axis_angle(wp.normalize(rot), wp.length(rot))
    R = wp.quat_to_matrix(q)

    elastic_strain[s.qp_index] = R @ strain_proj


@wp.func
def project_particle_strain(
    i: int,
    F: wp.mat33,
    F_prev: wp.mat33,
    compliance: float,
    poisson: float,
    yield_parameters_vec: YieldParamVec,
):
    if compliance <= _EPSILON:
        return wp.identity(n=3, dtype=float)

    U, xi, V = wp.svd3(F)

    if wp.min(xi) < MIN_PRINCIPAL_STRAIN or wp.max(xi) > MAX_PRINCIPAL_STRAIN:
        return F_prev  # non-recoverable, discard update

    return F


@wp.kernel
def update_particle_frames(
    dt: float,
    min_stretch: float,
    max_stretch: float,
    vel_grad: wp.array(dtype=wp.mat33),
    transform_prev: wp.array(dtype=wp.mat33),
    transform: wp.array(dtype=wp.mat33),
):
    i = wp.tid()

    p_vel_grad = vel_grad[i]

    # transform, for grain-level rendering
    F_prev = transform_prev[i]
    # dX1/dx = dX1/dX0 dX0/dx
    F = F_prev + dt * p_vel_grad @ F_prev

    # clamp eigenvalues of F
    if min_stretch >= 0.0 and max_stretch >= 0.0:
        U = wp.mat33()
        S = wp.vec3()
        V = wp.mat33()
        wp.svd3(F, U, S, V)
        S = wp.max(wp.min(S, wp.vec3(max_stretch)), wp.vec3(min_stretch))
        F = U @ wp.diag(S) @ wp.transpose(V)

    transform[i] = F


@fem.integrand
def strain_delta_form(
    s: fem.Sample,
    u: fem.Field,
    tau: fem.Field,
    dt: float,
    domain: fem.Domain,
    inv_cell_volume: float,
):
    return wp.ddot(fem.grad(u, s), tau(s)) * (dt * inv_cell_volume)


@wp.kernel
def compute_unilateral_strain_offset(
    max_fraction: float,
    particle_volume: wp.array(dtype=float),
    collider_volume: wp.array(dtype=float),
    node_volume: wp.array(dtype=float),
    unilateral_strain_offset: wp.array(dtype=float),
):
    i = wp.tid()

    spherical_part = max_fraction * (node_volume[i] - collider_volume[i]) - particle_volume[i]
    spherical_part = wp.max(spherical_part, 0.0)

    strain_offset = spherical_part / 3.0 * wp.identity(n=3, dtype=float)

    offset_vec = fem.SymmetricTensorMapper.value_to_dof_3d(strain_offset)
    unilateral_strain_offset[i] = offset_vec[0]


@wp.func
def stress_strain_relationship(sig: wp.mat33, compliance: float, poisson: float):
    return (sig * (1.0 + poisson) - poisson * (wp.trace(sig) * wp.identity(n=3, dtype=float))) * compliance


@fem.integrand
def strain_rhs(
    s: fem.Sample,
    tau: fem.Field,
    elastic_parameters: fem.Field,
    elastic_strains: wp.array(dtype=wp.mat33),
    inv_cell_volume: float,
    dt: float,
):
    F_prev = elastic_strains[s.qp_index]

    U_prev, xi_prev, V_prev = wp.svd3(F_prev)

    _compliance, _poisson, damping = extract_elastic_parameters(elastic_parameters(s))

    alpha = 1.0 / (1.0 + damping * dt)

    RSinvRt_prev = U_prev @ wp.diag(1.0 / xi_prev) @ wp.transpose(U_prev)
    Id = wp.identity(n=3, dtype=float)

    strain = -alpha * wp.ddot(tau(s), RSinvRt_prev - Id)

    return strain * inv_cell_volume


@fem.integrand
def compliance_form(
    s: fem.Sample,
    domain: fem.Domain,
    tau: fem.Field,
    sig: fem.Field,
    elastic_parameters: fem.Field,
    elastic_strains: wp.array(dtype=wp.mat33),
    inv_cell_volume: float,
    dt: float,
):
    F = elastic_strains[s.qp_index]

    compliance, poisson, damping = extract_elastic_parameters(elastic_parameters(s))

    U, xi, V = wp.svd3(F)

    Rt = V @ wp.transpose(U)
    FinvT = U @ wp.diag(1.0 / xi) @ wp.transpose(V)
    return (
        wp.ddot(
            Rt @ tau(s) @ FinvT,
            stress_strain_relationship(Rt @ sig(s) @ FinvT, compliance / (1.0 + damping * dt), poisson),
        )
        * inv_cell_volume
    )


@dataclass
class ImplicitMPMOptions:
    """Implicit MPM solver options."""

    # numerics
    max_iterations: int = 250
    """Maximum number of iterations for the rheology solver."""
    tolerance: float = 1.0e-5
    """Tolerance for the rheology solver."""
    voxel_size: float = 0.1
    """Size of the grid voxels."""
    grid_padding: int = 0
    """Number of empty cells to add around particles."""
    strain_basis: str = "P0"
    """Strain basis functions. May be one of P0, Q1"""
    solver: str = "gauss-seidel"
    """Solver to use for the rheology solver. May be one of gauss-seidel, jacobi."""

    # grid
    grid_type: str = "sparse"
    """Type of grid to use. May be one of sparse, dense, fixed."""
    transfer_scheme: str = "apic"
    """Transfer scheme to use for particle-grid transfers. May be one of apic, pic."""

    # plasticity
    yield_pressure: float = 1.0e12
    """Yield pressure for the plasticity model. (Pa)"""
    tensile_yield_ratio: float = 0.0
    """Tensile yield ratio for the plasticity model."""
    yield_stress: float = 0.0
    """Yield stress for the plasticity model. (Pa)"""
    hardening: float = 0.0
    """Hardening factor for the plasticity model (Mulltiplier for det(Fp))."""
    critical_fraction: float = 0.0
    """Fraction for particles under which the yield surface collapses."""

    # elasticity (experimental)
    young_modulus: float = _INFINITY
    """Young's modulus for the elasticity model. (Pa)"""
    poisson_ratio: float = 0.3
    """Poisson's ratio for the elasticity model."""
    damping: float = 0.0
    """Damping for the elasticity model."""

    # background
    air_drag: float = 1.0
    """Numerical drag for the background air."""


class _ImplicitMPMScratchpad:
    """Per-step spaces, fields, and temporaries for the implicit MPM solver."""

    def __init__(self):
        self.velocity_test = None
        self.velocity_trial = None
        self.fraction_test = None

        self.sym_strain_test = None
        self.sym_strain_trial = None
        self.divergence_test = None
        self.fraction_field = None
        self.elastic_parameters_field = None

        self.collider_velocity_field = None
        self.plastic_strain_delta_field = None
        self.elastic_strain_delta_field = None
        self.strain_yield_parameters_field = None
        self.strain_yield_parameters_test = None

        self.strain_matrix = sp.bsr_zeros(0, 0, mat63)
        self.transposed_strain_matrix = sp.bsr_zeros(0, 0, mat36)

        self.color_offsets = None
        self.color_indices = None
        self.color_nodes_per_element = 1

        self.collider_quadrature = None

        self.inv_mass_matrix = None
        self.collider_normal = None
        self.collider_friction = None
        self.collider_adhesion = None
        self.collider_inv_mass_matrix = None

        self.strain_node_particle_volume = None
        self.strain_node_volume = None
        self.strain_node_collider_volume = None

        self.int_symmetric_strain = None

        self.collider_total_volumes = None
        self.vel_node_volume = None

    def create_function_spaces(
        self,
        geo_partition: fem.GeometryPartition,
        strain_basis_str: str,
    ):
        """Create velocity and strain function spaces over the given geometry."""
        self.domain = fem.Cells(geo_partition)

        self._create_velocity_function_space()
        self._create_strain_function_space(strain_basis_str)

    def _create_velocity_function_space(self):
        """Create velocity and fraction spaces and their partition/restriction."""
        domain = self.domain
        grid = domain.geometry

        # Define function spaces: linear (Q1) for velocity and volume fraction,
        # zero or first order for pressure
        velocity_basis = fem.make_polynomial_basis_space(grid, degree=1)

        velocity_space = fem.make_collocated_function_space(velocity_basis, dtype=wp.vec3)

        vel_space_partition = fem.make_space_partition(
            space_topology=velocity_space.topology, geometry_partition=domain.geometry_partition, with_halo=False
        )

        vel_space_restriction = fem.make_space_restriction(space_partition=vel_space_partition, domain=domain)

        self._velocity_basis = velocity_basis
        self._velocity_space = velocity_space
        self._vel_space_restriction = vel_space_restriction

    def _create_strain_function_space(self, strain_basis_str: str):
        """Create symmetric strain space (P0 or Q1) and its partition/restriction."""
        domain = self.domain
        grid = domain.geometry

        if strain_basis_str not in ("P0", "Q1"):
            raise ValueError(f"Unsupported strain basis: {strain_basis_str}")

        strain_degree = 0 if strain_basis_str == "P0" else 1
        discontinuous = strain_basis_str != "Q1"

        strain_basis = fem.make_polynomial_basis_space(
            grid,
            degree=strain_degree,
            discontinuous=discontinuous,
        )

        sym_strain_space = fem.make_collocated_function_space(
            strain_basis,
            dof_mapper=fem.SymmetricTensorMapper(dtype=wp.mat33, mapping=fem.SymmetricTensorMapper.Mapping.DB16),
        )

        strain_space_partition = fem.make_space_partition(
            space_topology=sym_strain_space.topology, geometry_partition=domain.geometry_partition, with_halo=False
        )

        strain_space_restriction = fem.make_space_restriction(space_partition=strain_space_partition, domain=domain)

        self._strain_basis = strain_basis
        self._sym_strain_space = sym_strain_space
        self._strain_space_restriction = strain_space_restriction

    def require_velocity_space_fields(self, has_compliant_particles: bool):
        """Ensure velocity-space fields exist and match current spaces."""
        velocity_basis = self._velocity_basis
        velocity_space = self._velocity_space
        vel_space_restriction = self._vel_space_restriction
        domain = vel_space_restriction.domain
        vel_space_partition = vel_space_restriction.space_partition

        fraction_space = fem.make_collocated_function_space(velocity_basis, dtype=float)

        # test, trial and discrete fields
        self.velocity_test = fem.make_test(velocity_space, domain=domain, space_restriction=vel_space_restriction)
        self.fraction_test = fem.make_test(fraction_space, space_restriction=vel_space_restriction)

        self.velocity_trial = fem.make_trial(velocity_space, domain=domain, space_partition=vel_space_partition)

        self.fraction_field = fem.make_discrete_field(fraction_space, space_partition=vel_space_partition)
        self.collider_velocity_field = velocity_space.make_field(space_partition=vel_space_partition)
        self.collider_distance_field = fraction_space.make_field(space_partition=vel_space_partition)

        if has_compliant_particles:
            elastic_parameters_space = fem.make_collocated_function_space(velocity_basis, dtype=wp.vec3)
            self.elastic_parameters_field = elastic_parameters_space.make_field(space_partition=vel_space_partition)

        collider_quadrature_order = self._sym_strain_space.degree + 1
        self.collider_quadrature = fem.RegularQuadrature(
            domain=domain,
            order=collider_quadrature_order,
            family=fem.Polynomial.LOBATTO_GAUSS_LEGENDRE,
        )
        self.background_impulse_field = fem.UniformField(domain, wp.vec3(0.0))

        self.impulse_field = velocity_space.make_field(space_partition=vel_space_partition)
        self.velocity_field = velocity_space.make_field(space_partition=vel_space_partition)
        self.collider_ids = wp.empty(velocity_space.node_count(), dtype=int)

    def require_strain_space_fields(self):
        """Ensure strain-space fields exist and match current spaces."""
        strain_basis = self._strain_basis
        sym_strain_space = self._sym_strain_space
        strain_space_restriction = self._strain_space_restriction
        domain = strain_space_restriction.domain
        strain_space_partition = strain_space_restriction.space_partition

        divergence_space = fem.make_collocated_function_space(strain_basis, dtype=float)
        strain_yield_parameters_space = fem.make_collocated_function_space(strain_basis, dtype=YieldParamVec)

        self.sym_strain_test = fem.make_test(sym_strain_space, space_restriction=strain_space_restriction)
        self.divergence_test = fem.make_test(divergence_space, space_restriction=strain_space_restriction)
        self.strain_yield_parameters_test = fem.make_test(
            strain_yield_parameters_space, space_restriction=strain_space_restriction
        )

        self.sym_strain_trial = fem.make_trial(sym_strain_space, domain=domain, space_partition=strain_space_partition)

        self.elastic_strain_delta_field = sym_strain_space.make_field(space_partition=strain_space_partition)
        self.plastic_strain_delta_field = sym_strain_space.make_field(space_partition=strain_space_partition)
        self.strain_yield_parameters_field = strain_yield_parameters_space.make_field(
            space_partition=strain_space_partition
        )

        self.background_stress_field = fem.UniformField(domain, wp.mat33(0.0))

        self.stress_field = sym_strain_space.make_field(space_partition=strain_space_partition)

    def allocate_temporaries(
        self,
        collider_count: int,
        has_compliant_bodies: bool,
        has_critical_fraction: bool,
        coloring: bool,
        temporary_store: fem.TemporaryStore,
    ):
        """Allocate transient arrays sized to current grid and options."""
        vel_node_count = self._vel_space_restriction.space_partition.node_count()
        strain_node_count = self._strain_space_restriction.space_partition.node_count()

        self.inv_mass_matrix = fem.borrow_temporary(temporary_store, shape=(vel_node_count,), dtype=float)
        self.node_positions = fem.borrow_temporary(temporary_store, shape=(vel_node_count,), dtype=wp.vec3)

        self.collider_normal = fem.borrow_temporary(temporary_store, shape=(vel_node_count,), dtype=wp.vec3)
        self.collider_friction = fem.borrow_temporary(temporary_store, shape=(vel_node_count,), dtype=float)
        self.collider_adhesion = fem.borrow_temporary(temporary_store, shape=(vel_node_count,), dtype=float)
        self.collider_inv_mass_matrix = fem.borrow_temporary(temporary_store, shape=(vel_node_count,), dtype=float)

        self.strain_node_particle_volume = fem.borrow_temporary(temporary_store, shape=strain_node_count, dtype=float)
        self.int_symmetric_strain = fem.borrow_temporary(temporary_store, shape=strain_node_count, dtype=vec6)

        if has_critical_fraction:
            self.strain_node_volume = fem.borrow_temporary(temporary_store, shape=strain_node_count, dtype=float)
            self.strain_node_collider_volume = fem.borrow_temporary(
                temporary_store, shape=strain_node_count, dtype=float
            )

        if has_compliant_bodies:
            self.collider_total_volumes = fem.borrow_temporary(temporary_store, shape=collider_count, dtype=float)
            self.vel_node_volume = fem.borrow_temporary(temporary_store, shape=(vel_node_count,), dtype=float)

        if coloring:
            self.color_indices = fem.borrow_temporary(temporary_store, shape=strain_node_count * 2 + 1, dtype=int)

    def release_temporaries(self):
        """Release previously allocated temporaries to the store."""
        self.inv_mass_matrix.release()
        self.node_positions.release()
        self.collider_normal.release()
        self.collider_friction.release()
        self.collider_adhesion.release()
        self.collider_inv_mass_matrix.release()
        self.int_symmetric_strain.release()
        self.strain_node_particle_volume.release()

        if self.strain_node_volume is not None:
            self.strain_node_volume.release()
            self.strain_node_collider_volume.release()

        if self.vel_node_volume is not None:
            self.collider_total_volumes.release()
            self.vel_node_volume.release()

        if self.color_indices is not None:
            self.color_indices.release()


def _particle_parameter(
    num_particles, model_value: float | wp.array | None = None, default_value=None, model_scale: wp.array | None = None
):
    """Helper function to create a particle-wise parameter array, taking defaults either from the model
    or the global options."""

    if model_value is None:
        return wp.full(num_particles, default_value, dtype=float)
    elif isinstance(model_value, wp.array):
        if model_value.shape[0] != num_particles:
            raise ValueError(f"Model value array must have {num_particles} elements")

        return model_value if model_scale is None else model_value * model_scale
    else:
        return wp.full(num_particles, model_value, dtype=float) if model_scale is None else model_value * model_scale


class ImplicitMPMModel:
    """Wrapper augmenting a ``newton.Model`` with implicit MPM data and setup.

    Holds particle material parameters, collider parameters, and convenience
    arrays derived from the wrapped ``model`` and ``ImplicitMPMOptions``. The
    instance is consumed by ``SolverImplicitMPM`` during time stepping.

    Args:
        model: The base Newton model to augment.
        options: Options controlling particle and collider defaults.
    """

    def __init__(self, model: newton.Model, options: ImplicitMPMOptions):
        self.model = model

        self.critical_fraction = float(options.critical_fraction)
        """Maximum fraction of the grid volume that can be occupied by particles"""

        self.voxel_size = float(options.voxel_size)
        """Size of the grid voxels"""

        self.air_drag = float(options.air_drag)
        """Drag for the background air"""

        self.material_parameters = MaterialParameters()
        """Material parameters struct"""

        self.collider = Collider()
        """Collider struct"""

        self.collider_coms = None
        self.collider_inv_inertia = None

        self.setup_particle_material(options)
        self.setup_collider()

    def notify_particle_material_changed(self):
        """Refresh cached extrema for material parameters.

        Tracks the minimum Young's modulus and maximum hardening across
        particles to quickly toggle code paths (e.g., compliant particles or
        hardening enabled) without recomputing per step.
        """
        self.min_young_modulus = np.min(self.material_parameters.young_modulus.numpy())
        self.max_hardening = np.max(self.material_parameters.hardening.numpy())

    def notify_collider_changed(self):
        """Refresh cached extrema for collider parameters.

        Tracks the minimum collider mass to determine whether compliant
        colliders are present and to enable/disable related computations.
        """
        self.min_collider_mass = np.min(self.collider.masses.numpy()) if len(self.collider.masses) > 0 else _INFINITY
        self.collider.query_max_dist = self.voxel_size * math.sqrt(3.0)

    def setup_particle_material(self, options: ImplicitMPMOptions):
        """Initialize per-particle material and derived fields from the model.

        Computes particle volumes and densities from the model's particle mass
        and radius, sets up elastic and plasticity parameters with optional
        hardening, and stores them into ``self.material_parameters``. Also
        caches extrema used by the solver for fast feature toggles.

        Args:
            options: Solver options used to fill defaults for missing model
                parameters (e.g., global Young's modulus, damping, Poisson).
        """
        model = self.model

        num_particles = model.particle_q.shape[0]

        with wp.ScopedDevice(model.device):
            # Assume that particles represent a cuboid volume of space
            # (they are typically laid out on a grid)
            self.particle_radius = _particle_parameter(num_particles, model.particle_radius)
            self.particle_volume = wp.array(8.0 * self.particle_radius.numpy() ** 3)
            self.particle_density = model.particle_mass / self.particle_volume

            # Map newton.Model parameters to MPM material parameters
            # young_modulus = particle_ke / particle_volume
            self.material_parameters.young_modulus = _particle_parameter(
                num_particles, model.particle_ke, options.young_modulus, model_scale=1.0 / self.particle_volume
            )
            # damping = particle_kd / particle_ke = particle_kd / (young modulus * particle_volume)
            self.material_parameters.damping = _particle_parameter(
                num_particles,
                model.particle_kd,
                options.damping,
                model_scale=1.0 / (self.particle_volume * self.material_parameters.young_modulus),
            )
            self.material_parameters.poisson_ratio = wp.full(num_particles, options.poisson_ratio, dtype=float)

            self.material_parameters.hardening = wp.full(num_particles, options.hardening, dtype=float)
            self.material_parameters.friction = _particle_parameter(num_particles, model.particle_mu)
            self.material_parameters.yield_pressure = wp.full(num_particles, options.yield_pressure, dtype=float)

            # tensile yield ratio = adhesion * young modulus / yield pressure
            self.material_parameters.tensile_yield_ratio = _particle_parameter(
                num_particles,
                model.particle_adhesion,
                options.tensile_yield_ratio,
                model_scale=self.material_parameters.young_modulus / self.material_parameters.yield_pressure,
            )
            # deviatoric yield stress = cohesion * young modulus
            self.material_parameters.yield_stress = _particle_parameter(
                num_particles,
                model.particle_cohesion,
                options.yield_stress,
                model_scale=self.material_parameters.young_modulus,
            )

        self.notify_particle_material_changed()

    def setup_collider(
        self,
        # TODO: read colliders from model
        colliders: list[wp.Mesh] | None = None,
        collider_thicknesses: list[float] | None = None,
        collider_projection_threshold: list[float] | None = None,
        collider_masses: list[float] | None = None,
        collider_friction: list[float] | None = None,
        collider_adhesion: list[float] | None = None,
        ground_height: float = 0.0,
        ground_normal: wp.vec3 | None = None,
    ):
        """Initialize collider parameters and defaults from inputs.

        Populates the ``Collider`` struct with mesh handles and per-mesh
        properties (thickness, friction, adhesion, mass, projection threshold),
        using solver defaults when lists are not provided. Also sets the ground
        plane parameters from the wrapped model's up axis.

        Args:
            colliders: Warp triangular meshes used as colliders.
            collider_thicknesses: Per-mesh signed distance offsets (m).
            collider_projection_threshold: Per-mesh projection thresholds as a
                fraction of the voxel size.
            collider_masses: Per-mesh masses; very large values mark kinematic colliders.
            collider_friction: Per-mesh Coulomb friction coefficients.
            collider_adhesion: Per-mesh adhesion (Pa).
            ground_height: Height of the ground plane.
            ground_normal: Normal of the ground plane (default to model.up_axis).
        """

        self._collider_meshes = colliders  # Keep a ref so that meshes are not garbage collected

        if colliders is None:
            colliders = []

        collider = self.collider

        with wp.ScopedDevice(self.model.device):
            collider.meshes = wp.array([collider.id for collider in colliders], dtype=wp.uint64)
            collider.thicknesses = (
                wp.full(len(collider.meshes), _DEFAULT_THICKNESS * self.voxel_size, dtype=float)
                if collider_thicknesses is None
                else wp.array(collider_thicknesses, dtype=float)
            )
            collider.friction = (
                wp.full(len(collider.meshes), _DEFAULT_FRICTION, dtype=float)
                if collider_friction is None
                else wp.array(collider_friction, dtype=float)
            )
            collider.adhesion = (
                wp.full(len(collider.meshes), _DEFAULT_ADHESION, dtype=float)
                if collider_adhesion is None
                else wp.array(collider_adhesion, dtype=float)
            )
            collider.masses = (
                wp.full(len(collider.meshes), _INFINITY * 2.0, dtype=float)
                if collider_masses is None
                else wp.array(collider_masses, dtype=float)
            )
            collider.projection_threshold = (
                wp.full(len(collider.meshes), _DEFAULT_PROJECTION_THRESHOLD, dtype=float)
                if collider_projection_threshold is None
                else wp.array(collider_projection_threshold, dtype=float)
            )

            self.collider_coms = wp.zeros(len(collider.meshes), dtype=wp.vec3)
            self.collider_inv_inertia = wp.zeros(len(collider.meshes), dtype=wp.mat33)

        collider.ground_height = ground_height
        if ground_normal is None:
            collider.ground_normal = wp.vec3(0.0)
            collider.ground_normal[self.model.up_axis] = 1.0
        else:
            collider.ground_normal = wp.vec3(ground_normal)

        self.notify_collider_changed()

    def state(self):
        """
        Create and return a new :class:`State` object for this model.

        The returned state is initialized with the initial configuration from the model description.

        Returns:
            State: The state object, enriched with MPM-specific attributes
        """
        state = self.model.state()
        SolverImplicitMPM.enrich_state(state)
        return state


@wp.kernel
def compute_bounds(
    pos: wp.array(dtype=wp.vec3),
    lower_bounds: wp.array(dtype=wp.vec3),
    upper_bounds: wp.array(dtype=wp.vec3),
):
    block_id, lane = wp.tid()
    i = block_id * wp.block_dim() + lane

    # pad with +- inf for min/max
    # tile_min scalar only, so separate components
    # no tile_atomic_min yet, extract first and use lane 0

    if i >= pos.shape[0]:
        min_x = _INFINITY
        min_y = _INFINITY
        min_z = _INFINITY
        max_x = -_INFINITY
        max_y = -_INFINITY
        max_z = -_INFINITY
    else:
        p = pos[i]
        min_x = p[0]
        min_y = p[1]
        min_z = p[2]
        max_x = p[0]
        max_y = p[1]
        max_z = p[2]

    tile_min_x = wp.tile_min(wp.tile(min_x))[0]
    tile_max_x = wp.tile_max(wp.tile(max_x))[0]
    tile_min_y = wp.tile_min(wp.tile(min_y))[0]
    tile_max_y = wp.tile_max(wp.tile(max_y))[0]
    tile_min_z = wp.tile_min(wp.tile(min_z))[0]
    tile_max_z = wp.tile_max(wp.tile(max_z))[0]
    tile_min = wp.vec3(tile_min_x, tile_min_y, tile_min_z)
    tile_max = wp.vec3(tile_max_x, tile_max_y, tile_max_z)
    if lane == 0:
        wp.atomic_min(lower_bounds, 0, tile_min)
        wp.atomic_max(upper_bounds, 0, tile_max)


@wp.kernel
def clamp_coordinates(
    coords: wp.array(dtype=wp.vec3),
):
    i = wp.tid()
    coords[i] = wp.min(wp.max(coords[i], wp.vec3(0.0)), wp.vec3(1.0))


@wp.kernel
def pad_voxels(particle_q: wp.array(dtype=wp.vec3i), padded_q: wp.array4d(dtype=wp.vec3i)):
    pid = wp.tid()

    for i in range(3):
        for j in range(3):
            for k in range(3):
                padded_q[pid, i, j, k] = particle_q[pid] + wp.vec3i(i - 1, j - 1, k - 1)


@wp.func
def positive_mod3(x: int):
    return (x % 3 + 3) % 3


def _allocate_by_voxels(particle_q, voxel_size, padding_voxels: int = 0):
    volume = wp.Volume.allocate_by_voxels(
        voxel_points=particle_q.flatten(),
        voxel_size=voxel_size,
    )

    for _pad_i in range(padding_voxels):
        voxels = wp.empty((volume.get_voxel_count(),), dtype=wp.vec3i)
        volume.get_voxels(voxels)

        padded_voxels = wp.zeros((voxels.shape[0], 3, 3, 3), dtype=wp.vec3i)
        wp.launch(pad_voxels, voxels.shape[0], (voxels, padded_voxels))

        volume = wp.Volume.allocate_by_voxels(
            voxel_points=padded_voxels.flatten(),
            voxel_size=voxel_size,
        )

    return volume


class SolverImplicitMPM(SolverBase):
    """Implicit MPM solver.

    This solver implements an implicit MPM algorithm for granular materials,
    roughly following [1] but with a GPU-friendly rheology solver.

    This variant of MPM is mostly interesting for very stiff materials, especially
    in the fully inelastic limit, but is not as versatile as more traditional explicit approaches.

    [1] https://doi.org/10.1145/2897824.2925877

    Args:
        model: The model to solve.
        options: The solver options.

    Returns:
        The solver.
    """

    Options = ImplicitMPMOptions
    Model = ImplicitMPMModel

    def __init__(
        self,
        model: newton.Model | ImplicitMPMModel,
        options: ImplicitMPMOptions,
    ):
        if isinstance(model, ImplicitMPMModel):
            self.mpm_model = model
            model = self.mpm_model.model
        else:
            self.mpm_model = ImplicitMPMModel(model, options)

        super().__init__(model)

        self.max_iterations = options.max_iterations
        self.tolerance = float(options.tolerance)

        self.strain_basis = options.strain_basis

        self.grid_padding = options.grid_padding
        self.grid_type = options.grid_type
        self.coloring = options.solver == "gauss-seidel"
        self.apic = options.transfer_scheme == "apic"

        self._scratchpad = None
        self.temporary_store = fem.TemporaryStore()

        self._use_cuda_graph = False
        if self.model.device.is_cuda:
            try:
                assert_conditional_graph_support()
                self._use_cuda_graph = True
            except Exception:
                pass

        self._enable_timers = False
        self._timers_use_nvtx = False

    @staticmethod
    def enrich_state(state: newton.State):
        """Allocate additional per-particle and per-step fields used by the solver.

        Adds velocity gradient, elastic and plastic deformation storage, and
        per-particle rendering transforms. Initializes grid-attached fields to
        None so they can be created on demand during stepping.
        """

        device = state.particle_qd.device

        state.particle_qd_grad = wp.zeros(state.particle_qd.shape[0], dtype=wp.mat33, device=device)
        """Velocity gradient, for APIC particle-grid transfer"""

        identity = wp.mat33(np.eye(3))
        state.particle_elastic_strain = wp.full(
            state.particle_qd.shape[0], value=identity, dtype=wp.mat33, device=device
        )
        """Elastic deformation gradient"""

        state.particle_Jp = wp.ones(state.particle_qd.shape[0], dtype=float, device=device)
        """Determinant of plastic deformation gradient, for hardening"""

        state.particle_transform = wp.full(state.particle_qd.shape[0], value=identity, dtype=wp.mat33, device=device)
        """Overall deformation gradient, for grain-based rendering"""

        state.velocity_field = None
        state.impulse_field = None
        state.stress_field = None
        state.collider_ids = None

    @override
    def step(
        self,
        state_in: newton.State,
        state_out: newton.State,
        control: newton.Control,
        contacts: newton.Contacts,
        dt: float,
    ):
        model = self.model

        with wp.ScopedDevice(model.device):
            if self._scratchpad is None or self.grid_type != "fixed":
                self._rebuild_scratchpad(state_in)

            self._step_impl(state_in, state_out, dt, self._scratchpad)

            if self.grid_type != "fixed":
                self._scratchpad.release_temporaries()

    @override
    def notify_model_changed(self, flags: int):
        if flags & newton.SolverNotifyFlags.PARTICLE_PROPERTIES:
            self.mpm_model.notify_particle_material_changed()

    def project_outside(
        self, state_in: newton.State, state_out: newton.State, dt: float, max_dist: float | None = None
    ):
        """Project particles outside of colliders, and adjust their velocity and velocity gradients

        Args:
            state_in: The input state.
            state_out: The output state. Only particle_q, particle_qd, and particle_qd_grad are written.
            dt: The time step, for extrapolating the collider end-of-step positions from its current position and velocity.
            max_dist: Maximum distance for closest-point queries. If None, the default is the voxel size times sqrt(3).
        """

        if max_dist is not None:
            # Update max query dist if provided
            prev_max_dist, self.mpm_model.collider.query_max_dist = self.mpm_model.collider.query_max_dist, max_dist

        wp.launch(
            project_outside_collider,
            dim=state_in.particle_count,
            inputs=[
                state_in.particle_q,
                state_in.particle_qd,
                state_in.particle_qd_grad,
                self.model.particle_flags,
                self.mpm_model.collider,
                self.mpm_model.voxel_size,
                dt,
            ],
            outputs=[
                state_out.particle_q,
                state_out.particle_qd,
                state_out.particle_qd_grad,
            ],
            device=state_in.particle_q.device,
        )

        if max_dist is not None:
            # Restore previous max query dist
            self.mpm_model.collider.query_max_dist = prev_max_dist

    def collect_collider_impulses(self, state: newton.State):
        """Collect current collider impulses and their application positions.

        The impulses are returned in world units, integrating the internal
        nodal impulse density over the voxel volume. Collider ids can be
        retrieved from ``state.collider_ids`` if needed.
        """
        x = state.velocity_field.space.node_positions()

        collider_impulse = wp.zeros_like(state.impulse_field.dof_values)
        cell_volume = self.mpm_model.voxel_size**3
        fem.utils.array_axpy(
            y=collider_impulse,
            x=state.impulse_field.dof_values,
            alpha=-cell_volume,
            beta=0.0,
        )

        return collider_impulse, x

    def update_particle_frames(
        self,
        state_prev: newton.State,
        state: newton.State,
        dt: float,
        min_stretch: float = 0.25,
        max_stretch: float = 2.0,
    ):
        """Update per-particle deformation frames for rendering and projection.

        Integrates the particle deformation gradient using the velocity gradient
        and clamps its principal stretches to the provided bounds for
        robustness.
        """

        wp.launch(
            update_particle_frames,
            dim=state.particle_count,
            inputs=[
                dt,
                min_stretch,
                max_stretch,
                state.particle_qd_grad,
                state_prev.particle_transform,
                state.particle_transform,
            ],
            device=state.particle_qd_grad.device,
        )

    def sample_render_grains(self, state: newton.State, grains_per_particle: int):
        """Generate per-particle point samples used for high-resolution rendering.

        Args:
            state: Current Newton state providing particle positions.
            grains_per_particle: Number of grains to sample per particle.

        Returns:
            A ``wp.array`` with shape ``(num_particles, grains_per_particle)`` of
            type ``wp.vec3`` containing grain positions.
        """

        return sample_render_grains(state, self.mpm_model.particle_radius, grains_per_particle)

    def update_render_grains(
        self,
        state_prev: newton.State,
        state: newton.State,
        grains: wp.array,
        dt: float,
    ):
        """Advect grain samples with the grid velocity and keep them inside the deformed particle.

        Args:
            state_prev: Previous state (t_n).
            state: Current state (t_{n+1}).
            grains: 2D array of grain positions per particle to be updated in place. See ``sample_render_grains``.
            dt: Time step duration.
        """

        return update_render_grains(state_prev, state, grains, self.mpm_model.particle_radius, dt)

    def _allocate_grid(
        self, positions: wp.array, voxel_size, temporary_store: fem.TemporaryStore, padding_voxels: int = 0
    ):
        """Create a grid (sparse or dense) covering all particle positions.

        Uses a sparse ``Nanogrid`` when requested; otherwise computes an axis
        aligned bounding box and instantiates a dense ``Grid3D`` with optional
        padding in voxel units.

        Args:
            positions: Particle positions to bound.
            voxel_size: Grid voxel edge length.
            temporary_store: Temporary storage for intermediate buffers.
            padding_voxels: Additional empty voxels to add around the bounds.

        Returns:
            A geometry partition suitable for FEM field assembly.
        """
        with wp.ScopedTimer(
            "Allocate grid",
            active=self._enable_timers,
            use_nvtx=self._timers_use_nvtx,
            synchronize=not self._timers_use_nvtx,
        ):
            if self.grid_type == "sparse":
                volume = _allocate_by_voxels(positions, voxel_size, padding_voxels=padding_voxels)
                grid = fem.Nanogrid(volume)
            else:
                # Compute bounds and transfer to host
                device = positions.device
                if device.is_cuda:
                    min_dev = fem.borrow_temporary(temporary_store, shape=1, dtype=wp.vec3, device=device)
                    max_dev = fem.borrow_temporary(temporary_store, shape=1, dtype=wp.vec3, device=device)

                    min_dev.array.fill_(wp.vec3(_INFINITY))
                    max_dev.array.fill_(wp.vec3(-_INFINITY))

                    tile_size = 256
                    wp.launch(
                        compute_bounds,
                        dim=((positions.shape[0] + tile_size - 1) // tile_size, tile_size),
                        block_dim=tile_size,
                        inputs=[positions, min_dev.array, max_dev.array],
                        device=device,
                    )

                    min_host = fem.borrow_temporary(
                        temporary_store, shape=1, dtype=wp.vec3, device="cpu", pinned=device.is_cuda
                    )
                    max_host = fem.borrow_temporary(
                        temporary_store, shape=1, dtype=wp.vec3, device="cpu", pinned=device.is_cuda
                    )
                    wp.copy(src=min_dev.array, dest=min_host.array)
                    wp.copy(src=max_dev.array, dest=max_host.array)
                    wp.synchronize_stream()
                    bbox_min, bbox_max = min_host.array.numpy(), max_host.array.numpy()
                else:
                    bbox_min, bbox_max = np.min(positions.numpy(), axis=0), np.max(positions.numpy(), axis=0)

                # Round to nearest voxel
                grid_min = np.floor(bbox_min / voxel_size) - padding_voxels
                grid_max = np.ceil(bbox_max / voxel_size) + padding_voxels

                grid = fem.Grid3D(
                    bounds_lo=wp.vec3(grid_min * voxel_size),
                    bounds_hi=wp.vec3(grid_max * voxel_size),
                    res=wp.vec3i((grid_max - grid_min).astype(int)),
                )

        return grid

    def _rebuild_scratchpad(self, state_in: newton.State):
        """(Re)create function spaces and allocate per-step temporaries.

        Allocates the grid based on current particle positions, rebuilds
        velocity and strain spaces as needed, configures collision data, and
        optionally computes a Gauss-Seidel coloring for the strain nodes.
        """
        geo_partition = self._allocate_grid(
            state_in.particle_q,
            voxel_size=self.mpm_model.voxel_size,
            temporary_store=self.temporary_store,
            padding_voxels=self.grid_padding,
        )

        with wp.ScopedTimer(
            "Scratchpad",
            active=self._enable_timers,
            use_nvtx=self._timers_use_nvtx,
            synchronize=not self._timers_use_nvtx,
        ):
            if self._scratchpad is None:
                self._scratchpad = _ImplicitMPMScratchpad()
                self._scratchpad.create_function_spaces(geo_partition, strain_basis_str=self.strain_basis)
            elif self.grid_type != "fixed":
                self._scratchpad.create_function_spaces(geo_partition, strain_basis_str=self.strain_basis)

            has_compliant_colliders = self.mpm_model.min_collider_mass < _INFINITY

            self._scratchpad.allocate_temporaries(
                collider_count=self.mpm_model.collider.meshes.shape[0],
                has_compliant_bodies=has_compliant_colliders,
                has_critical_fraction=self.mpm_model.critical_fraction > 0.0,
                coloring=self.coloring,
                temporary_store=self.temporary_store,
            )

            if self.coloring:
                self._compute_coloring(scratch=self._scratchpad)

    def _step_impl(
        self,
        state_in: newton.State,
        state_out: newton.State,
        dt: float,
        scratch: _ImplicitMPMScratchpad,
    ):
        """Single implicit MPM step: bin, rasterize, assemble, solve, advect.

        Executes the full pipeline for one time step, including particle
        binning, collider rasterization, RHS assembly, strain/compliance matrix
        computation, warm-starting, coupled rheology/contact solve, strain
        updates, and particle advection.
        """
        domain = scratch.domain
        inv_cell_volume = 1.0 / self.mpm_model.voxel_size**3

        model = self.model
        mpm_model = self.mpm_model
        has_compliant_particles = mpm_model.min_young_modulus < _INFINITY
        has_compliant_colliders = mpm_model.min_collider_mass < _INFINITY
        has_hardening = mpm_model.max_hardening > 0.0

        # Bin particles to grid cells
        with wp.ScopedTimer(
            "Bin particles",
            active=self._enable_timers,
            use_nvtx=self._timers_use_nvtx,
            synchronize=not self._timers_use_nvtx,
        ):
            pic = fem.PicQuadrature(
                domain=domain,
                positions=state_in.particle_q,
                measures=mpm_model.particle_volume,
            )

            if self.grid_type == "fixed":
                wp.launch(
                    clamp_coordinates,
                    dim=pic.particle_coords.shape,
                    inputs=[pic.particle_coords],
                )

        scratch.require_velocity_space_fields(has_compliant_particles=has_compliant_particles)
        vel_node_count = scratch.velocity_field.space.node_count()

        with wp.ScopedTimer(
            "Rasterize collider",
            active=self._enable_timers,
            use_nvtx=self._timers_use_nvtx,
            synchronize=not self._timers_use_nvtx,
        ):
            scratch.collider_velocity_field.space.node_positions(out=scratch.node_positions.array)
            wp.launch(
                rasterize_collider,
                dim=vel_node_count,
                inputs=[
                    self.mpm_model.collider,
                    self.mpm_model.voxel_size,
                    dt,
                    scratch.node_positions.array,
                    scratch.collider_distance_field.dof_values,
                    scratch.collider_velocity_field.dof_values,
                    scratch.collider_normal.array,
                    scratch.collider_friction.array,
                    scratch.collider_adhesion.array,
                    scratch.collider_ids,
                ],
            )
        # Velocity right-hand side and inverse mass matrix
        with wp.ScopedTimer(
            "Unconstrained velocity",
            active=self._enable_timers,
            use_nvtx=self._timers_use_nvtx,
            synchronize=not self._timers_use_nvtx,
        ):
            velocity_int = fem.integrate(
                integrate_velocity,
                quadrature=pic,
                fields={"u": scratch.velocity_test},
                values={
                    "velocities": state_in.particle_qd,
                    "dt": dt,
                    "gravity": model.gravity,
                    "particle_density": mpm_model.particle_density,
                    "particle_flags": model.particle_flags,
                    "inv_cell_volume": inv_cell_volume,
                },
                output_dtype=wp.vec3,
            )

            if self.apic:
                fem.integrate(
                    integrate_velocity_apic,
                    quadrature=pic,
                    fields={"u": scratch.velocity_test},
                    values={
                        "velocity_gradients": state_in.particle_qd_grad,
                        "particle_density": mpm_model.particle_density,
                        "particle_flags": model.particle_flags,
                        "inv_cell_volume": inv_cell_volume,
                    },
                    output=velocity_int,
                    add=True,
                )

            node_particle_mass = fem.integrate(
                integrate_mass,
                quadrature=pic,
                fields={"phi": scratch.fraction_test},
                values={
                    "inv_cell_volume": inv_cell_volume,
                    "particle_density": mpm_model.particle_density,
                    "particle_flags": model.particle_flags,
                },
                output_dtype=float,
            )

            drag = mpm_model.air_drag * dt
            wp.launch(
                free_velocity,
                dim=vel_node_count,
                inputs=[
                    velocity_int,
                    node_particle_mass,
                    drag,
                ],
                outputs=[
                    scratch.inv_mass_matrix.array,
                    scratch.velocity_field.dof_values,
                ],
            )

        if has_compliant_colliders:
            with wp.ScopedTimer(
                "Collider compliance",
                active=self._enable_timers,
                use_nvtx=self._timers_use_nvtx,
                synchronize=not self._timers_use_nvtx,
            ):
                fem.integrate(
                    integrate_fraction,
                    fields={"phi": scratch.fraction_test},
                    values={"inv_cell_volume": inv_cell_volume},
                    output=scratch.vel_node_volume.array,
                )

                allot_collider_mass(
                    voxel_size=self.mpm_model.voxel_size,
                    node_volumes=scratch.vel_node_volume.array,
                    collider=self.mpm_model.collider,
                    collider_quadrature=scratch.collider_quadrature,
                    collider_ids=scratch.collider_ids,
                    collider_total_volumes=scratch.collider_total_volumes.array,
                    collider_inv_mass_matrix=scratch.collider_inv_mass_matrix.array,
                )

                rigidity_matrix = build_rigidity_matrix(
                    voxel_size=self.mpm_model.voxel_size,
                    node_volumes=scratch.vel_node_volume.array,
                    node_positions=scratch.node_positions.array,
                    collider=self.mpm_model.collider,
                    collider_ids=scratch.collider_ids,
                    collider_coms=self.mpm_model.collider_coms,
                    collider_inv_inertia=self.mpm_model.collider_inv_inertia,
                    collider_total_volumes=scratch.collider_total_volumes.array,
                )
        else:
            rigidity_matrix = None
            scratch.collider_inv_mass_matrix.array.zero_()

        scratch.require_strain_space_fields()
        strain_node_count = scratch.stress_field.space.node_count()

        if has_compliant_particles:
            with wp.ScopedTimer(
                "Elasticity",
                active=self._enable_timers,
                use_nvtx=self._timers_use_nvtx,
                synchronize=not self._timers_use_nvtx,
            ):
                node_particle_volume = fem.integrate(
                    integrate_fraction,
                    quadrature=pic,
                    fields={"phi": scratch.fraction_test},
                    values={"inv_cell_volume": inv_cell_volume},
                    output_dtype=float,
                )

                elastic_parameters_int = fem.integrate(
                    integrate_elastic_parameters,
                    quadrature=pic,
                    fields={"u": scratch.velocity_test},
                    values={
                        "particle_Jp": state_in.particle_Jp,
                        "material_parameters": mpm_model.material_parameters,
                        "inv_cell_volume": inv_cell_volume,
                    },
                    output_dtype=wp.vec3,
                )

                fem.interpolate(
                    averaged_elastic_parameters,
                    dest=fem.make_restriction(
                        scratch.elastic_parameters_field, space_restriction=scratch.velocity_test.space_restriction
                    ),
                    values={"elastic_parameters_int": elastic_parameters_int, "particle_volume": node_particle_volume},
                )

                fem.integrate(
                    strain_rhs,
                    quadrature=pic,
                    fields={
                        "tau": scratch.sym_strain_test,
                        "elastic_parameters": scratch.elastic_parameters_field,
                    },
                    values={
                        "elastic_strains": state_in.particle_elastic_strain,
                        "inv_cell_volume": inv_cell_volume,
                        "dt": dt,
                    },
                    output=scratch.int_symmetric_strain.array,
                )

                C = fem.integrate(
                    compliance_form,
                    quadrature=pic,
                    fields={
                        "tau": scratch.sym_strain_test,
                        "sig": scratch.sym_strain_trial,
                        "elastic_parameters": scratch.elastic_parameters_field,
                    },
                    values={
                        "elastic_strains": state_in.particle_elastic_strain,
                        "inv_cell_volume": inv_cell_volume,
                        "dt": dt,
                    },
                    output_dtype=float,
                )
        else:
            scratch.int_symmetric_strain.array.zero_()

        with wp.ScopedTimer(
            "Compute strain-node volumes",
            active=self._enable_timers,
            use_nvtx=self._timers_use_nvtx,
            synchronize=not self._timers_use_nvtx,
        ):
            fem.integrate(
                integrate_fraction,
                quadrature=pic,
                fields={"phi": scratch.divergence_test},
                values={"inv_cell_volume": inv_cell_volume},
                output=scratch.strain_node_particle_volume.array,
            )

        with wp.ScopedTimer(
            "Interpolated yield parameters",
            active=self._enable_timers,
            use_nvtx=self._timers_use_nvtx,
            synchronize=not self._timers_use_nvtx,
        ):
            yield_parameters_int = fem.integrate(
                integrate_yield_parameters,
                quadrature=pic,
                fields={
                    "u": scratch.strain_yield_parameters_test,
                },
                values={
                    "particle_Jp": state_in.particle_Jp,
                    "material_parameters": mpm_model.material_parameters,
                    "inv_cell_volume": inv_cell_volume,
                },
                output_dtype=YieldParamVec,
            )

            wp.launch(
                average_yield_parameters,
                dim=scratch.strain_node_particle_volume.array.shape[0],
                inputs=[
                    yield_parameters_int,
                    scratch.strain_node_particle_volume.array,
                    scratch.strain_yield_parameters_field.dof_values,
                ],
            )

        # Void fraction (unilateral incompressibility offset)
        unilateral_strain_offset = wp.zeros_like(scratch.strain_node_particle_volume.array)
        if mpm_model.critical_fraction > 0.0:
            with wp.ScopedTimer(
                "Unilateral offset",
                active=self._enable_timers,
                use_nvtx=self._timers_use_nvtx,
                synchronize=not self._timers_use_nvtx,
            ):
                fem.integrate(
                    integrate_fraction,
                    fields={"phi": scratch.divergence_test},
                    values={"inv_cell_volume": inv_cell_volume},
                    output=scratch.strain_node_volume.array,
                )
                fem.integrate(
                    integrate_collider_fraction,
                    quadrature=scratch.collider_quadrature,
                    fields={
                        "phi": scratch.divergence_test,
                        "sdf": scratch.collider_distance_field,
                    },
                    values={
                        "inv_cell_volume": inv_cell_volume,
                    },
                    output=scratch.strain_node_collider_volume.array,
                )

                wp.launch(
                    compute_unilateral_strain_offset,
                    dim=strain_node_count,
                    inputs=[
                        mpm_model.critical_fraction,
                        scratch.strain_node_particle_volume.array,
                        scratch.strain_node_collider_volume.array,
                        scratch.strain_node_volume.array,
                        unilateral_strain_offset,
                    ],
                )

        # Strain jacobian
        with wp.ScopedTimer(
            "Strain matrix",
            active=self._enable_timers,
            use_nvtx=self._timers_use_nvtx,
            synchronize=not self._timers_use_nvtx,
        ):
            sp.bsr_set_zero(
                scratch.strain_matrix,
                rows_of_blocks=strain_node_count,
                cols_of_blocks=vel_node_count,
            )
            fem.integrate(
                strain_delta_form,
                quadrature=pic,
                fields={
                    "u": scratch.velocity_trial,
                    "tau": scratch.sym_strain_test,
                },
                values={
                    "dt": dt,
                    "inv_cell_volume": inv_cell_volume,
                },
                output_dtype=float,
                output=scratch.strain_matrix,
            )

        with wp.ScopedTimer(
            "Warmstart fields",
            active=self._enable_timers,
            use_nvtx=self._timers_use_nvtx,
            synchronize=not self._timers_use_nvtx,
        ):
            self._warmstart_fields(scratch, state_in, state_out)

        with wp.ScopedTimer(
            "Strain solve",
            active=self._enable_timers,
            use_nvtx=self._timers_use_nvtx,
            synchronize=not self._timers_use_nvtx,
        ):
            # Retain graph to avoid immediate CPU synch
            _solve_graph = solve_rheology(
                self.max_iterations,
                self.tolerance,
                scratch.strain_matrix,
                scratch.transposed_strain_matrix,
                C if has_compliant_particles else None,
                scratch.inv_mass_matrix.array,
                scratch.strain_node_particle_volume.array,
                scratch.strain_yield_parameters_field.dof_values,
                unilateral_strain_offset,
                scratch.int_symmetric_strain.array,
                scratch.plastic_strain_delta_field.dof_values,
                state_out.stress_field.dof_values,
                state_out.velocity_field.dof_values,
                scratch.collider_friction.array,
                scratch.collider_adhesion.array,
                scratch.collider_normal.array,
                scratch.collider_velocity_field.dof_values,
                scratch.collider_inv_mass_matrix.array,
                state_out.impulse_field.dof_values,
                color_offsets=scratch.color_offsets,
                color_indices=None if scratch.color_indices is None else scratch.color_indices.array,
                color_nodes_per_element=scratch.color_nodes_per_element,
                rigidity_mat=rigidity_matrix,
                temporary_store=self.temporary_store,
                use_graph=self._use_cuda_graph,
            )

        if has_compliant_particles:
            delta_strain = scratch.int_symmetric_strain.array
            wp.launch(
                average_elastic_strain_delta,
                dim=strain_node_count,
                inputs=[
                    delta_strain,
                    scratch.strain_node_particle_volume.array,
                    scratch.elastic_strain_delta_field.dof_values,
                ],
            )

        if has_compliant_particles or has_hardening:
            with wp.ScopedTimer(
                "Particle strain update",
                active=self._enable_timers,
                use_nvtx=self._timers_use_nvtx,
                synchronize=not self._timers_use_nvtx,
            ):
                # Update particle elastic strain from grid strain delta
                fem.interpolate(
                    update_particle_strains,
                    quadrature=pic,
                    values={
                        "dt": dt,
                        "particle_flags": model.particle_flags,
                        "elastic_strain_prev": state_in.particle_elastic_strain,
                        "elastic_strain": state_out.particle_elastic_strain,
                        "particle_Jp_prev": state_in.particle_Jp,
                        "particle_Jp": state_out.particle_Jp,
                        "material_parameters": mpm_model.material_parameters,
                    },
                    fields={
                        "grid_vel": state_out.velocity_field,
                        "plastic_strain_delta": scratch.plastic_strain_delta_field,
                        "elastic_strain_delta": scratch.elastic_strain_delta_field,
                    },
                )

        # (A)PIC advection
        with wp.ScopedTimer(
            "Advection",
            active=self._enable_timers,
            use_nvtx=self._timers_use_nvtx,
            synchronize=not self._timers_use_nvtx,
        ):
            fem.interpolate(
                advect_particles,
                quadrature=pic,
                values={
                    "particle_flags": model.particle_flags,
                    "pos": state_out.particle_q,
                    "pos_prev": state_in.particle_q,
                    "vel": state_out.particle_qd,
                    "vel_grad": state_out.particle_qd_grad,
                    "dt": dt,
                    "max_vel": model.particle_max_velocity,
                },
                fields={
                    "grid_vel": state_out.velocity_field,
                },
            )

    def _warmstart_fields(self, scratch: _ImplicitMPMScratchpad, state_in: newton.State, state_out: newton.State):
        """Interpolate previous grid fields into the current grid layout.

        Transfers impulse and stress fields from the previous grid to the new
        grid (handling nonconforming cases), and initializes the output state's
        grid fields to the current scratchpad fields.
        """
        domain = scratch.velocity_test.domain

        if state_in.impulse_field is not None:
            prev_impulse_field = (
                state_in.impulse_field
                if self.grid_type == "fixed"
                else fem.NonconformingField(domain, state_in.impulse_field, background=scratch.background_impulse_field)
            )
            fem.interpolate(
                prev_impulse_field,
                dest=fem.make_restriction(
                    scratch.impulse_field, space_restriction=scratch.velocity_test.space_restriction
                ),
            )

        # Interpolate previous stress
        if state_in.stress_field is not None:
            prev_stress_field = (
                state_in.stress_field
                if self.grid_type == "fixed"
                else fem.NonconformingField(domain, state_in.stress_field, background=scratch.background_stress_field)
            )
            fem.interpolate(
                prev_stress_field,
                dest=fem.make_restriction(
                    scratch.stress_field, space_restriction=scratch.sym_strain_test.space_restriction
                ),
            )

        if (
            state_out.velocity_field is None
            or state_out.velocity_field.space_partition != scratch.velocity_field.space_partition
        ):
            state_out.impulse_field = scratch.impulse_field
            state_out.stress_field = scratch.stress_field
            state_out.velocity_field = scratch.velocity_field
            state_out.collider_ids = scratch.collider_ids
        else:
            state_out.velocity_field.dof_values.assign(scratch.velocity_field.dof_values)
            state_out.impulse_field.dof_values.assign(scratch.impulse_field.dof_values)
            state_out.stress_field.dof_values.assign(scratch.stress_field.dof_values)
            state_out.collider_ids.assign(scratch.collider_ids)

    def _compute_coloring(
        self,
        scratch: _ImplicitMPMScratchpad,
    ):
        """Compute Gauss-Seidel coloring of strain nodes to avoid write conflicts.

        Writes scratch.color_offsets, scratch.color_indices and scratch.color_nodes_per_element.
        """

        space_partition = scratch._strain_space_restriction.space_partition
        grid = space_partition.geo_partition.geometry

        nodes_per_element = space_partition.space_topology.MAX_NODES_PER_ELEMENT
        is_dg = space_partition.geo_partition.cell_count() * nodes_per_element == space_partition.node_count()
        strain_node_count = space_partition.node_count()

        if is_dg:
            # nodes in each element solved sequentially
            colored_element_count = strain_node_count // nodes_per_element
        else:
            # color each node individually
            colored_element_count = strain_node_count
            nodes_per_element = 1

        colors = fem.borrow_temporary(self.temporary_store, shape=colored_element_count * 2, dtype=int)
        color_indices = scratch.color_indices

        partition_arg = space_partition.partition_arg_value(colors.array.device)
        if is_dg:

            @fem.cache.dynamic_kernel(suffix=space_partition.name)
            def node_color_8_stencil(
                voxels: wp.array(dtype=wp.vec3i),
                colors: wp.array(dtype=int),
                color_indices: wp.array(dtype=int),
                nodes_per_element: int,
                partition_arg: space_partition.PartitionArg,
            ):
                pid = wp.tid()
                vid = space_partition.partition_node_index(partition_arg, pid * nodes_per_element) // nodes_per_element

                c = voxels[vid]
                colors[pid] = ((c[0] & 1) << 2) + ((c[1] & 1) << 1) + (c[2] & 1)
                color_indices[pid] = vid

            if isinstance(grid, fem.Nanogrid):
                voxels = grid._cell_ijk
            else:
                voxels = wp.array(
                    np.stack(
                        np.meshgrid(
                            np.arange(grid.res[0]),
                            np.arange(grid.res[1]),
                            np.arange(grid.res[2]),
                            indexing="ij",
                        ),
                        axis=-1,
                    ).reshape(-1, 3),
                    dtype=wp.vec3i,
                )
            wp.launch(
                node_color_8_stencil,
                dim=colored_element_count,
                inputs=[voxels, colors.array, color_indices.array, nodes_per_element, partition_arg],
            )
            max_color_count = 8

        elif self.strain_basis == "Q1":

            @fem.cache.dynamic_kernel(suffix=space_partition.name)
            def node_color_27_stencil(
                voxels: wp.array(dtype=wp.vec3i),
                colors: wp.array(dtype=int),
                color_indices: wp.array(dtype=int),
                partition_arg: space_partition.PartitionArg,
            ):
                pid = wp.tid()
                vid = space_partition.partition_node_index(partition_arg, pid)

                c = voxels[vid]
                colors[pid] = positive_mod3(c[0]) * 9 + positive_mod3(c[1]) * 3 + positive_mod3(c[2])
                color_indices[pid] = pid

            if isinstance(grid, fem.Nanogrid):
                voxels = grid._node_ijk
            else:
                voxels = wp.array(
                    np.stack(
                        np.meshgrid(
                            np.arange(grid.res[0] + 1),
                            np.arange(grid.res[1] + 1),
                            np.arange(grid.res[2] + 1),
                            indexing="ij",
                        ),
                        axis=-1,
                    ).reshape(-1, 3),
                    dtype=wp.vec3i,
                )
            wp.launch(
                node_color_27_stencil,
                dim=colored_element_count,
                inputs=[voxels, colors.array, color_indices.array, partition_arg],
            )
            max_color_count = 27
        else:
            raise RuntimeError("Unsupported strain basis for coloring")

        max_color_count = min(max_color_count, colored_element_count)

        color_counts_host = fem.borrow_temporary(
            self.temporary_store, shape=max_color_count + 1, dtype=int, device="cpu", pinned=colors.array.device.is_cuda
        )

        wp.utils.radix_sort_pairs(
            keys=colors.array,
            values=color_indices.array,
            count=colored_element_count,
        )

        unique_colors = colors.array[colored_element_count:]
        color_node_counts = color_indices.array[colored_element_count:]

        wp.utils.runlength_encode(
            colors.array,
            run_values=unique_colors,
            run_lengths=color_node_counts,
            value_count=colored_element_count,
            run_count=color_node_counts[max_color_count : max_color_count + 1],
        )

        wp.copy(src=color_node_counts[: max_color_count + 1], dest=color_counts_host.array)

        color_counts_np = color_counts_host.array.numpy()

        color_count = color_counts_np[-1]

        color_offsets = np.concatenate([[0], np.cumsum(color_counts_np[:color_count])])

        colors.release()
        color_counts_host.release()

        scratch.color_offsets = color_offsets
        scratch.color_nodes_per_element = nodes_per_element<|MERGE_RESOLUTION|>--- conflicted
+++ resolved
@@ -121,7 +121,7 @@
     u: fem.Field,
     velocities: wp.array(dtype=wp.vec3),
     dt: float,
-    gravity: wp.vec3,
+    gravity: wp.array(dtype=wp.vec3),
     inv_cell_volume: float,
     particle_density: wp.array(dtype=float),
     particle_flags: wp.array(dtype=wp.int32),
@@ -130,7 +130,7 @@
 
     vel_adv = wp.where(
         particle_flags[s.qp_index] & newton.ParticleFlags.ACTIVE,
-        particle_density[s.qp_index] * (vel_adv + dt * gravity),
+        particle_density[s.qp_index] * (vel_adv + dt * gravity[0]),
         _INFINITY * vel_adv,
     )
     return wp.dot(u(s), vel_adv) * inv_cell_volume
@@ -252,27 +252,13 @@
 def integrate_yield_parameters(
     s: fem.Sample,
     u: fem.Field,
-<<<<<<< HEAD
-    velocities: wp.array(dtype=wp.vec3),
-    velocity_gradients: wp.array(dtype=wp.mat33),
-    dt: float,
-    gravity: wp.array(dtype=wp.vec3),
-=======
->>>>>>> e209b0c7
     inv_cell_volume: float,
     material_parameters: MaterialParameters,
     particle_Jp: wp.array(dtype=float),
 ):
-<<<<<<< HEAD
-    # APIC velocity prediction
-    node_offset = domain(fem.at_node(u, s)) - domain(s)
-    vel_apic = velocities[s.qp_index] + velocity_gradients[s.qp_index] * node_offset
-    vel_adv = vel_apic + dt * gravity[0]
-=======
     i = s.qp_index
     params_vec = get_yield_parameters(i, material_parameters, particle_Jp)
     return wp.dot(u(s), params_vec) * inv_cell_volume
->>>>>>> e209b0c7
 
 
 @wp.kernel
