# SPDX-FileCopyrightText: Copyright (c) 2025 The Newton Developers
# SPDX-License-Identifier: Apache-2.0
#
# Licensed under the Apache License, Version 2.0 (the "License");
# you may not use this file except in compliance with the License.
# You may obtain a copy of the License at
#
# http://www.apache.org/licenses/LICENSE-2.0
#
# Unless required by applicable law or agreed to in writing, software
# distributed under the License is distributed on an "AS IS" BASIS,
# WITHOUT WARRANTIES OR CONDITIONS OF ANY KIND, either express or implied.
# See the License for the specific language governing permissions and
# limitations under the License.

from __future__ import annotations

import os
import warnings
from typing import TYPE_CHECKING, Any

import numpy as np
import warp as wp

from ...core.types import nparray, override
from ...geometry import MESH_MAXHULLVERT, GeoType, ShapeFlags
from ...sim import (
    JOINT_LIMIT_UNLIMITED,
    Contacts,
    Control,
    EqType,
    JointType,
    Model,
    ModelAttributeAssignment,
    ModelAttributeFrequency,
    ModelBuilder,
    State,
    color_graph,
    plot_graph,
)
from ...utils import topological_sort
from ...utils.benchmark import event_scope
from ..flags import SolverNotifyFlags
from ..solver import SolverBase
from .kernels import (
    _create_inverse_shape_mapping_kernel,
    apply_mjc_body_f_kernel,
    apply_mjc_control_kernel,
    apply_mjc_qfrc_kernel,
    convert_body_xforms_to_warp_kernel,
    convert_mj_coords_to_warp_kernel,
    convert_mjw_contact_to_warp_kernel,
    convert_newton_contacts_to_mjwarp_kernel,
    convert_warp_coords_to_mj_kernel,
    eval_articulation_fk,
    repeat_array_kernel,
    update_axis_properties_kernel,
    update_body_inertia_kernel,
    update_body_mass_ipos_kernel,
    update_dof_properties_kernel,
    update_geom_properties_kernel,
    update_jnt_properties_kernel,
    update_joint_transforms_kernel,
    update_mocap_transforms_kernel,
    update_model_properties_kernel,
    update_shape_mappings_kernel,
)

if TYPE_CHECKING:
    from mujoco import MjData, MjModel
    from mujoco_warp import Data as MjWarpData
    from mujoco_warp import Model as MjWarpModel
else:
    MjModel = object
    MjData = object
    MjWarpModel = object
    MjWarpData = object


class SolverMuJoCo(SolverBase):
    """
    This solver provides an interface to simulate physics using the `MuJoCo <https://github.com/google-deepmind/mujoco>`_ physics engine,
    optimized with GPU acceleration through `mujoco_warp <https://github.com/google-deepmind/mujoco_warp>`_. It supports both MuJoCo and
    mujoco_warp backends, enabling efficient simulation of articulated systems with
    contacts and constraints.

    .. note::

        - This solver requires `mujoco_warp`_ and its dependencies to be installed.
        - For installation instructions, see the `mujoco_warp`_ repository.

    Example
    -------

    .. code-block:: python

        solver = newton.solvers.SolverMuJoCo(model)

        # simulation loop
        for i in range(100):
            solver.step(state_in, state_out, control, contacts, dt)
            state_in, state_out = state_out, state_in

    Debugging
    ---------

    To debug the SolverMuJoCo, you can save the MuJoCo model that is created from the :class:`newton.Model` in the constructor of the SolverMuJoCo:

    .. code-block:: python

        solver = newton.solvers.SolverMuJoCo(model, save_to_mjcf="model.xml")

    This will save the MuJoCo model as an MJCF file, which can be opened in the MuJoCo simulator.

    It is also possible to visualize the simulation running in the SolverMuJoCo through MuJoCo's own viewer.
    This may help to debug the simulation and see how the MuJoCo model looks like when it is created from the Newton model.

    .. code-block:: python

        import newton

        solver = newton.solvers.SolverMuJoCo(model)

        for _ in range(num_frames):
            # step the solver
            solver.step(state_in, state_out, control, contacts, dt)
            state_in, state_out = state_out, state_in

            solver.render_mujoco_viewer()
    """

    # Class variables to cache the imported modules
    _mujoco = None
    _mujoco_warp = None

    @classmethod
    def import_mujoco(cls):
        """Import the MuJoCo Warp dependencies and cache them as class variables."""
        if cls._mujoco is None or cls._mujoco_warp is None:
            try:
                import mujoco  # noqa: PLC0415
                import mujoco_warp  # noqa: PLC0415

                cls._mujoco = mujoco
                cls._mujoco_warp = mujoco_warp
            except ImportError as e:
                raise ImportError(
                    "MuJoCo backend not installed. Please refer to https://github.com/google-deepmind/mujoco_warp for installation instructions."
                ) from e
        return cls._mujoco, cls._mujoco_warp

    @override
    @classmethod
    def register_custom_attributes(cls, builder: ModelBuilder) -> None:
        """
        Declare custom attributes to be allocated on the Model object within the ``mujoco`` namespace.
        Note that we declare all custom attributes with the :attr:`newton.ModelBuilder.CustomAttribute.usd_attribute_name` set to ``"mjc"`` here to leverage the MuJoCo USD schema
        where attributes are named ``"mjc:attr"`` rather than ``"newton:mujoco:attr"``.
        """
        builder.add_custom_attribute(
            ModelBuilder.CustomAttribute(
                name="condim",
                frequency=ModelAttributeFrequency.SHAPE,
                assignment=ModelAttributeAssignment.MODEL,
                dtype=wp.int32,
                default=3,
                namespace="mujoco",
                usd_attribute_name="mjc:condim",
            )
        )
        builder.add_custom_attribute(
            ModelBuilder.CustomAttribute(
                name="geom_priority",
                frequency=ModelAttributeFrequency.SHAPE,
                assignment=ModelAttributeAssignment.MODEL,
                dtype=wp.int32,
                default=0,
                namespace="mujoco",
                usd_attribute_name="mjc:priority",
                mjcf_attribute_name="priority",
            )
        )
        builder.add_custom_attribute(
            ModelBuilder.CustomAttribute(
                name="geom_solimp",
                frequency=ModelAttributeFrequency.SHAPE,
                assignment=ModelAttributeAssignment.MODEL,
                dtype=wp.types.vector(length=5, dtype=wp.float32),
                default=wp.types.vector(length=5, dtype=wp.float32)(0.9, 0.95, 0.001, 0.5, 2.0),
                namespace="mujoco",
                usd_attribute_name="mjc:solimp",
                mjcf_attribute_name="solimp",
            )
        )
        builder.add_custom_attribute(
            ModelBuilder.CustomAttribute(
                name="limit_margin",
                frequency=ModelAttributeFrequency.JOINT_DOF,
                assignment=ModelAttributeAssignment.MODEL,
                dtype=wp.float32,
                default=0.0,
                namespace="mujoco",
                usd_attribute_name="mjc:margin",
                mjcf_attribute_name="margin",
            )
        )
        builder.add_custom_attribute(
            ModelBuilder.CustomAttribute(
                name="solimplimit",
                frequency=ModelAttributeFrequency.JOINT_DOF,
                assignment=ModelAttributeAssignment.MODEL,
                dtype=wp.types.vector(length=5, dtype=wp.float32),
                default=wp.types.vector(length=5, dtype=wp.float32)(0.9, 0.95, 0.001, 0.5, 2.0),
                namespace="mujoco",
                usd_attribute_name="mjc:solimplimit",
            )
        )
        builder.add_custom_attribute(
            ModelBuilder.CustomAttribute(
                name="solreffriction",
                frequency=ModelAttributeFrequency.JOINT_DOF,
                assignment=ModelAttributeAssignment.MODEL,
                dtype=wp.types.vector(length=2, dtype=wp.float32),
                default=wp.types.vector(length=2, dtype=wp.float32)(0.02, 1.0),
                namespace="mujoco",
                usd_attribute_name="mjc:solreffriction",
            )
        )
        builder.add_custom_attribute(
            ModelBuilder.CustomAttribute(
                name="solimpfriction",
                frequency=ModelAttributeFrequency.JOINT_DOF,
                assignment=ModelAttributeAssignment.MODEL,
                dtype=wp.types.vector(length=5, dtype=wp.float32),
                default=wp.types.vector(length=5, dtype=wp.float32)(0.9, 0.95, 0.001, 0.5, 2.0),
                namespace="mujoco",
                usd_attribute_name="mjc:solimpfriction",
            )
        )
        builder.add_custom_attribute(
            ModelBuilder.CustomAttribute(
                name="gravcomp",
                frequency=ModelAttributeFrequency.BODY,
                assignment=ModelAttributeAssignment.MODEL,
                dtype=wp.float32,
                default=0.0,
                namespace="mujoco",
                usd_attribute_name="mjc:gravcomp",
                mjcf_attribute_name="gravcomp",
            )
        )
        builder.add_custom_attribute(
            ModelBuilder.CustomAttribute(
                name="dof_passive_stiffness",
                frequency=ModelAttributeFrequency.JOINT_DOF,
                assignment=ModelAttributeAssignment.MODEL,
                dtype=wp.float32,
                default=0.0,
                namespace="mujoco",
                usd_attribute_name="mjc:stiffness",
                mjcf_attribute_name="stiffness",
            )
        )
        builder.add_custom_attribute(
            ModelBuilder.CustomAttribute(
                name="dof_passive_damping",
                frequency=ModelAttributeFrequency.JOINT_DOF,
                assignment=ModelAttributeAssignment.MODEL,
                dtype=wp.float32,
                default=0.0,
                namespace="mujoco",
                usd_attribute_name="mjc:damping",
                mjcf_attribute_name="damping",
            )
        )
        builder.add_custom_attribute(
            ModelBuilder.CustomAttribute(
                name="jnt_actgravcomp",
                frequency=ModelAttributeFrequency.JOINT_DOF,
                assignment=ModelAttributeAssignment.MODEL,
                dtype=wp.bool,
                default=False,
                namespace="mujoco",
                usd_attribute_name="mjc:actuatorgravcomp",
                mjcf_attribute_name="actuatorgravcomp",
            )
        )

    def __init__(
        self,
        model: Model,
        *,
        mjw_model: MjWarpModel | None = None,
        mjw_data: MjWarpData | None = None,
        separate_worlds: bool | None = None,
        njmax: int | None = None,
        nconmax: int | None = None,
        iterations: int = 20,
        ls_iterations: int = 10,
        solver: int | str = "cg",
        integrator: int | str = "implicitfast",
        cone: int | str = "pyramidal",
        impratio: float = 1.0,
        use_mujoco_cpu: bool = False,
        disable_contacts: bool = False,
        default_actuator_gear: float | None = None,
        actuator_gears: dict[str, float] | None = None,
        update_data_interval: int = 1,
        save_to_mjcf: str | None = None,
        ls_parallel: bool = False,
        use_mujoco_contacts: bool = True,
        tolerance: float = 1e-6,
        ls_tolerance: float = 0.01,
        include_sites: bool = True,
    ):
        """
        Args:
            model (Model): the model to be simulated.
            mjw_model (MjWarpModel | None): Optional pre-existing MuJoCo Warp model. If provided with `mjw_data`, conversion from Newton model is skipped.
            mjw_data (MjWarpData | None): Optional pre-existing MuJoCo Warp data. If provided with `mjw_model`, conversion from Newton model is skipped.
            separate_worlds (bool | None): If True, each Newton world is mapped to a separate MuJoCo world. Defaults to `not use_mujoco_cpu`.
            njmax (int): Maximum number of constraints per world. If None, a default value is estimated from the initial state. Note that the larger of the user-provided value or the default value is used.
            nconmax (int | None): Number of contact points per world. If None, a default value is estimated from the initial state. Note that the larger of the user-provided value or the default value is used.
            iterations (int): Number of solver iterations.
            ls_iterations (int): Number of line search iterations for the solver.
            solver (int | str): Solver type. Can be "cg" or "newton", or their corresponding MuJoCo integer constants.
            integrator (int | str): Integrator type. Can be "euler", "rk4", or "implicitfast", or their corresponding MuJoCo integer constants.
            cone (int | str): The type of contact friction cone. Can be "pyramidal", "elliptic", or their corresponding MuJoCo integer constants.
            impratio (float): Frictional-to-normal constraint impedance ratio.
            use_mujoco_cpu (bool): If True, use the MuJoCo-C CPU backend instead of `mujoco_warp`.
            disable_contacts (bool): If True, disable contact computation in MuJoCo.
            register_collision_groups (bool): If True, register collision groups from the Newton model in MuJoCo.
            default_actuator_gear (float | None): Default gear ratio for all actuators. Can be overridden by `actuator_gears`.
            actuator_gears (dict[str, float] | None): Dictionary mapping joint names to specific gear ratios, overriding the `default_actuator_gear`.
            update_data_interval (int): Frequency (in simulation steps) at which to update the MuJoCo Data object from the Newton state. If 0, Data is never updated after initialization.
            save_to_mjcf (str | None): Optional path to save the generated MJCF model file.
            ls_parallel (bool): If True, enable parallel line search in MuJoCo. Defaults to False.
            use_mujoco_contacts (bool): If True, use the MuJoCo contact solver. If False, use the Newton contact solver (newton contacts must be passed in through the step function in that case).
            tolerance (float | None): Solver tolerance for early termination of the iterative solver. Defaults to 1e-6 and will be increased to 1e-6 by the MuJoCo solver if a smaller value is provided.
            ls_tolerance (float | None): Solver tolerance for early termination of the line search. Defaults to 0.01.
            include_sites (bool): If ``True`` (default), Newton shapes marked with ``ShapeFlags.SITE`` are exported as MuJoCo sites. Sites are non-colliding reference points used for sensor attachment, debugging, or as frames of reference. If ``False``, sites are skipped during export. Defaults to ``True``.
        """
        super().__init__(model)
        # Import and cache MuJoCo modules (only happens once per class)
        mujoco, _ = self.import_mujoco()

        # --- New unified mappings: MuJoCo[world, entity] -> Newton[entity] ---
        self.mjc_body_to_newton: wp.array(dtype=wp.int32, ndim=2) | None = None
        """Mapping from MuJoCo [world, body] to Newton body index. Shape [nworld, nbody], dtype int32."""
        self.mjc_geom_to_newton_shape: wp.array(dtype=wp.int32, ndim=2) | None = None
        """Mapping from MuJoCo [world, geom] to Newton shape index. Shape [nworld, ngeom], dtype int32."""
        self.mjc_jnt_to_newton_jnt: wp.array(dtype=wp.int32, ndim=2) | None = None
        """Mapping from MuJoCo [world, joint] to Newton joint index. Shape [nworld, njnt], dtype int32."""
        self.mjc_jnt_to_newton_dof: wp.array(dtype=wp.int32, ndim=2) | None = None
        """Mapping from MuJoCo [world, joint] to Newton DOF index. Shape [nworld, njnt], dtype int32."""
        self.mjc_dof_to_newton_dof: wp.array(dtype=wp.int32, ndim=2) | None = None
        """Mapping from MuJoCo [world, dof] to Newton DOF index. Shape [nworld, nv], dtype int32."""
        self.mjc_actuator_to_newton_axis: wp.array(dtype=wp.int32, ndim=2) | None = None
        """Maps MuJoCo[world, actuator] -> Newton axis (DOF) index with actuator type encoded in sign.

        Encoding:
        - Positive value: position actuator, newton_axis = value
        - Negative value (not -1): velocity actuator, newton_axis = -(value + 2)
        - Value of -1: unmapped actuator

        Shape [nworld, nu], dtype int32."""
        self.mjc_mocap_to_newton_jnt: wp.array(dtype=wp.int32, ndim=2) | None = None
        """Mapping from MuJoCo [world, mocap] to Newton joint index. Shape [nworld, nmocap], dtype int32."""

        # --- Conditional/lazy mappings ---
        self.newton_shape_to_mjc_geom: wp.array(dtype=wp.int32) | None = None
        """Inverse mapping from Newton shape index to MuJoCo geom index. Only created when use_mujoco_contacts=False. Shape [nshape], dtype int32."""

        # --- Helper arrays for actuator types ---

        # --- Internal state for mapping creation ---
        self._shapes_per_world: int = 0
        """Number of shapes per world (for computing Newton shape indices from template)."""
        self._first_env_shape_base: int = 0
        """Base shape index for the first environment."""

        self._viewer = None
        """Instance of the MuJoCo viewer for debugging."""

        disableflags = 0
        if disable_contacts:
            disableflags |= mujoco.mjtDisableBit.mjDSBL_CONTACT
        if mjw_model is not None and mjw_data is not None:
            self.mjw_model = mjw_model
            self.mjw_data = mjw_data
            self.use_mujoco_cpu = False
        else:
            self.use_mujoco_cpu = use_mujoco_cpu
            if separate_worlds is None:
                separate_worlds = not use_mujoco_cpu
            with wp.ScopedTimer("convert_model_to_mujoco", active=False):
                self._convert_to_mjc(
                    model,
                    disableflags=disableflags,
                    disable_contacts=disable_contacts,
                    separate_worlds=separate_worlds,
                    njmax=njmax,
                    nconmax=nconmax,
                    iterations=iterations,
                    ls_iterations=ls_iterations,
                    cone=cone,
                    impratio=impratio,
                    solver=solver,
                    integrator=integrator,
                    default_actuator_gear=default_actuator_gear,
                    actuator_gears=actuator_gears,
                    target_filename=save_to_mjcf,
                    ls_parallel=ls_parallel,
                    tolerance=tolerance,
                    ls_tolerance=ls_tolerance,
                    include_sites=include_sites,
                )
        self.update_data_interval = update_data_interval
        self._step = 0

        if self.mjw_model is not None:
            self.mjw_model.opt.run_collision_detection = use_mujoco_contacts

    @event_scope
    def mujoco_warp_step(self):
        self._mujoco_warp.step(self.mjw_model, self.mjw_data)

    @event_scope
    @override
    def step(self, state_in: State, state_out: State, control: Control, contacts: Contacts, dt: float):
        if self.use_mujoco_cpu:
            self.apply_mjc_control(self.model, state_in, control, self.mj_data)
            if self.update_data_interval > 0 and self._step % self.update_data_interval == 0:
                # XXX updating the mujoco state at every step may introduce numerical instability
                self.update_mjc_data(self.mj_data, self.model, state_in)
            self.mj_model.opt.timestep = dt
            self._mujoco.mj_step(self.mj_model, self.mj_data)
            self.update_newton_state(self.model, state_out, self.mj_data)
        else:
            self.apply_mjc_control(self.model, state_in, control, self.mjw_data)
            if self.update_data_interval > 0 and self._step % self.update_data_interval == 0:
                self.update_mjc_data(self.mjw_data, self.model, state_in)
            self.mjw_model.opt.timestep.fill_(dt)
            with wp.ScopedDevice(self.model.device):
                if self.mjw_model.opt.run_collision_detection:
                    self.mujoco_warp_step()
                else:
                    self.convert_contacts_to_mjwarp(self.model, state_in, contacts)
                    self.mujoco_warp_step()

            self.update_newton_state(self.model, state_out, self.mjw_data)
        self._step += 1
        return state_out

    def convert_contacts_to_mjwarp(self, model: Model, state_in: State, contacts: Contacts):
        # Ensure the inverse shape mapping exists (lazy creation)
        if self.newton_shape_to_mjc_geom is None:
            self._create_inverse_shape_mapping()

        bodies_per_world = self.model.body_count // self.model.num_worlds
        wp.launch(
            convert_newton_contacts_to_mjwarp_kernel,
            dim=(contacts.rigid_contact_max,),
            inputs=[
                state_in.body_q,
                model.shape_body,
                self.mjw_model.geom_condim,
                self.mjw_model.geom_priority,
                self.mjw_model.geom_solmix,
                self.mjw_model.geom_solref,
                self.mjw_model.geom_solimp,
                self.mjw_model.geom_friction,
                self.mjw_model.geom_margin,
                self.mjw_model.geom_gap,
                # Newton contacts
                contacts.rigid_contact_count,
                contacts.rigid_contact_shape0,
                contacts.rigid_contact_shape1,
                contacts.rigid_contact_point0,
                contacts.rigid_contact_point1,
                contacts.rigid_contact_normal,
                contacts.rigid_contact_thickness0,
                contacts.rigid_contact_thickness1,
                bodies_per_world,
                self.newton_shape_to_mjc_geom,
                # Mujoco warp contacts
                self.mjw_data.nacon,
                self.mjw_data.contact.dist,
                self.mjw_data.contact.pos,
                self.mjw_data.contact.frame,
                self.mjw_data.contact.includemargin,
                self.mjw_data.contact.friction,
                self.mjw_data.contact.solref,
                self.mjw_data.contact.solreffriction,
                self.mjw_data.contact.solimp,
                self.mjw_data.contact.dim,
                self.mjw_data.contact.geom,
                self.mjw_data.contact.worldid,
                # Data to clear
                self.mjw_data.nworld,
                self.mjw_data.ncollision,
            ],
        )

    @override
    def notify_model_changed(self, flags: int):
        if flags & SolverNotifyFlags.BODY_INERTIAL_PROPERTIES:
            self.update_model_inertial_properties()
        if flags & SolverNotifyFlags.JOINT_PROPERTIES:
            self.update_joint_properties()
        if flags & SolverNotifyFlags.JOINT_DOF_PROPERTIES:
            self.update_joint_dof_properties()
        if flags & SolverNotifyFlags.SHAPE_PROPERTIES:
            self.update_geom_properties()
        if flags & SolverNotifyFlags.MODEL_PROPERTIES:
            self.update_model_properties()

    def _create_inverse_shape_mapping(self):
        """
        Create the inverse shape mapping (Newton shape -> MuJoCo [world, geom]).
        This is lazily created only when use_mujoco_contacts=False.
        """
        nworld = self.mjc_geom_to_newton_shape.shape[0]
        ngeom = self.mjc_geom_to_newton_shape.shape[1]

        # Create the inverse mapping array
        self.newton_shape_to_mjc_geom = wp.full(self.model.shape_count, -1, dtype=wp.int32, device=self.model.device)

        # Launch kernel to populate the inverse mapping
        wp.launch(
            _create_inverse_shape_mapping_kernel,
            dim=(nworld, ngeom),
            inputs=[
                self.mjc_geom_to_newton_shape,
            ],
            outputs=[
                self.newton_shape_to_mjc_geom,
            ],
            device=self.model.device,
        )

    @staticmethod
    def _data_is_mjwarp(data):
        # Check if the data is a mujoco_warp Data object
        return hasattr(data, "nworld")

    def apply_mjc_control(self, model: Model, state: State, control: Control | None, mj_data: MjWarpData | MjData):
        if control is None or control.joint_f is None:
            if state.body_f is None:
                return
        is_mjwarp = SolverMuJoCo._data_is_mjwarp(mj_data)
        if is_mjwarp:
            ctrl = mj_data.ctrl
            qfrc = mj_data.qfrc_applied
            xfrc = mj_data.xfrc_applied
            nworld = mj_data.nworld
        else:
            ctrl = wp.zeros((1, len(mj_data.ctrl)), dtype=wp.float32, device=model.device)
            qfrc = wp.zeros((1, len(mj_data.qfrc_applied)), dtype=wp.float32, device=model.device)
            xfrc = wp.zeros((1, len(mj_data.xfrc_applied)), dtype=wp.spatial_vector, device=model.device)
            nworld = 1
        joints_per_world = model.joint_count // nworld
        bodies_per_world = model.body_count // nworld
        if control is not None:
            # Launch over MuJoCo actuators
            nu = self.mjc_actuator_to_newton_axis.shape[1]
            wp.launch(
                apply_mjc_control_kernel,
                dim=(nworld, nu),
                inputs=[
                    self.mjc_actuator_to_newton_axis,
                    control.joint_target_pos,
                    control.joint_target_vel,
                ],
                outputs=[
                    ctrl,
                ],
                device=model.device,
            )
            wp.launch(
                apply_mjc_qfrc_kernel,
                dim=(nworld, joints_per_world),
                inputs=[
                    state.body_q,
                    control.joint_f,
                    model.joint_type,
                    model.body_com,
                    model.joint_child,
                    model.joint_q_start,
                    model.joint_qd_start,
                    model.joint_dof_dim,
                    joints_per_world,
                    bodies_per_world,
                ],
                outputs=[
                    qfrc,
                ],
                device=model.device,
            )

        if state.body_f is not None:
            # Launch over MuJoCo bodies
            nbody = self.mjc_body_to_newton.shape[1]
            wp.launch(
                apply_mjc_body_f_kernel,
                dim=(nworld, nbody),
                inputs=[
                    self.mjc_body_to_newton,
                    state.body_f,
                ],
                outputs=[
                    xfrc,
                ],
                device=model.device,
            )
        if not is_mjwarp:
            mj_data.xfrc_applied = xfrc.numpy()
            mj_data.ctrl[:] = ctrl.numpy().flatten()
            mj_data.qfrc_applied[:] = qfrc.numpy()

    def update_mjc_data(self, mj_data: MjWarpData | MjData, model: Model, state: State | None = None):
        is_mjwarp = SolverMuJoCo._data_is_mjwarp(mj_data)
        if is_mjwarp:
            # we have an MjWarp Data object
            qpos = mj_data.qpos
            qvel = mj_data.qvel
            nworld = mj_data.nworld
        else:
            # we have an MjData object from Mujoco
            qpos = wp.empty((1, model.joint_coord_count), dtype=wp.float32, device=model.device)
            qvel = wp.empty((1, model.joint_dof_count), dtype=wp.float32, device=model.device)
            nworld = 1
        if state is None:
            joint_q = model.joint_q
            joint_qd = model.joint_qd
        else:
            joint_q = state.joint_q
            joint_qd = state.joint_qd
        joints_per_world = model.joint_count // nworld
        wp.launch(
            convert_warp_coords_to_mj_kernel,
            dim=(nworld, joints_per_world),
            inputs=[
                joint_q,
                joint_qd,
                joints_per_world,
                model.up_axis,
                model.joint_type,
                model.joint_q_start,
                model.joint_qd_start,
                model.joint_dof_dim,
            ],
            outputs=[qpos, qvel],
            device=model.device,
        )
        if not is_mjwarp:
            mj_data.qpos[:] = qpos.numpy().flatten()[: len(mj_data.qpos)]
            mj_data.qvel[:] = qvel.numpy().flatten()[: len(mj_data.qvel)]

    def update_newton_state(
        self,
        model: Model,
        state: State,
        mj_data: MjWarpData | MjData,
        eval_fk: bool = True,
    ):
        is_mjwarp = SolverMuJoCo._data_is_mjwarp(mj_data)
        if is_mjwarp:
            # we have an MjWarp Data object
            qpos = mj_data.qpos
            qvel = mj_data.qvel
            nworld = mj_data.nworld

            xpos = mj_data.xpos
            xquat = mj_data.xquat
        else:
            # we have an MjData object from Mujoco
            qpos = wp.array([mj_data.qpos], dtype=wp.float32, device=model.device)
            qvel = wp.array([mj_data.qvel], dtype=wp.float32, device=model.device)
            nworld = 1

            xpos = wp.array([mj_data.xpos], dtype=wp.vec3, device=model.device)
            xquat = wp.array([mj_data.xquat], dtype=wp.quat, device=model.device)
        joints_per_world = model.joint_count // nworld
        wp.launch(
            convert_mj_coords_to_warp_kernel,
            dim=(nworld, joints_per_world),
            inputs=[
                qpos,
                qvel,
                joints_per_world,
                int(model.up_axis),
                model.joint_type,
                model.joint_q_start,
                model.joint_qd_start,
                model.joint_dof_dim,
            ],
            outputs=[state.joint_q, state.joint_qd],
            device=model.device,
        )

        if eval_fk:
            # custom forward kinematics for handling multi-dof joints
            wp.launch(
                kernel=eval_articulation_fk,
                dim=model.articulation_count,
                inputs=[
                    model.articulation_start,
                    state.joint_q,
                    state.joint_qd,
                    model.joint_q_start,
                    model.joint_qd_start,
                    model.joint_type,
                    model.joint_parent,
                    model.joint_child,
                    model.joint_X_p,
                    model.joint_X_c,
                    model.joint_axis,
                    model.joint_dof_dim,
                    model.body_com,
                ],
                outputs=[
                    state.body_q,
                    state.body_qd,
                ],
                device=model.device,
            )
        else:
            # Launch over MuJoCo bodies
            nbody = self.mjc_body_to_newton.shape[1]
            wp.launch(
                convert_body_xforms_to_warp_kernel,
                dim=(nworld, nbody),
                inputs=[
                    self.mjc_body_to_newton,
                    xpos,
                    xquat,
                ],
                outputs=[state.body_q],
                device=model.device,
            )

    @staticmethod
    def find_body_collision_filter_pairs(
        model: Model,
        selected_bodies: nparray,
        colliding_shapes: nparray,
    ):
        """For shape collision filter pairs, find body collision filter pairs that are contained within."""

        body_exclude_pairs = []
        shape_set = set(colliding_shapes)

        body_shapes = {}
        for body in selected_bodies:
            shapes = model.body_shapes[body]
            shapes = [s for s in shapes if s in shape_set]
            body_shapes[body] = shapes

        bodies_a, bodies_b = np.triu_indices(len(selected_bodies), k=1)
        for body_a, body_b in zip(bodies_a, bodies_b, strict=True):
            b1, b2 = selected_bodies[body_a], selected_bodies[body_b]
            shapes_1 = body_shapes[b1]
            shapes_2 = body_shapes[b2]
            excluded = True
            for shape_1 in shapes_1:
                for shape_2 in shapes_2:
                    if shape_1 > shape_2:
                        s1, s2 = shape_2, shape_1
                    else:
                        s1, s2 = shape_1, shape_2
                    if (s1, s2) not in model.shape_collision_filter_pairs:
                        excluded = False
                        break
            if excluded:
                body_exclude_pairs.append((b1, b2))
        return body_exclude_pairs

    @staticmethod
    def color_collision_shapes(
        model: Model, selected_shapes: nparray, visualize_graph: bool = False, shape_keys: list[str] | None = None
    ) -> nparray:
        """
        Find a graph coloring of the collision filter pairs in the model.
        Shapes within the same color cannot collide with each other.
        Shapes can only collide with shapes of different colors.

        Args:
            model (Model): The model to color the collision shapes of.
            selected_shapes (nparray): The indices of the collision shapes to color.
            visualize_graph (bool): Whether to visualize the graph coloring.
            shape_keys (list[str]): The keys of the shapes, only used for visualization.

        Returns:
            nparray: An integer array of shape (num_shapes,), where each element is the color of the corresponding shape.
        """
        # we first create a mapping from selected shape to local color shape index
        # to reduce the number of nodes in the graph to only the number of selected shapes
        # without any gaps between the indices (otherwise we have to allocate max(selected_shapes) + 1 nodes)
        to_color_shape_index = {}
        for i, shape in enumerate(selected_shapes):
            to_color_shape_index[shape] = i
        # find graph coloring of collision filter pairs
        num_shapes = len(selected_shapes)
        shape_a, shape_b = np.triu_indices(num_shapes, k=1)
        shape_collision_group_np = model.shape_collision_group.numpy()
        cgroup = [shape_collision_group_np[i] for i in selected_shapes]
        # edges representing colliding shape pairs
        graph_edges = [
            (i, j)
            for i, j in zip(shape_a, shape_b, strict=True)
            if (
                (selected_shapes[i], selected_shapes[j]) not in model.shape_collision_filter_pairs
                and (cgroup[i] == cgroup[j] or cgroup[i] == -1 or cgroup[j] == -1)
            )
        ]
        shape_color = np.zeros(model.shape_count, dtype=np.int32)
        if len(graph_edges) > 0:
            color_groups = color_graph(
                num_nodes=num_shapes,
                graph_edge_indices=wp.array(graph_edges, dtype=wp.int32),
                balance_colors=False,
            )
            num_colors = 0
            for group in color_groups:
                num_colors += 1
                shape_color[selected_shapes[group]] = num_colors
            if visualize_graph:
                plot_graph(
                    vertices=np.arange(num_shapes),
                    edges=graph_edges,
                    node_labels=[shape_keys[i] for i in selected_shapes] if shape_keys is not None else None,
                    node_colors=[shape_color[i] for i in selected_shapes],
                )

        return shape_color

    @override
    def update_contacts(self, contacts: Contacts) -> None:
        # TODO: ensure that class invariants are preserved
        # TODO: fill actual contact arrays instead of creating new ones
        mj_data = self.mjw_data
        naconmax = mj_data.naconmax
        mj_contact = mj_data.contact

        contacts.rigid_contact_max = naconmax
        contacts.rigid_contact_count = mj_data.nacon
        contacts.position = mj_contact.pos
        contacts.separation = mj_contact.dist

        if not hasattr(contacts, "pair"):
            contacts.pair = wp.zeros(naconmax, dtype=wp.vec2i, device=self.model.device)

        if not hasattr(contacts, "normal"):
            contacts.normal = wp.zeros(naconmax, dtype=wp.vec3f, device=self.model.device)

        if not hasattr(contacts, "force"):
            contacts.force = wp.zeros(naconmax, dtype=wp.float32, device=self.model.device)

        wp.launch(
            convert_mjw_contact_to_warp_kernel,
            dim=mj_data.naconmax,
            inputs=[
                self.mjc_geom_to_newton_shape,
                self.mjw_model.opt.cone == int(self._mujoco.mjtCone.mjCONE_PYRAMIDAL),
                mj_data.nacon,
                mj_contact.frame,
                mj_contact.dim,
                mj_contact.geom,
                mj_contact.efc_address,
                mj_contact.worldid,
                mj_data.efc.force,
            ],
            outputs=[
                contacts.pair,
                contacts.normal,
                contacts.force,
            ],
            device=self.model.device,
        )
        contacts.n_contacts = mj_data.nacon

    def _convert_to_mjc(
        self,
        model: Model,
        state: State | None = None,
        *,
        separate_worlds: bool = True,
        iterations: int = 20,
        ls_iterations: int = 10,
        njmax: int | None = None,  # number of constraints per world
        nconmax: int | None = None,
        solver: int | str = "cg",
        integrator: int | str = "implicitfast",
        disableflags: int = 0,
        disable_contacts: bool = False,
        impratio: float = 1.0,
        tolerance: float = 1e-6,
        ls_tolerance: float = 0.01,
        cone: int | str = "pyramidal",
        target_filename: str | None = None,
        default_actuator_args: dict | None = None,
        default_actuator_gear: float | None = None,
        actuator_gears: dict[str, float] | None = None,
        actuated_axes: list[int] | None = None,
        skip_visual_only_geoms: bool = True,
        include_sites: bool = True,
        add_axes: bool = False,
        mesh_maxhullvert: int = MESH_MAXHULLVERT,
        ls_parallel: bool = False,
    ) -> tuple[MjWarpModel, MjWarpData, MjModel, MjData]:
        """
        Convert a Newton model and state to MuJoCo (Warp) model and data.

        Args:
            Model (newton.Model): The Newton model to convert.
            State (newton.State): The Newton state to convert.

        Returns:
            tuple[MjWarpModel, MjWarpData, MjModel, MjData]: A tuple containing the model and data objects for ``mujoco_warp`` and MuJoCo.
        """

        if not model.joint_count:
            raise ValueError("The model must have at least one joint to be able to convert it to MuJoCo.")

        # Validate that separate_worlds=False is only used with single world
        if not separate_worlds and model.num_worlds > 1:
            raise ValueError(
                f"separate_worlds=False is only supported for single-world models. "
                f"Got num_worlds={model.num_worlds}. Use separate_worlds=True for multi-world models."
            )

        mujoco, mujoco_warp = self.import_mujoco()

        actuator_args = {
            # "ctrllimited": True,
            # "ctrlrange": (-1.0, 1.0),
            "gear": [1.0, 0.0, 0.0, 0.0, 0.0, 0.0],
            "trntype": mujoco.mjtTrn.mjTRN_JOINT,
            # motor actuation properties (already the default settings in Mujoco)
            "gainprm": [1.0, 0, 0, 0, 0, 0, 0, 0, 0, 0],
            "biasprm": [0.0, 0.0, 0.0, 0.0, 0.0, 0.0, 0.0, 0.0, 0.0, 0.0],
            "dyntype": mujoco.mjtDyn.mjDYN_NONE,
            "gaintype": mujoco.mjtGain.mjGAIN_FIXED,
            "biastype": mujoco.mjtBias.mjBIAS_AFFINE,
        }
        if default_actuator_args is not None:
            actuator_args.update(default_actuator_args)
        if default_actuator_gear is not None:
            actuator_args["gear"][0] = default_actuator_gear
        if actuator_gears is None:
            actuator_gears = {}

        def _resolve_mj_opt(val, opts: dict[str, int], kind: str):
            if isinstance(val, str):
                key = val.strip().lower()
                try:
                    return opts[key]
                except KeyError as e:
                    options = "', '".join(sorted(opts))
                    raise ValueError(f"Unknown {kind} '{val}'. Valid options: '{options}'.") from e
            return val

        solver = _resolve_mj_opt(
            solver, {"cg": mujoco.mjtSolver.mjSOL_CG, "newton": mujoco.mjtSolver.mjSOL_NEWTON}, "solver"
        )
        integrator = _resolve_mj_opt(
            integrator,
            {
                "euler": mujoco.mjtIntegrator.mjINT_EULER,
                "rk4": mujoco.mjtIntegrator.mjINT_RK4,
                "implicit": mujoco.mjtIntegrator.mjINT_IMPLICITFAST,
                "implicitfast": mujoco.mjtIntegrator.mjINT_IMPLICITFAST,
            },
            "integrator",
        )
        cone = _resolve_mj_opt(
            cone, {"pyramidal": mujoco.mjtCone.mjCONE_PYRAMIDAL, "elliptic": mujoco.mjtCone.mjCONE_ELLIPTIC}, "cone"
        )

        def quat_to_mjc(q):
            # convert from xyzw to wxyz
            return [q[3], q[0], q[1], q[2]]

        def quat_from_mjc(q):
            # convert from wxyz to xyzw
            return [q[1], q[2], q[3], q[0]]

        def fill_arr_from_dict(arr: nparray, d: dict[int, Any]):
            # fast way to fill an array from a dictionary
            # keys and values can also be tuples of integers
            keys = np.array(list(d.keys()), dtype=int)
            vals = np.array(list(d.values()), dtype=int)
            if keys.ndim == 1:
                arr[keys] = vals
            else:
                arr[tuple(keys.T)] = vals

        spec = mujoco.MjSpec()
        spec.option.disableflags = disableflags
        spec.option.gravity = np.array([*model.gravity.numpy()[0]])
        spec.option.solver = solver
        spec.option.integrator = integrator
        spec.option.iterations = iterations
        spec.option.ls_iterations = ls_iterations
        spec.option.cone = cone
        spec.option.impratio = impratio
        spec.option.tolerance = tolerance
        spec.option.ls_tolerance = ls_tolerance
        spec.option.jacobian = mujoco.mjtJacobian.mjJAC_AUTO

        spec.compiler.inertiafromgeom = mujoco.mjtInertiaFromGeom.mjINERTIAFROMGEOM_AUTO

        if add_axes:
            # add axes for debug visualization in MuJoCo viewer when loading the generated XML
            spec.worldbody.add_geom(
                type=mujoco.mjtGeom.mjGEOM_CYLINDER,
                name="axis_x",
                fromto=[0.0, 0.0, 0.0, 1.0, 0.0, 0.0],
                rgba=[1.0, 0.0, 0.0, 1.0],
                size=[0.01, 0.01, 0.01],
                contype=0,
                conaffinity=0,
            )
            spec.worldbody.add_geom(
                type=mujoco.mjtGeom.mjGEOM_CYLINDER,
                name="axis_y",
                fromto=[0.0, 0.0, 0.0, 0.0, 1.0, 0.0],
                rgba=[0.0, 1.0, 0.0, 1.0],
                size=[0.01, 0.01, 0.01],
                contype=0,
                conaffinity=0,
            )
            spec.worldbody.add_geom(
                type=mujoco.mjtGeom.mjGEOM_CYLINDER,
                name="axis_z",
                fromto=[0.0, 0.0, 0.0, 0.0, 0.0, 1.0],
                rgba=[0.0, 0.0, 1.0, 1.0],
                size=[0.01, 0.01, 0.01],
                contype=0,
                conaffinity=0,
            )

        joint_parent = model.joint_parent.numpy()
        joint_child = model.joint_child.numpy()
        joint_parent_xform = model.joint_X_p.numpy()
        joint_child_xform = model.joint_X_c.numpy()
        joint_limit_lower = model.joint_limit_lower.numpy()
        joint_limit_upper = model.joint_limit_upper.numpy()
        joint_limit_ke = model.joint_limit_ke.numpy()
        joint_limit_kd = model.joint_limit_kd.numpy()
        joint_type = model.joint_type.numpy()
        joint_axis = model.joint_axis.numpy()
        joint_dof_dim = model.joint_dof_dim.numpy()
        joint_target_kd = model.joint_target_kd.numpy()
        joint_target_ke = model.joint_target_ke.numpy()
        joint_qd_start = model.joint_qd_start.numpy()
        joint_armature = model.joint_armature.numpy()
        joint_effort_limit = model.joint_effort_limit.numpy()
        # MoJoCo doesn't have velocity limit
        # joint_velocity_limit = model.joint_velocity_limit.numpy()
        joint_friction = model.joint_friction.numpy()
        joint_world = model.joint_world.numpy()
        body_mass = model.body_mass.numpy()
        body_inertia = model.body_inertia.numpy()
        body_com = model.body_com.numpy()
        body_world = model.body_world.numpy()
        shape_transform = model.shape_transform.numpy()
        shape_type = model.shape_type.numpy()
        shape_size = model.shape_scale.numpy()
        shape_flags = model.shape_flags.numpy()
        shape_world = model.shape_world.numpy()
        shape_mu = model.shape_material_mu.numpy()
        shape_torsional_friction = model.shape_material_torsional_friction.numpy()
        shape_rolling_friction = model.shape_material_rolling_friction.numpy()

        # retrieve MuJoCo-specific attributes
        mujoco_attrs = getattr(model, "mujoco", None)

        def get_custom_attribute(name: str) -> nparray | None:
            if mujoco_attrs is None:
                return None
            attr = getattr(mujoco_attrs, name, None)
            if attr is None:
                return None
            return attr.numpy()

        shape_condim = get_custom_attribute("condim")
        shape_priority = get_custom_attribute("geom_priority")
        shape_geom_solimp = get_custom_attribute("geom_solimp")
        joint_dof_limit_margin = get_custom_attribute("limit_margin")
        joint_solimp_limit = get_custom_attribute("solimplimit")
        joint_dof_solref = get_custom_attribute("solreffriction")
        joint_dof_solimp = get_custom_attribute("solimpfriction")
        joint_stiffness = get_custom_attribute("dof_passive_stiffness")
        joint_damping = get_custom_attribute("dof_passive_damping")
        joint_actgravcomp = get_custom_attribute("jnt_actgravcomp")

        eq_constraint_type = model.equality_constraint_type.numpy()
        eq_constraint_body1 = model.equality_constraint_body1.numpy()
        eq_constraint_body2 = model.equality_constraint_body2.numpy()
        eq_constraint_anchor = model.equality_constraint_anchor.numpy()
        eq_constraint_torquescale = model.equality_constraint_torquescale.numpy()
        eq_constraint_relpose = model.equality_constraint_relpose.numpy()
        eq_constraint_joint1 = model.equality_constraint_joint1.numpy()
        eq_constraint_joint2 = model.equality_constraint_joint2.numpy()
        eq_constraint_polycoef = model.equality_constraint_polycoef.numpy()
        eq_constraint_enabled = model.equality_constraint_enabled.numpy()
        eq_constraint_world = model.equality_constraint_world.numpy()

        INT32_MAX = np.iinfo(np.int32).max
        collision_mask_everything = INT32_MAX

        # mapping from joint axis to actuator index
        # axis_to_actuator[i, 0] = position actuator index
        # axis_to_actuator[i, 1] = velocity actuator index
        axis_to_actuator = np.zeros((model.joint_dof_count, 2), dtype=np.int32) - 1
        actuator_count = 0

        # supported non-fixed joint types in MuJoCo (fixed joints are handled by nesting bodies)
        supported_joint_types = {
            JointType.FREE,
            JointType.BALL,
            JointType.PRISMATIC,
            JointType.REVOLUTE,
            JointType.D6,
        }

        geom_type_mapping = {
            GeoType.SPHERE: mujoco.mjtGeom.mjGEOM_SPHERE,
            GeoType.PLANE: mujoco.mjtGeom.mjGEOM_PLANE,
            GeoType.CAPSULE: mujoco.mjtGeom.mjGEOM_CAPSULE,
            GeoType.CYLINDER: mujoco.mjtGeom.mjGEOM_CYLINDER,
            GeoType.BOX: mujoco.mjtGeom.mjGEOM_BOX,
            GeoType.ELLIPSOID: mujoco.mjtGeom.mjGEOM_ELLIPSOID,
            GeoType.MESH: mujoco.mjtGeom.mjGEOM_MESH,
            GeoType.CONVEX_MESH: mujoco.mjtGeom.mjGEOM_MESH,
        }

        mj_bodies = [spec.worldbody]
        # mapping from Newton body id to MuJoCo body id
        body_mapping = {-1: 0}
        # mapping from Newton shape id to MuJoCo geom name
        shape_mapping = {}
        # track mocap index for each Newton body (dict: newton_body_id -> mocap_index)
        newton_body_to_mocap_index = {}
        # counter for assigning sequential mocap indices
        next_mocap_index = 0

        # ensure unique names
        body_name_counts = {}
        joint_names = {}

        # number of shapes which are replicated per world (excludes singular static shapes from a negative group)
        shape_range_len = 0

        if separate_worlds:
            # determine which shapes, bodies and joints belong to the first world
            # based on the shape world: we pick objects from the first world and global shapes
            non_negatives = shape_world[shape_world >= 0]
            if len(non_negatives) > 0:
                first_group = np.min(non_negatives)
                shape_range_len = len(np.where(shape_world == first_group)[0])
            else:
                first_group = -1
                shape_range_len = model.shape_count
            selected_shapes = np.where((shape_world == first_group) | (shape_world < 0))[0]
            selected_bodies = np.where((body_world == first_group) | (body_world < 0))[0]
            selected_joints = np.where((joint_world == first_group) | (joint_world < 0))[0]
            selected_constraints = np.where((eq_constraint_world == first_group) | (eq_constraint_world < 0))[0]
        else:
            # if we are not separating environments to worlds, we use all shapes, bodies, joints
            first_group = 0
            shape_range_len = model.shape_count

            # if we are not separating worlds, we use all shapes, bodies, joints, constraints
            selected_shapes = np.arange(model.shape_count, dtype=np.int32)
            selected_bodies = np.arange(model.body_count, dtype=np.int32)
            selected_joints = np.arange(model.joint_count, dtype=np.int32)
            selected_constraints = np.arange(model.equality_constraint_count, dtype=np.int32)

        # sort joints topologically depth-first since this is the order that will also be used
        # for placing bodies in the MuJoCo model
        joints_simple = list(zip(joint_parent[selected_joints], joint_child[selected_joints], strict=False))
        joint_order = topological_sort(joints_simple, use_dfs=True)
        if any(joint_order[i] != i for i in range(len(joints_simple))):
            warnings.warn(
                "Joint order is not in depth-first topological order while converting Newton model to MuJoCo, this may lead to diverging kinematics between MuJoCo and Newton.",
                stacklevel=2,
            )

        # find graph coloring of collision filter pairs
        # filter out shapes that are not colliding with anything
        colliding_shapes = selected_shapes[shape_flags[selected_shapes] & ShapeFlags.COLLIDE_SHAPES != 0]

        # number of shapes we are instantiating in MuJoCo (which will be replicated for the number of envs)
        colliding_shapes_per_world = len(colliding_shapes)

        # filter out non-colliding bodies using excludes
        body_filters = self.find_body_collision_filter_pairs(
            model,
            selected_bodies,
            colliding_shapes,
        )

        shape_color = self.color_collision_shapes(
            model, colliding_shapes, visualize_graph=False, shape_keys=model.shape_key
        )

        selected_shapes_set = set(selected_shapes)

        def add_geoms(newton_body_id: int):
            body = mj_bodies[body_mapping[newton_body_id]]
            shapes = model.body_shapes.get(newton_body_id)
            if not shapes:
                return
            for shape in shapes:
                if shape not in selected_shapes_set:
                    # skip shapes that are not selected for this world
                    continue
                # Skip visual-only geoms, but don't skip sites
                is_site = shape_flags[shape] & ShapeFlags.SITE
                if skip_visual_only_geoms and not is_site and not (shape_flags[shape] & ShapeFlags.COLLIDE_SHAPES):
                    continue
                stype = shape_type[shape]
                name = f"{model.shape_key[shape]}_{shape}"

                if is_site:
                    if not include_sites:
                        continue

                    # Map unsupported site types to SPHERE
                    # MuJoCo sites only support: SPHERE, CAPSULE, CYLINDER, BOX
                    supported_site_types = {GeoType.SPHERE, GeoType.CAPSULE, GeoType.CYLINDER, GeoType.BOX}
                    site_geom_type = stype if stype in supported_site_types else GeoType.SPHERE

                    tf = wp.transform(*shape_transform[shape])
                    site_params = {
                        "type": geom_type_mapping[site_geom_type],
                        "name": name,
                        "pos": tf.p,
                        "quat": quat_to_mjc(tf.q),
                    }

                    size = shape_size[shape]
                    # Ensure size is valid for the site type
                    if np.any(size > 0.0):
                        nonzero = size[size > 0.0][0]
                        size[size == 0.0] = nonzero
                        site_params["size"] = size
                    else:
                        site_params["size"] = [0.01, 0.01, 0.01]

                    if shape_flags[shape] & ShapeFlags.VISIBLE:
                        site_params["rgba"] = [0.0, 1.0, 0.0, 0.5]
                    else:
                        site_params["rgba"] = [0.0, 1.0, 0.0, 0.0]

                    body.add_site(**site_params)
                    continue

                if stype == GeoType.PLANE and newton_body_id != -1:
                    raise ValueError("Planes can only be attached to static bodies")
                geom_params = {
                    "type": geom_type_mapping[stype],
                    "name": name,
                }
                tf = wp.transform(*shape_transform[shape])
                if stype == GeoType.MESH or stype == GeoType.CONVEX_MESH:
                    mesh_src = model.shape_source[shape]
                    # use mesh-specific maxhullvert or fall back to the default
                    maxhullvert = getattr(mesh_src, "maxhullvert", mesh_maxhullvert)
                    # apply scaling
                    size = shape_size[shape]
                    vertices = mesh_src.vertices * size
                    spec.add_mesh(
                        name=name,
                        uservert=vertices.flatten(),
                        userface=mesh_src.indices.flatten(),
                        maxhullvert=maxhullvert,
                    )
                    geom_params["meshname"] = name
                geom_params["pos"] = tf.p
                geom_params["quat"] = quat_to_mjc(tf.q)
                size = shape_size[shape]
                if np.any(size > 0.0):
                    # duplicate nonzero entries at places where size is 0
                    nonzero = size[size > 0.0][0]
                    size[size == 0.0] = nonzero
                    geom_params["size"] = size
                else:
                    assert stype == GeoType.PLANE, "Only plane shapes are allowed to have a size of zero"
                    # planes are always infinite for collision purposes in mujoco
                    geom_params["size"] = [5.0, 5.0, 5.0]
                    # make ground plane blue in the MuJoCo viewer (only used for debugging)
                    geom_params["rgba"] = [0.0, 0.3, 0.6, 1.0]

                # encode collision filtering information
                if not (shape_flags[shape] & ShapeFlags.COLLIDE_SHAPES):
                    # this shape is not colliding with anything
                    geom_params["contype"] = 0
                    geom_params["conaffinity"] = 0
                else:
                    color = shape_color[shape]
                    if color < 32:
                        contype = 1 << color
                        geom_params["contype"] = contype
                        # collide with anything except shapes from the same color
                        geom_params["conaffinity"] = collision_mask_everything & ~contype

                # set friction from Newton shape materials
                mu = shape_mu[shape]
                torsional = shape_torsional_friction[shape]
                rolling = shape_rolling_friction[shape]
                geom_params["friction"] = [
                    mu,
                    torsional,
                    rolling,
                ]
                if shape_condim is not None:
                    geom_params["condim"] = shape_condim[shape]
                if shape_priority is not None:
                    geom_params["priority"] = shape_priority[shape]
                if shape_geom_solimp is not None:
                    geom_params["solimp"] = shape_geom_solimp[shape]

                body.add_geom(**geom_params)
                # store the geom name instead of assuming index
                shape_mapping[shape] = name

        # add static geoms attached to the worldbody
        add_geoms(-1)

        # Maps from Newton joint index (per-world/template) to MuJoCo DOF start index (per-world/template)
        # Only populated for template joints; in kernels, use joint_in_world to index
        joint_mjc_dof_start = np.full(len(selected_joints), -1, dtype=np.int32)

        # Maps from Newton DOF index to MuJoCo joint index (first world only)
        # Needed because jnt_solimp/jnt_solref are per-joint (not per-DOF) in MuJoCo
        dof_to_mjc_joint = np.full(model.joint_dof_count // model.num_worlds, -1, dtype=np.int32)

        # need to keep track of current dof and joint counts to make the indexing above correct
        num_dofs = 0
        num_mjc_joints = 0

        # add joints, bodies and geoms
        for ji in joint_order:
            parent, child = joints_simple[ji]
            if child in body_mapping:
                raise ValueError(f"Body {child} already exists in the mapping")

            # add body
            body_mapping[child] = len(mj_bodies)

            # use the correct global joint index
            j = selected_joints[ji]

            # check if fixed-base articulation
            fixed_base = False
            if parent == -1 and joint_type[j] == JointType.FIXED:
                fixed_base = True

            # this assumes that the joint position is 0
            tf = wp.transform(*joint_parent_xform[j])
            tf = tf * wp.transform_inverse(wp.transform(*joint_child_xform[j]))

            jc_xform = wp.transform(*joint_child_xform[j])
            joint_pos = jc_xform.p
            joint_rot = jc_xform.q

            # ensure unique body name
            name = model.body_key[child]
            if name not in body_name_counts:
                body_name_counts[name] = 1
            else:
                while name in body_name_counts:
                    body_name_counts[name] += 1
                    name = f"{name}_{body_name_counts[name]}"

            inertia = body_inertia[child]
            body = mj_bodies[body_mapping[parent]].add_body(
                name=name,
                pos=tf.p,
                quat=quat_to_mjc(tf.q),
                mass=body_mass[child],
                ipos=body_com[child, :],
                fullinertia=[inertia[0, 0], inertia[1, 1], inertia[2, 2], inertia[0, 1], inertia[0, 2], inertia[1, 2]],
                explicitinertial=True,
                mocap=fixed_base,
            )
            mj_bodies.append(body)
            if fixed_base:
                newton_body_to_mocap_index[child] = next_mocap_index
                next_mocap_index += 1

            # add joint
            j_type = joint_type[j]
            qd_start = joint_qd_start[j]
            name = model.joint_key[j]
            if name not in joint_names:
                joint_names[name] = 1
            else:
                while name in joint_names:
                    joint_names[name] += 1
                    name = f"{name}_{joint_names[name]}"

            joint_mjc_dof_start[ji] = num_dofs

            if j_type == JointType.FREE:
                body.add_joint(
                    name=name,
                    type=mujoco.mjtJoint.mjJNT_FREE,
                    damping=0.0,
                    limited=False,
                )
                # For free joints, all 6 DOFs map to the same MuJoCo joint
                for i in range(6):
                    dof_to_mjc_joint[qd_start + i] = num_mjc_joints
                num_dofs += 6
                num_mjc_joints += 1
            elif j_type in supported_joint_types:
                lin_axis_count, ang_axis_count = joint_dof_dim[j]
                num_dofs += lin_axis_count + ang_axis_count

                # linear dofs
                for i in range(lin_axis_count):
                    ai = qd_start + i

                    axis = wp.quat_rotate(joint_rot, wp.vec3(*joint_axis[ai]))

                    joint_params = {
                        "armature": joint_armature[qd_start + i],
                        "pos": joint_pos,
                    }
                    # Set friction
                    joint_params["frictionloss"] = joint_friction[ai]
                    # Set margin if available
                    if joint_dof_limit_margin is not None:
                        joint_params["margin"] = joint_dof_limit_margin[ai]
                    if joint_stiffness is not None:
                        joint_params["stiffness"] = joint_stiffness[ai]
                    if joint_damping is not None:
                        joint_params["damping"] = joint_damping[ai]
                    if joint_actgravcomp is not None:
                        joint_params["actgravcomp"] = joint_actgravcomp[ai]
                    lower, upper = joint_limit_lower[ai], joint_limit_upper[ai]
                    if lower <= -JOINT_LIMIT_UNLIMITED and upper >= JOINT_LIMIT_UNLIMITED:
                        joint_params["limited"] = False
                    else:
                        joint_params["limited"] = True

                    # we're piping these through unconditionally even though they are only active with limited joints
                    joint_params["range"] = (lower, upper)
                    # Use negative convention for solref_limit: (-stiffness, -damping)
                    if joint_limit_ke[ai] > 0:
                        joint_params["solref_limit"] = (-joint_limit_ke[ai], -joint_limit_kd[ai])
                    if joint_solimp_limit is not None:
                        joint_params["solimp_limit"] = joint_solimp_limit[ai]
                    if joint_dof_solref is not None:
                        joint_params["solref_friction"] = joint_dof_solref[ai]
                    if joint_dof_solimp is not None:
                        joint_params["solimp_friction"] = joint_dof_solimp[ai]
                    axname = name
                    if lin_axis_count > 1 or ang_axis_count > 1:
                        axname += "_lin"
                    if lin_axis_count > 1:
                        axname += str(i)
                    body.add_joint(
                        name=axname,
                        type=mujoco.mjtJoint.mjJNT_SLIDE,
                        axis=axis,
                        **joint_params,
                    )
                    # Map this DOF to the current MuJoCo joint index
                    dof_to_mjc_joint[ai] = num_mjc_joints
                    num_mjc_joints += 1

                    if actuated_axes is None or ai in actuated_axes:
                        kp = joint_target_ke[ai]
                        kd = joint_target_kd[ai]
                        effort_limit = joint_effort_limit[ai]
                        gear = actuator_gears.get(axname)
                        if gear is not None:
                            args = {}
                            args.update(actuator_args)
                            args["gear"] = [gear, 0.0, 0.0, 0.0, 0.0, 0.0]
                        else:
                            args = actuator_args
                        # forcerange is defined per actuator, meaning that P and D terms will be clamped separately in PD control and not their sum
                        # is there a similar attribute per joint dof?
                        args["forcerange"] = [-effort_limit, effort_limit]
                        args["gainprm"] = [kp, 0, 0, 0, 0, 0, 0, 0, 0, 0]
                        args["biasprm"] = [0, -kp, 0, 0, 0, 0, 0, 0, 0, 0]
                        spec.add_actuator(target=axname, **args)
                        axis_to_actuator[ai, 0] = actuator_count
                        actuator_count += 1

                        args["gainprm"] = [kd, 0, 0, 0, 0, 0, 0, 0, 0, 0]
                        args["biasprm"] = [0, 0, -kd, 0, 0, 0, 0, 0, 0, 0]
                        spec.add_actuator(target=axname, **args)
                        axis_to_actuator[ai, 1] = actuator_count
                        actuator_count += 1

                # angular dofs
                for i in range(lin_axis_count, lin_axis_count + ang_axis_count):
                    ai = qd_start + i

                    axis = wp.quat_rotate(joint_rot, wp.vec3(*joint_axis[ai]))

                    joint_params = {
                        "armature": joint_armature[qd_start + i],
                        "pos": joint_pos,
                    }
                    # Set friction
                    joint_params["frictionloss"] = joint_friction[ai]
                    # Set margin if available
                    if joint_dof_limit_margin is not None:
                        joint_params["margin"] = joint_dof_limit_margin[ai]
                    if joint_stiffness is not None:
                        joint_params["stiffness"] = joint_stiffness[ai]
                    if joint_damping is not None:
                        joint_params["damping"] = joint_damping[ai]
                    if joint_actgravcomp is not None:
                        joint_params["actgravcomp"] = joint_actgravcomp[ai]
                    lower, upper = joint_limit_lower[ai], joint_limit_upper[ai]
                    if lower <= -JOINT_LIMIT_UNLIMITED and upper >= JOINT_LIMIT_UNLIMITED:
                        joint_params["limited"] = False
                    else:
                        joint_params["limited"] = True

                    # we're piping these through unconditionally even though they are only active with limited joints
                    joint_params["range"] = (np.rad2deg(lower), np.rad2deg(upper))
                    # Use negative convention for solref_limit: (-stiffness, -damping)
                    if joint_limit_ke[ai] > 0:
                        joint_params["solref_limit"] = (-joint_limit_ke[ai], -joint_limit_kd[ai])
                    if joint_solimp_limit is not None:
                        joint_params["solimp_limit"] = joint_solimp_limit[ai]
                    if joint_dof_solref is not None:
                        joint_params["solref_friction"] = joint_dof_solref[ai]
                    if joint_dof_solimp is not None:
                        joint_params["solimp_friction"] = joint_dof_solimp[ai]

                    axname = name
                    if lin_axis_count > 1 or ang_axis_count > 1:
                        axname += "_ang"
                    if ang_axis_count > 1:
                        axname += str(i - lin_axis_count)
                    body.add_joint(
                        name=axname,
                        type=mujoco.mjtJoint.mjJNT_HINGE,
                        axis=axis,
                        **joint_params,
                    )
                    # Map this DOF to the current MuJoCo joint index
                    dof_to_mjc_joint[ai] = num_mjc_joints
                    num_mjc_joints += 1

                    if actuated_axes is None or ai in actuated_axes:
                        kp = joint_target_ke[ai]
                        kd = joint_target_kd[ai]
                        effort_limit = joint_effort_limit[ai]
                        gear = actuator_gears.get(axname)
                        if gear is not None:
                            args = {}
                            args.update(actuator_args)
                            args["gear"] = [gear, 0.0, 0.0, 0.0, 0.0, 0.0]
                        else:
                            args = actuator_args
                        args["forcerange"] = [-effort_limit, effort_limit]
                        args["gainprm"] = [kp, 0, 0, 0, 0, 0, 0, 0, 0, 0]
                        args["biasprm"] = [0, -kp, 0, 0, 0, 0, 0, 0, 0, 0]
                        spec.add_actuator(target=axname, **args)
                        axis_to_actuator[ai, 0] = actuator_count
                        actuator_count += 1

                        args["gainprm"] = [kd, 0, 0, 0, 0, 0, 0, 0, 0, 0]
                        args["biasprm"] = [0, 0, -kd, 0, 0, 0, 0, 0, 0, 0]
                        spec.add_actuator(target=axname, **args)
                        axis_to_actuator[ai, 1] = actuator_count
                        actuator_count += 1

            elif j_type != JointType.FIXED:
                raise NotImplementedError(f"Joint type {j_type} is not supported yet")

            add_geoms(child)

        for i in selected_constraints:
            constraint_type = eq_constraint_type[i]
            if constraint_type == EqType.CONNECT:
                eq = spec.add_equality(objtype=mujoco.mjtObj.mjOBJ_BODY)
                eq.type = mujoco.mjtEq.mjEQ_CONNECT
                eq.active = eq_constraint_enabled[i]
                eq.name1 = model.body_key[eq_constraint_body1[i]]
                eq.name2 = model.body_key[eq_constraint_body2[i]]
                eq.data[0:3] = eq_constraint_anchor[i]

            elif constraint_type == EqType.JOINT:
                eq = spec.add_equality(objtype=mujoco.mjtObj.mjOBJ_JOINT)
                eq.type = mujoco.mjtEq.mjEQ_JOINT
                eq.active = eq_constraint_enabled[i]
                eq.name1 = model.joint_key[eq_constraint_joint1[i]]
                eq.name2 = model.joint_key[eq_constraint_joint2[i]]
                eq.data[0:5] = eq_constraint_polycoef[i]

            elif constraint_type == EqType.WELD:
                eq = spec.add_equality(objtype=mujoco.mjtObj.mjOBJ_BODY)
                eq.type = mujoco.mjtEq.mjEQ_WELD
                eq.active = eq_constraint_enabled[i]
                eq.name1 = model.body_key[eq_constraint_body1[i]]
                eq.name2 = model.body_key[eq_constraint_body2[i]]
                cns_relpose = wp.transform(*eq_constraint_relpose[i])
                eq.data[0:3] = eq_constraint_anchor[i]
                eq.data[3:6] = wp.transform_get_translation(cns_relpose)
                eq.data[6:10] = wp.transform_get_rotation(cns_relpose)
                eq.data[10] = eq_constraint_torquescale[i]

        assert len(spec.geoms) == colliding_shapes_per_world, (
            "The number of geoms in the MuJoCo model does not match the number of colliding shapes in the Newton model."
        )

        # add contact exclusions between bodies to ensure parent <> child collisions are ignored
        # even when one of the bodies is static
        for b1, b2 in body_filters:
            mb1, mb2 = body_mapping[b1], body_mapping[b2]
            spec.add_exclude(bodyname1=spec.bodies[mb1].name, bodyname2=spec.bodies[mb2].name)

        self.mj_model = spec.compile()
        self.mj_data = mujoco.MjData(self.mj_model)

        self.update_mjc_data(self.mj_data, model, state)

        # fill some MjWarp model fields that are outdated after update_mjc_data.
        # just setting qpos0 to d.qpos leads to weird behavior here, needs
        # to be investigated.

        mujoco.mj_forward(self.mj_model, self.mj_data)

        if target_filename:
            with open(target_filename, "w") as f:
                f.write(spec.to_xml())
                print(f"Saved mujoco model to {os.path.abspath(target_filename)}")

        # now that the model is compiled, get the actual geom indices and compute
        # shape transform corrections
        shape_to_geom_idx = {}
        geom_to_shape_idx = {}
        for shape, geom_name in shape_mapping.items():
            geom_idx = mujoco.mj_name2id(self.mj_model, mujoco.mjtObj.mjOBJ_GEOM, geom_name)
            if geom_idx >= 0:
                shape_to_geom_idx[shape] = geom_idx
                geom_to_shape_idx[geom_idx] = shape

        with wp.ScopedDevice(model.device):
            # create the MuJoCo Warp model
            self.mjw_model = mujoco_warp.put_model(self.mj_model)

            # patch mjw_model with mesh_pos if it doesn't have it
            if not hasattr(self.mjw_model, "mesh_pos"):
                self.mjw_model.mesh_pos = wp.array(self.mj_model.mesh_pos, dtype=wp.vec3)

            # Determine nworld for mapping dimensions
            nworld = model.num_worlds if separate_worlds else 1

            # --- Create unified mappings: MuJoCo[world, entity] -> Newton[entity] ---

            # Build geom -> shape mapping
            # geom_to_shape_idx maps from MuJoCo geom index to absolute Newton shape index.
            # Convert non-static shapes to template-relative indices for the kernel.
            geom_to_shape_idx_np = np.full((self.mj_model.ngeom,), -1, dtype=np.int32)

            # Find the minimum shape index for the first non-static group to use as the base
            first_env_shapes = np.where(shape_world == first_group)[0]
            first_env_shape_base = int(np.min(first_env_shapes)) if len(first_env_shapes) > 0 else 0

            # Store for lazy inverse creation
            self._shapes_per_world = shape_range_len
            self._first_env_shape_base = first_env_shape_base

            # Per-geom static mask (True if static, False otherwise)
            geom_is_static_np = np.zeros((self.mj_model.ngeom,), dtype=bool)

            for geom_idx, abs_shape_idx in geom_to_shape_idx.items():
                if shape_world[abs_shape_idx] < 0:
                    # Static shape - use absolute index and mark mask
                    geom_to_shape_idx_np[geom_idx] = abs_shape_idx
                    geom_is_static_np[geom_idx] = True
                else:
                    # Non-static shape - convert to template-relative offset from first env base
                    geom_to_shape_idx_np[geom_idx] = abs_shape_idx - first_env_shape_base

            geom_to_shape_idx_wp = wp.array(geom_to_shape_idx_np, dtype=wp.int32)
            geom_is_static_wp = wp.array(geom_is_static_np, dtype=bool)

            # Create mjc_geom_to_newton_shape: MuJoCo[world, geom] -> Newton shape
            self.mjc_geom_to_newton_shape = wp.full((nworld, self.mj_model.ngeom), -1, dtype=wp.int32)

            if self.mjw_model.geom_pos.size:
                wp.launch(
                    update_shape_mappings_kernel,
                    dim=(nworld, self.mj_model.ngeom),
                    inputs=[
                        geom_to_shape_idx_wp,
                        geom_is_static_wp,
                        shape_range_len,
                        first_env_shape_base,
                    ],
                    outputs=[
                        self.mjc_geom_to_newton_shape,
                    ],
                )

            # Create mjc_body_to_newton: MuJoCo[world, body] -> Newton body
            # body_mapping is {newton_body_id: mjc_body_id}, we need to invert it
            # and expand to 2D for all worlds
            nbody = self.mj_model.nbody
            bodies_per_world = model.body_count // model.num_worlds
            mjc_body_to_newton_np = np.full((nworld, nbody), -1, dtype=np.int32)
            for newton_body, mjc_body in body_mapping.items():
                if newton_body >= 0:  # Skip world body (-1 -> 0)
                    newton_body_in_world = newton_body % bodies_per_world
                    for w in range(nworld):
                        mjc_body_to_newton_np[w, mjc_body] = w * bodies_per_world + newton_body_in_world
            self.mjc_body_to_newton = wp.array(mjc_body_to_newton_np, dtype=wp.int32)

            # Common variables for mapping creation
            njnt = self.mj_model.njnt
            joints_per_world = model.joint_count // model.num_worlds
            dofs_per_world = model.joint_dof_count // model.num_worlds

            # Create mjc_mocap_to_newton_jnt: MuJoCo[world, mocap] -> Newton joint index
            # Mocap bodies are created from fixed-base articulations (FIXED joint to world)
            # In MuJoCo, they have body_mocapid >= 0 and no joint
            nmocap = self.mj_model.nmocap
            if nmocap > 0:
                mjc_mocap_to_newton_jnt_np = np.full((nworld, nmocap), -1, dtype=np.int32)
                body_mocapid = self.mj_model.body_mocapid
                # For each MuJoCo body that is a mocap body, find the corresponding Newton joint
                for mjc_body in range(nbody):
                    mocap_idx = body_mocapid[mjc_body]
                    if mocap_idx >= 0:
                        # Find the Newton body for this MuJoCo body
                        newton_body = mjc_body_to_newton_np[0, mjc_body]
                        if newton_body >= 0:
                            newton_body_template = newton_body % bodies_per_world
                            # Find the Newton joint that has this body as child
                            for j in range(joints_per_world):
                                if joint_child[j] == newton_body_template:
                                    for w in range(nworld):
                                        mjc_mocap_to_newton_jnt_np[w, mocap_idx] = w * joints_per_world + j
                                    break
                self.mjc_mocap_to_newton_jnt = wp.array(mjc_mocap_to_newton_jnt_np, dtype=wp.int32)

            # Create mjc_jnt_to_newton_jnt: MuJoCo[world, joint] -> Newton joint index
            # selected_joints[idx] is the Newton template joint index
            mjc_jnt_to_newton_jnt_np = np.full((nworld, njnt), -1, dtype=np.int32)
            # Invert dof_to_mjc_joint to get mjc_jnt -> template_dof, then find the joint
            for template_dof, mjc_jnt in enumerate(dof_to_mjc_joint):
                if mjc_jnt >= 0:
                    # Find which Newton template joint contains this DOF
                    # This is the first DOF of the joint, so we can search for it
                    for _ji, j in enumerate(selected_joints):
                        j_dof_start = joint_qd_start[j] % dofs_per_world
                        j_lin_count, j_ang_count = joint_dof_dim[j]
                        j_dof_end = j_dof_start + j_lin_count + j_ang_count
                        if j_dof_start <= template_dof < j_dof_end:
                            for w in range(nworld):
                                mjc_jnt_to_newton_jnt_np[w, mjc_jnt] = w * joints_per_world + j
                            break
            self.mjc_jnt_to_newton_jnt = wp.array(mjc_jnt_to_newton_jnt_np, dtype=wp.int32)

            # Create mjc_jnt_to_newton_dof: MuJoCo[world, joint] -> Newton DOF start
            # joint_mjc_dof_start[template_joint] -> mjc_dof_start
            # dof_to_mjc_joint[template_dof] -> mjc_joint
            mjc_jnt_to_newton_dof_np = np.full((nworld, njnt), -1, dtype=np.int32)
            for template_dof, mjc_jnt in enumerate(dof_to_mjc_joint):
                if mjc_jnt >= 0:
                    for w in range(nworld):
                        mjc_jnt_to_newton_dof_np[w, mjc_jnt] = w * dofs_per_world + template_dof
            self.mjc_jnt_to_newton_dof = wp.array(mjc_jnt_to_newton_dof_np, dtype=wp.int32)

            # Create mjc_dof_to_newton_dof: MuJoCo[world, dof] -> Newton DOF
            nv = self.mj_model.nv  # Number of DOFs in MuJoCo
            mjc_dof_to_newton_dof_np = np.full((nworld, nv), -1, dtype=np.int32)
            # joint_mjc_dof_start tells us where each Newton template joint's DOFs start in MuJoCo
            joints_per_world = model.joint_count // model.num_worlds
            for ji, mjc_dof_start in enumerate(joint_mjc_dof_start):
                if mjc_dof_start >= 0 and ji < len(selected_joints):
                    j = selected_joints[ji]
                    newton_dof_start = joint_qd_start[j]
                    lin_count, ang_count = joint_dof_dim[j]
                    total_dofs = lin_count + ang_count
                    for d in range(total_dofs):
                        mjc_dof = mjc_dof_start + d
                        template_newton_dof = (newton_dof_start % dofs_per_world) + d
                        for w in range(nworld):
                            mjc_dof_to_newton_dof_np[w, mjc_dof] = w * dofs_per_world + template_newton_dof
            self.mjc_dof_to_newton_dof = wp.array(mjc_dof_to_newton_dof_np, dtype=wp.int32)

            # Create mjc_actuator_to_newton_axis: MuJoCo[world, actuator] -> Newton axis
            # axis_to_actuator[newton_axis, 0/1] -> mjc_actuator (pos/vel)
            nu = self.mj_model.nu  # Number of actuators
            mjc_actuator_to_newton_axis_np = np.full((nworld, nu), -1, dtype=np.int32)
            for newton_axis in range(axis_to_actuator.shape[0]):
                template_axis = newton_axis % dofs_per_world
                for act_type in range(2):  # 0=pos, 1=vel
                    mjc_act = axis_to_actuator[newton_axis, act_type]
                    if mjc_act >= 0:
                        for w in range(nworld):
                            world_newton_axis = w * dofs_per_world + template_axis
                            if act_type == 0:
                                # Position actuator: store as positive value
                                mjc_actuator_to_newton_axis_np[w, mjc_act] = world_newton_axis
                            else:
                                # Velocity actuator: encode as -(newton_axis + 2)
                                # Using +2 offset so that newton_axis=0 encodes as -2, leaving -1 for "unmapped"
                                mjc_actuator_to_newton_axis_np[w, mjc_act] = -(world_newton_axis + 2)
            self.mjc_actuator_to_newton_axis = wp.array(mjc_actuator_to_newton_axis_np, dtype=wp.int32)

            # set mjwarp-only settings
            self.mjw_model.opt.ls_parallel = ls_parallel

            if separate_worlds:
                nworld = model.num_worlds
            else:
                nworld = 1

            # TODO find better heuristics to determine nconmax and njmax
            if disable_contacts:
                nconmax = 0
            else:
                if nconmax is not None:
                    rigid_contact_max = nconmax
                    if rigid_contact_max < self.mj_data.ncon:
                        warnings.warn(
                            f"[WARNING] Value for nconmax is changed from {nconmax} to {self.mj_data.ncon} following an MjWarp requirement.",
                            stacklevel=2,
                        )
                        nconmax = self.mj_data.ncon
                    else:
                        nconmax = rigid_contact_max
                else:
                    nconmax = self.mj_data.ncon

            if njmax is not None:
                if njmax < self.mj_data.nefc:
                    warnings.warn(
                        f"[WARNING] Value for njmax is changed from {njmax} to {self.mj_data.nefc} following an MjWarp requirement.",
                        stacklevel=2,
                    )
                    njmax = self.mj_data.nefc
            else:
                njmax = self.mj_data.nefc

            self.mjw_data = mujoco_warp.put_data(
                self.mj_model,
                self.mj_data,
                nworld=nworld,
                nconmax=nconmax,
                njmax=njmax,
            )

            # expand model fields that can be expanded:
            self.expand_model_fields(self.mjw_model, nworld)

            # so far we have only defined the first world,
            # now complete the data from the Newton model
            self.notify_model_changed(SolverNotifyFlags.ALL)

    def expand_model_fields(self, mj_model: MjWarpModel, nworld: int):
        if nworld == 1:
            return

        model_fields_to_expand = {
            # "qpos0",
            # "qpos_spring",
            "body_pos",
            "body_quat",
            "body_ipos",
            "body_iquat",
            "body_mass",
            # "body_subtreemass",
            "body_inertia",
            # "body_invweight0",
            "body_gravcomp",
            "jnt_solref",
            "jnt_solimp",
            "jnt_pos",
            "jnt_axis",
            "jnt_stiffness",
            "jnt_range",
            # "jnt_actfrcrange",
            "jnt_margin",  # corresponds to newton custom attribute "limit_margin"
            "dof_armature",
            "dof_damping",
            # "dof_invweight0",
            "dof_frictionloss",
            "dof_solimp",
            "dof_solref",
            # "geom_matid",
            # "geom_solmix",
            "geom_solref",
            "geom_solimp",
            "geom_size",
            "geom_rbound",
            "geom_pos",
            "geom_quat",
            "geom_friction",
            # "geom_margin",
            # "geom_gap",
            # "geom_rgba",
            # "site_pos",
            # "site_quat",
            # "cam_pos",
            # "cam_quat",
            # "cam_poscom0",
            # "cam_pos0",
            # "cam_mat0",
            # "light_pos",
            # "light_dir",
            # "light_poscom0",
            # "light_pos0",
            # "eq_solref",
            # "eq_solimp",
            # "eq_data",
            # "actuator_dynprm",
            "actuator_gainprm",
            "actuator_biasprm",
            # "actuator_ctrlrange",
            "actuator_forcerange",
            # "actuator_actrange",
            # "actuator_gear",
            # "pair_solref",
            # "pair_solreffriction",
            # "pair_solimp",
            # "pair_margin",
            # "pair_gap",
            # "pair_friction",
            # "tendon_solref_lim",
            # "tendon_solimp_lim",
            # "tendon_range",
            # "tendon_margin",
            # "tendon_length0",
            # "tendon_invweight0",
            # "mat_rgba",
        }

        def tile(x: wp.array):
            # Create new array with same shape but first dim multiplied by nworld
            new_shape = list(x.shape)
            new_shape[0] = nworld
            wp_array = {1: wp.array, 2: wp.array2d, 3: wp.array3d, 4: wp.array4d}[len(new_shape)]
            dst = wp_array(shape=new_shape, dtype=x.dtype, device=x.device)

            # Flatten arrays for kernel
            src_flat = x.flatten()
            dst_flat = dst.flatten()

            # Launch kernel to repeat data - one thread per destination element
            n_elems_per_world = dst_flat.shape[0] // nworld
            wp.launch(
                repeat_array_kernel,
                dim=dst_flat.shape[0],
                inputs=[src_flat, n_elems_per_world],
                outputs=[dst_flat],
                device=x.device,
            )
            return dst

        for field in mj_model.__dataclass_fields__:
            if field in model_fields_to_expand:
                array = getattr(mj_model, field)
                setattr(mj_model, field, tile(array))

    def update_model_inertial_properties(self):
        if self.model.body_count == 0:
            return

        # Get gravcomp if available
        mujoco_attrs = getattr(self.model, "mujoco", None)
        gravcomp = getattr(mujoco_attrs, "gravcomp", None) if mujoco_attrs is not None else None

        # Launch over MuJoCo bodies [nworld, nbody]
        nworld = self.mjc_body_to_newton.shape[0]
        nbody = self.mjc_body_to_newton.shape[1]

        wp.launch(
            update_body_mass_ipos_kernel,
            dim=(nworld, nbody),
            inputs=[
                self.mjc_body_to_newton,
                self.model.body_com,
                self.model.body_mass,
                gravcomp,
                self.model.up_axis,
            ],
            outputs=[
                self.mjw_model.body_ipos,
                self.mjw_model.body_mass,
                self.mjw_model.body_gravcomp,
            ],
            device=self.model.device,
        )

        wp.launch(
            update_body_inertia_kernel,
            dim=(nworld, nbody),
            inputs=[
                self.mjc_body_to_newton,
                self.model.body_inertia,
            ],
            outputs=[self.mjw_model.body_inertia, self.mjw_model.body_iquat],
            device=self.model.device,
        )

    def update_joint_dof_properties(self):
        """Update all joint DOF properties including effort limits, friction, armature, solimplimit, solref, passive stiffness and damping, and joint limit ranges in the MuJoCo model."""
        if self.model.joint_dof_count == 0:
            return

        # Update actuator force ranges (effort limits) if actuators exist
        if self.mjc_actuator_to_newton_axis is not None:
            nworld = self.mjc_actuator_to_newton_axis.shape[0]
            nu = self.mjc_actuator_to_newton_axis.shape[1]
            wp.launch(
                update_axis_properties_kernel,
                dim=(nworld, nu),
                inputs=[
                    self.mjc_actuator_to_newton_axis,
                    self.model.joint_target_ke,
                    self.model.joint_target_kd,
                    self.model.joint_effort_limit,
                ],
                outputs=[
                    self.mjw_model.actuator_biasprm,
                    self.mjw_model.actuator_gainprm,
                    self.mjw_model.actuator_forcerange,
                ],
                device=self.model.device,
            )

        # Update DOF properties (armature, friction, damping, solimp) - iterate over MuJoCo DOFs
        mujoco_attrs = getattr(self.model, "mujoco", None)
<<<<<<< HEAD
=======
        solimplimit = getattr(mujoco_attrs, "solimplimit", None) if mujoco_attrs is not None else None
        dof_solref = getattr(mujoco_attrs, "solreffriction", None) if mujoco_attrs is not None else None
        dof_solimp = getattr(mujoco_attrs, "solimpfriction", None) if mujoco_attrs is not None else None
        joint_dof_limit_margin = getattr(mujoco_attrs, "limit_margin", None) if mujoco_attrs is not None else None
        joint_stiffness = getattr(mujoco_attrs, "dof_passive_stiffness", None) if mujoco_attrs is not None else None
>>>>>>> de96d81a
        joint_damping = getattr(mujoco_attrs, "dof_passive_damping", None) if mujoco_attrs is not None else None
        dof_solimp = getattr(mujoco_attrs, "solimpfriction", None) if mujoco_attrs is not None else None

        nworld = self.mjc_dof_to_newton_dof.shape[0]
        nv = self.mjc_dof_to_newton_dof.shape[1]
        wp.launch(
            update_dof_properties_kernel,
            dim=(nworld, nv),
            inputs=[
                self.mjc_dof_to_newton_dof,
                self.model.joint_armature,
                self.model.joint_friction,
                joint_damping,
                dof_solimp,
            ],
            outputs=[
                self.mjw_model.dof_armature,
                self.mjw_model.dof_frictionloss,
                self.mjw_model.dof_damping,
                self.mjw_model.dof_solimp,
            ],
            device=self.model.device,
        )

        # Update joint properties (limits, stiffness, solref, solimp) - iterate over MuJoCo joints
        solimplimit = getattr(mujoco_attrs, "solimplimit", None) if mujoco_attrs is not None else None
        joint_dof_limit_margin = getattr(mujoco_attrs, "limit_margin", None) if mujoco_attrs is not None else None
        joint_stiffness = getattr(mujoco_attrs, "dof_passive_stiffness", None) if mujoco_attrs is not None else None

        njnt = self.mjc_jnt_to_newton_dof.shape[1]
        wp.launch(
            update_jnt_properties_kernel,
            dim=(nworld, njnt),
            inputs=[
                self.mjc_jnt_to_newton_dof,
                self.model.joint_limit_ke,
                self.model.joint_limit_kd,
                self.model.joint_limit_lower,
                self.model.joint_limit_upper,
                solimplimit,
<<<<<<< HEAD
=======
                dof_solref,
                dof_solimp,
>>>>>>> de96d81a
                joint_stiffness,
                joint_dof_limit_margin,
            ],
            outputs=[
                self.mjw_model.jnt_solimp,
<<<<<<< HEAD
=======
                self.mjw_model.dof_solref,
                self.mjw_model.dof_solimp,
>>>>>>> de96d81a
                self.mjw_model.jnt_solref,
                self.mjw_model.jnt_stiffness,
                self.mjw_model.jnt_margin,
                self.mjw_model.jnt_range,
            ],
            device=self.model.device,
        )

    def update_joint_properties(self):
        """Update joint properties including joint positions, joint axes, and relative body transforms in the MuJoCo model."""
        if self.model.joint_count == 0:
            return

        # Update mocap body transforms first (they have no MuJoCo joints)
        if self.mjc_mocap_to_newton_jnt is not None:
            nworld = self.mjc_mocap_to_newton_jnt.shape[0]
            nmocap = self.mjc_mocap_to_newton_jnt.shape[1]
            wp.launch(
                update_mocap_transforms_kernel,
                dim=(nworld, nmocap),
                inputs=[
                    self.mjc_mocap_to_newton_jnt,
                    self.model.joint_X_p,
                    self.model.joint_X_c,
                ],
                outputs=[
                    self.mjw_data.mocap_pos,
                    self.mjw_data.mocap_quat,
                ],
                device=self.model.device,
            )

        # Update joint positions, joint axes, and relative body transforms
        # Iterates over MuJoCo joints [world, jnt]
        if self.mjc_jnt_to_newton_jnt is not None and self.mjc_jnt_to_newton_jnt.shape[1] > 0:
            nworld = self.mjc_jnt_to_newton_jnt.shape[0]
            njnt = self.mjc_jnt_to_newton_jnt.shape[1]
            wp.launch(
                update_joint_transforms_kernel,
                dim=(nworld, njnt),
                inputs=[
                    self.mjc_jnt_to_newton_jnt,
                    self.mjc_jnt_to_newton_dof,
                    self.mjw_model.jnt_bodyid,
                    self.mjw_model.jnt_type,
                    # Newton model data (joint-indexed)
                    self.model.joint_X_p,
                    self.model.joint_X_c,
                    # Newton model data (DOF-indexed)
                    self.model.joint_axis,
                ],
                outputs=[
                    self.mjw_model.jnt_pos,
                    self.mjw_model.jnt_axis,
                    self.mjw_model.body_pos,
                    self.mjw_model.body_quat,
                ],
                device=self.model.device,
            )

    def update_geom_properties(self):
        """Update geom properties including collision radius, friction, and contact parameters in the MuJoCo model."""

        # Get number of geoms and worlds from MuJoCo model
        num_geoms = self.mj_model.ngeom
        if num_geoms == 0:
            return

        num_worlds = self.mjc_geom_to_newton_shape.shape[0]

        # Get custom attribute for geom_solimp
        mujoco_attrs = getattr(self.model, "mujoco", None)
        shape_geom_solimp = getattr(mujoco_attrs, "geom_solimp", None) if mujoco_attrs is not None else None

        wp.launch(
            update_geom_properties_kernel,
            dim=(num_worlds, num_geoms),
            inputs=[
                self.model.shape_collision_radius,
                self.model.shape_material_mu,
                self.model.shape_material_ke,
                self.model.shape_material_kd,
                self.model.shape_scale,
                self.model.shape_transform,
                self.mjc_geom_to_newton_shape,
                self.mjw_model.geom_type,
                self._mujoco.mjtGeom.mjGEOM_MESH,
                self.mjw_model.geom_dataid,
                self.mjw_model.mesh_pos,
                self.mjw_model.mesh_quat,
                self.model.shape_material_torsional_friction,
                self.model.shape_material_rolling_friction,
                shape_geom_solimp,
            ],
            outputs=[
                self.mjw_model.geom_rbound,
                self.mjw_model.geom_friction,
                self.mjw_model.geom_solref,
                self.mjw_model.geom_size,
                self.mjw_model.geom_pos,
                self.mjw_model.geom_quat,
                self.mjw_model.geom_solimp,
            ],
            device=self.model.device,
        )

    def update_model_properties(self):
        """Update model properties including gravity in the MuJoCo model."""
        if self.use_mujoco_cpu:
            self.mj_model.opt.gravity[:] = np.array([*self.model.gravity.numpy()[0]])
        else:
            if hasattr(self, "mjw_data"):
                wp.launch(
                    kernel=update_model_properties_kernel,
                    dim=self.mjw_data.nworld,
                    inputs=[
                        self.model.gravity,
                    ],
                    outputs=[
                        self.mjw_model.opt.gravity,
                    ],
                    device=self.model.device,
                )

    def render_mujoco_viewer(
        self,
        show_left_ui: bool = True,
        show_right_ui: bool = True,
        show_contact_points: bool = True,
        show_contact_forces: bool = False,
        show_transparent_geoms: bool = True,
    ):
        """Create and synchronize the MuJoCo viewer.
        The viewer will be created if it is not already open.

        .. note::

            The MuJoCo viewer only supports rendering Newton models with a single world,
            unless :attr:`use_mujoco_cpu` is :obj:`True` or the solver was initialized with
            :attr:`separate_worlds` set to :obj:`False`.

            The MuJoCo viewer is only meant as a debugging tool.

        Args:
            show_left_ui: Whether to show the left UI.
            show_right_ui: Whether to show the right UI.
            show_contact_points: Whether to show contact points.
            show_contact_forces: Whether to show contact forces.
            show_transparent_geoms: Whether to show transparent geoms.
        """
        if self._viewer is None:
            import mujoco  # noqa: PLC0415
            import mujoco.viewer  # noqa: PLC0415

            # make the headlights brighter to improve visibility
            # in the MuJoCo viewer
            self.mj_model.vis.headlight.ambient[:] = [0.3, 0.3, 0.3]
            self.mj_model.vis.headlight.diffuse[:] = [0.7, 0.7, 0.7]
            self.mj_model.vis.headlight.specular[:] = [0.9, 0.9, 0.9]

            self._viewer = mujoco.viewer.launch_passive(
                self.mj_model, self.mj_data, show_left_ui=show_left_ui, show_right_ui=show_right_ui
            )
            # Enter the context manager to keep the viewer alive
            self._viewer.__enter__()

            self._viewer.opt.flags[mujoco.mjtVisFlag.mjVIS_CONTACTPOINT] = show_contact_points
            self._viewer.opt.flags[mujoco.mjtVisFlag.mjVIS_CONTACTFORCE] = show_contact_forces
            self._viewer.opt.flags[mujoco.mjtVisFlag.mjVIS_TRANSPARENT] = show_transparent_geoms

        if self._viewer.is_running():
            if not self.use_mujoco_cpu:
                self._mujoco_warp.get_data_into(self.mj_data, self.mj_model, self.mjw_data)

            self._viewer.sync()

    def close_mujoco_viewer(self):
        """Close the MuJoCo viewer if it exists."""
        if hasattr(self, "_viewer") and self._viewer is not None:
            try:
                self._viewer.__exit__(None, None, None)
            except Exception:
                pass  # Ignore errors during cleanup
            finally:
                self._viewer = None

    def __del__(self):
        """Cleanup method to close the viewer when the solver is destroyed."""
        self.close_mujoco_viewer()<|MERGE_RESOLUTION|>--- conflicted
+++ resolved
@@ -2038,18 +2038,11 @@
                 device=self.model.device,
             )
 
-        # Update DOF properties (armature, friction, damping, solimp) - iterate over MuJoCo DOFs
+        # Update DOF properties (armature, friction, damping, solimp, solref) - iterate over MuJoCo DOFs
         mujoco_attrs = getattr(self.model, "mujoco", None)
-<<<<<<< HEAD
-=======
-        solimplimit = getattr(mujoco_attrs, "solimplimit", None) if mujoco_attrs is not None else None
-        dof_solref = getattr(mujoco_attrs, "solreffriction", None) if mujoco_attrs is not None else None
-        dof_solimp = getattr(mujoco_attrs, "solimpfriction", None) if mujoco_attrs is not None else None
-        joint_dof_limit_margin = getattr(mujoco_attrs, "limit_margin", None) if mujoco_attrs is not None else None
-        joint_stiffness = getattr(mujoco_attrs, "dof_passive_stiffness", None) if mujoco_attrs is not None else None
->>>>>>> de96d81a
         joint_damping = getattr(mujoco_attrs, "dof_passive_damping", None) if mujoco_attrs is not None else None
         dof_solimp = getattr(mujoco_attrs, "solimpfriction", None) if mujoco_attrs is not None else None
+        dof_solref = getattr(mujoco_attrs, "solreffriction", None) if mujoco_attrs is not None else None
 
         nworld = self.mjc_dof_to_newton_dof.shape[0]
         nv = self.mjc_dof_to_newton_dof.shape[1]
@@ -2062,12 +2055,14 @@
                 self.model.joint_friction,
                 joint_damping,
                 dof_solimp,
+                dof_solref,
             ],
             outputs=[
                 self.mjw_model.dof_armature,
                 self.mjw_model.dof_frictionloss,
                 self.mjw_model.dof_damping,
                 self.mjw_model.dof_solimp,
+                self.mjw_model.dof_solref,
             ],
             device=self.model.device,
         )
@@ -2088,21 +2083,11 @@
                 self.model.joint_limit_lower,
                 self.model.joint_limit_upper,
                 solimplimit,
-<<<<<<< HEAD
-=======
-                dof_solref,
-                dof_solimp,
->>>>>>> de96d81a
                 joint_stiffness,
                 joint_dof_limit_margin,
             ],
             outputs=[
                 self.mjw_model.jnt_solimp,
-<<<<<<< HEAD
-=======
-                self.mjw_model.dof_solref,
-                self.mjw_model.dof_solimp,
->>>>>>> de96d81a
                 self.mjw_model.jnt_solref,
                 self.mjw_model.jnt_stiffness,
                 self.mjw_model.jnt_margin,
