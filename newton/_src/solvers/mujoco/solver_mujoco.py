--- conflicted
+++ resolved
@@ -1023,11 +1023,7 @@
 @wp.kernel(enable_backward=False)
 def update_incoming_shape_xform_kernel(
     geom_to_shape_idx: wp.array(dtype=wp.int32),
-<<<<<<< HEAD
     geom_is_static: wp.array(dtype=wp.int8),
-=======
-    shape_world: wp.array(dtype=wp.int32),
->>>>>>> 95c5d213
     shape_transform: wp.array(dtype=wp.transform),
     shape_range_len: int,
     first_env_shape_base: int,
@@ -1038,7 +1034,6 @@
     reverse_shape_mapping: wp.array(dtype=wp.int32, ndim=2),
     shape_incoming_xform: wp.array(dtype=wp.transform),
 ):
-<<<<<<< HEAD
     env_idx, geom_idx = wp.tid()
     template_or_static_idx = geom_to_shape_idx[geom_idx]
     if template_or_static_idx < 0:
@@ -1064,19 +1059,6 @@
         global_shape_idx = first_env_shape_base + template_or_static_idx + env_idx * shape_range_len
         full_shape_mapping[global_shape_idx] = wp.vec2i(env_idx, geom_idx)
         reverse_shape_mapping[env_idx, geom_idx] = global_shape_idx
-=======
-    world_idx, geom_idx = wp.tid()
-    template_shape_idx = geom_to_shape_idx[geom_idx]
-    if template_shape_idx < 0:
-        return
-    if shape_world[template_shape_idx] < 0:
-        # this is a static shape that is used in all worlds
-        global_shape_idx = template_shape_idx
-    else:
-        global_shape_idx = world_idx * shape_range_len + template_shape_idx
-    full_shape_mapping[global_shape_idx] = wp.vec2i(world_idx, geom_idx)
-    reverse_shape_mapping[world_idx, geom_idx] = global_shape_idx
->>>>>>> 95c5d213
     # Update incoming shape transforms
     # compute the difference between the original shape transform
     # and the transform after applying the joint child transform
@@ -1835,11 +1817,11 @@
         if not model.joint_count:
             raise ValueError("The model must have at least one joint to be able to convert it to MuJoCo.")
 
-        # Validate that separate_envs_to_worlds=False is only used with single environment
-        if not separate_envs_to_worlds and model.num_envs > 1:
+        # Validate that separate_worlds=False is only used with single world
+        if not separate_worlds and model.num_worlds > 1:
             raise ValueError(
-                f"separate_envs_to_worlds=False is only supported for single-environment models. "
-                f"Got num_envs={model.num_envs}. Use separate_envs_to_worlds=True for multi-environment models."
+                f"separate_worlds=False is only supported for single-world models. "
+                f"Got num_worlds={model.num_worlds}. Use separate_worlds=True for multi-world models."
             )
 
         mujoco, mujoco_warp = self.import_mujoco()
@@ -2060,13 +2042,11 @@
             selected_bodies = np.where((body_world == first_group) | (body_world < 0))[0]
             selected_joints = np.where((joint_world == first_group) | (joint_world < 0))[0]
         else:
-<<<<<<< HEAD
             # if we are not separating environments to worlds, we use all shapes, bodies, joints
             first_group = 0
             shape_range_len = model.shape_count
-=======
+
             # if we are not separating worlds, we use all shapes, bodies, joints
->>>>>>> 95c5d213
             selected_shapes = np.arange(model.shape_count, dtype=np.int32)
             selected_bodies = np.arange(model.body_count, dtype=np.int32)
             selected_joints = np.arange(model.joint_count, dtype=np.int32)
@@ -2461,14 +2441,14 @@
             geom_to_shape_idx_np = np.full((self.mj_model.ngeom,), -1, dtype=np.int32)
 
             # Find the minimum shape index for the first non-static group to use as the base
-            first_env_shapes = np.where(shape_group == first_group)[0]
+            first_env_shapes = np.where(shape_world == first_group)[0]
             first_env_shape_base = int(np.min(first_env_shapes)) if len(first_env_shapes) > 0 else 0
 
             # Per-geom static mask (1 if static, 0 otherwise)
             geom_is_static_np = np.zeros((self.mj_model.ngeom,), dtype=np.int8)
 
             for geom_idx, abs_shape_idx in geom_to_shape_idx.items():
-                if shape_group[abs_shape_idx] < 0:
+                if shape_world[abs_shape_idx] < 0:
                     # Static shape - use absolute index and mark mask
                     geom_to_shape_idx_np[geom_idx] = abs_shape_idx
                     geom_is_static_np[geom_idx] = 1
@@ -2498,11 +2478,7 @@
                     dim=(self.model.num_worlds, self.mj_model.ngeom),
                     inputs=[
                         geom_to_shape_idx_wp,
-<<<<<<< HEAD
                         geom_is_static_wp,
-=======
-                        self.model.shape_world,
->>>>>>> 95c5d213
                         self.model.shape_transform,
                         shape_range_len,
                         first_env_shape_base,
