--- conflicted
+++ resolved
@@ -1930,16 +1930,11 @@
 
         spec = mujoco.MjSpec()
         spec.option.disableflags = disableflags
-<<<<<<< HEAD
         # Convert gravity vector from Newton coordinate system to MuJoCo coordinate system
         # (MuJoCo always uses Z-up)
         original_gravity = model.gravity.numpy()[0]
         converted_gravity = np.array(convert_up_axis_pos(wp.vec3(*original_gravity), model.up_axis))
         spec.option.gravity = converted_gravity
-        spec.option.timestep = timestep
-=======
-        spec.option.gravity = np.array([*model.gravity.numpy()[0]])
->>>>>>> 16472f6b
         spec.option.solver = solver
         spec.option.integrator = integrator
         spec.option.iterations = iterations
