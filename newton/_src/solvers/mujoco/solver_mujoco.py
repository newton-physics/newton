# SPDX-FileCopyrightText: Copyright (c) 2025 The Newton Developers
# SPDX-License-Identifier: Apache-2.0
#
# Licensed under the Apache License, Version 2.0 (the "License");
# you may not use this file except in compliance with the License.
# You may obtain a copy of the License at
#
# http://www.apache.org/licenses/LICENSE-2.0
#
# Unless required by applicable law or agreed to in writing, software
# distributed under the License is distributed on an "AS IS" BASIS,
# WITHOUT WARRANTIES OR CONDITIONS OF ANY KIND, either express or implied.
# See the License for the specific language governing permissions and
# limitations under the License.

from __future__ import annotations

import os
import warnings
from typing import TYPE_CHECKING, Any

import numpy as np
import warp as wp

from ...core.types import nparray, override
from ...geometry import MESH_MAXHULLVERT, GeoType, ShapeFlags
from ...sim import (
    JOINT_LIMIT_UNLIMITED,
    Contacts,
    Control,
    EqType,
    JointType,
    Model,
    ModelAttributeAssignment,
    ModelAttributeFrequency,
    ModelBuilder,
    State,
    color_graph,
    plot_graph,
)
from ...utils import topological_sort
from ...utils.benchmark import event_scope
from ..flags import SolverNotifyFlags
from ..solver import SolverBase
from .kernels import (
    apply_mjc_body_f_kernel,
    apply_mjc_control_kernel,
    apply_mjc_qfrc_kernel,
    convert_body_xforms_to_warp_kernel,
    convert_mj_coords_to_warp_kernel,
    convert_mjw_contact_to_warp_kernel,
    convert_newton_contacts_to_mjwarp_kernel,
    convert_warp_coords_to_mj_kernel,
    eval_articulation_fk,
    repeat_array_kernel,
    update_axis_properties_kernel,
    update_body_inertia_kernel,
    update_body_mass_ipos_kernel,
    update_geom_properties_kernel,
<<<<<<< HEAD
    update_joint_stiffness_kernel,
=======
    update_joint_dof_properties_kernel,
>>>>>>> 8924f291
    update_joint_transforms_kernel,
    update_model_properties_kernel,
    update_shape_mappings_kernel,
)

if TYPE_CHECKING:
    from mujoco import MjData, MjModel
    from mujoco_warp import Data as MjWarpData
    from mujoco_warp import Model as MjWarpModel
else:
    MjModel = object
    MjData = object
    MjWarpModel = object
    MjWarpData = object


class SolverMuJoCo(SolverBase):
    """
    This solver provides an interface to simulate physics using the `MuJoCo <https://github.com/google-deepmind/mujoco>`_ physics engine,
    optimized with GPU acceleration through `mujoco_warp <https://github.com/google-deepmind/mujoco_warp>`_. It supports both MuJoCo and
    mujoco_warp backends, enabling efficient simulation of articulated systems with
    contacts and constraints.

    .. note::

        - This solver requires `mujoco_warp`_ and its dependencies to be installed.
        - For installation instructions, see the `mujoco_warp`_ repository.

    Example
    -------

    .. code-block:: python

        solver = newton.solvers.SolverMuJoCo(model)

        # simulation loop
        for i in range(100):
            solver.step(state_in, state_out, control, contacts, dt)
            state_in, state_out = state_out, state_in

    Debugging
    ---------

    To debug the SolverMuJoCo, you can save the MuJoCo model that is created from the :class:`newton.Model` in the constructor of the SolverMuJoCo:

    .. code-block:: python

        solver = newton.solvers.SolverMuJoCo(model, save_to_mjcf="model.xml")

    This will save the MuJoCo model as an MJCF file, which can be opened in the MuJoCo simulator.

    It is also possible to visualize the simulation running in the SolverMuJoCo through MuJoCo's own viewer.
    This may help to debug the simulation and see how the MuJoCo model looks like when it is created from the Newton model.

    .. code-block:: python

        import newton

        solver = newton.solvers.SolverMuJoCo(model)

        for _ in range(num_frames):
            # step the solver
            solver.step(state_in, state_out, control, contacts, dt)
            state_in, state_out = state_out, state_in

            solver.render_mujoco_viewer()
    """

    # Class variables to cache the imported modules
    _mujoco = None
    _mujoco_warp = None

    @classmethod
    def import_mujoco(cls):
        """Import the MuJoCo Warp dependencies and cache them as class variables."""
        if cls._mujoco is None or cls._mujoco_warp is None:
            try:
                import mujoco  # noqa: PLC0415
                import mujoco_warp  # noqa: PLC0415

                cls._mujoco = mujoco
                cls._mujoco_warp = mujoco_warp
            except ImportError as e:
                raise ImportError(
                    "MuJoCo backend not installed. Please refer to https://github.com/google-deepmind/mujoco_warp for installation instructions."
                ) from e
        return cls._mujoco, cls._mujoco_warp

    @override
    @classmethod
    def register_custom_attributes(cls, builder: ModelBuilder) -> None:
        """
        Declare custom attributes to be allocated on the Model object within the ``mujoco`` namespace.
        Note that we declare all custom attributes with the :attr:`newton.ModelBuilder.CustomAttribute.usd_attribute_name` set to ``"mjc"`` here to leverage the MuJoCo USD schema
        where attributes are named ``"mjc:attr"`` rather than ``"newton:mujoco:attr"``.
        """
        builder.add_custom_attribute(
            ModelBuilder.CustomAttribute(
                name="condim",
                frequency=ModelAttributeFrequency.SHAPE,
                assignment=ModelAttributeAssignment.MODEL,
                dtype=wp.int32,
                default=3,
                namespace="mujoco",
                usd_attribute_name="mjc:condim",
            )
        )
        builder.add_custom_attribute(
            ModelBuilder.CustomAttribute(
<<<<<<< HEAD
                name="stiffness",
=======
                name="limit_margin",
>>>>>>> 8924f291
                frequency=ModelAttributeFrequency.JOINT_DOF,
                assignment=ModelAttributeAssignment.MODEL,
                dtype=wp.float32,
                default=0.0,
                namespace="mujoco",
<<<<<<< HEAD
                usd_attribute_name="mjc:stiffness",
                mjcf_attribute_name="stiffness",
                usd_value_transformer=lambda x: list(x) if hasattr(x, "__iter__") else [x],
=======
                usd_attribute_name="mjc:margin",
                mjcf_attribute_name="margin",
>>>>>>> 8924f291
            )
        )
        builder.add_custom_attribute(
            ModelBuilder.CustomAttribute(
<<<<<<< HEAD
                name="damping",
                frequency=ModelAttributeFrequency.JOINT_DOF,
                assignment=ModelAttributeAssignment.MODEL,
                dtype=wp.float32,
                default=0.0,
                namespace="mujoco",
                usd_attribute_name="mjc:damping",
                mjcf_attribute_name="damping",
                usd_value_transformer=lambda x: list(x) if hasattr(x, "__iter__") else [x],
=======
                name="solimplimit",
                frequency=ModelAttributeFrequency.JOINT_DOF,
                assignment=ModelAttributeAssignment.MODEL,
                dtype=wp.types.vector(length=5, dtype=wp.float32),
                default=wp.types.vector(length=5, dtype=wp.float32)(0.9, 0.95, 0.001, 0.5, 2.0),
                namespace="mujoco",
                usd_attribute_name="mjc:solimplimit",
>>>>>>> 8924f291
            )
        )

    def __init__(
        self,
        model: Model,
        *,
        mjw_model: MjWarpModel | None = None,
        mjw_data: MjWarpData | None = None,
        separate_worlds: bool | None = None,
        njmax: int | None = None,
        nconmax: int | None = None,
        iterations: int = 20,
        ls_iterations: int = 10,
        solver: int | str = "cg",
        integrator: int | str = "implicitfast",
        cone: int | str = "pyramidal",
        impratio: float = 1.0,
        use_mujoco_cpu: bool = False,
        disable_contacts: bool = False,
        default_actuator_gear: float | None = None,
        actuator_gears: dict[str, float] | None = None,
        update_data_interval: int = 1,
        save_to_mjcf: str | None = None,
        ls_parallel: bool = False,
        use_mujoco_contacts: bool = True,
        tolerance: float = 1e-6,
        ls_tolerance: float = 0.01,
        include_sites: bool = True,
    ):
        """
        Args:
            model (Model): the model to be simulated.
            mjw_model (MjWarpModel | None): Optional pre-existing MuJoCo Warp model. If provided with `mjw_data`, conversion from Newton model is skipped.
            mjw_data (MjWarpData | None): Optional pre-existing MuJoCo Warp data. If provided with `mjw_model`, conversion from Newton model is skipped.
            separate_worlds (bool | None): If True, each Newton world is mapped to a separate MuJoCo world. Defaults to `not use_mujoco_cpu`.
            njmax (int): Maximum number of constraints per world. If None, a default value is estimated from the initial state. Note that the larger of the user-provided value or the default value is used.
            nconmax (int | None): Number of contact points per world. If None, a default value is estimated from the initial state. Note that the larger of the user-provided value or the default value is used.
            iterations (int): Number of solver iterations.
            ls_iterations (int): Number of line search iterations for the solver.
            solver (int | str): Solver type. Can be "cg" or "newton", or their corresponding MuJoCo integer constants.
            integrator (int | str): Integrator type. Can be "euler", "rk4", or "implicitfast", or their corresponding MuJoCo integer constants.
            cone (int | str): The type of contact friction cone. Can be "pyramidal", "elliptic", or their corresponding MuJoCo integer constants.
            impratio (float): Frictional-to-normal constraint impedance ratio.
            use_mujoco_cpu (bool): If True, use the MuJoCo-C CPU backend instead of `mujoco_warp`.
            disable_contacts (bool): If True, disable contact computation in MuJoCo.
            register_collision_groups (bool): If True, register collision groups from the Newton model in MuJoCo.
            default_actuator_gear (float | None): Default gear ratio for all actuators. Can be overridden by `actuator_gears`.
            actuator_gears (dict[str, float] | None): Dictionary mapping joint names to specific gear ratios, overriding the `default_actuator_gear`.
            update_data_interval (int): Frequency (in simulation steps) at which to update the MuJoCo Data object from the Newton state. If 0, Data is never updated after initialization.
            save_to_mjcf (str | None): Optional path to save the generated MJCF model file.
            ls_parallel (bool): If True, enable parallel line search in MuJoCo. Defaults to False.
            use_mujoco_contacts (bool): If True, use the MuJoCo contact solver. If False, use the Newton contact solver (newton contacts must be passed in through the step function in that case).
            tolerance (float | None): Solver tolerance for early termination of the iterative solver. Defaults to 1e-6 and will be increased to 1e-6 by the MuJoCo solver if a smaller value is provided.
            ls_tolerance (float | None): Solver tolerance for early termination of the line search. Defaults to 0.01.
            include_sites (bool): If ``True`` (default), Newton shapes marked with ``ShapeFlags.SITE`` are exported as MuJoCo sites. Sites are non-colliding reference points used for sensor attachment, debugging, or as frames of reference. If ``False``, sites are skipped during export. Defaults to ``True``.
        """
        super().__init__(model)
        # Import and cache MuJoCo modules (only happens once per class)
        mujoco, _ = self.import_mujoco()

        if use_mujoco_cpu and not use_mujoco_contacts:
            print("Setting use_mujoco_contacts to False has no effect when use_mujoco_cpu is True")

        self.joint_mjc_dof_start: wp.array(dtype=wp.int32) | None = None
        """Mapping from Newton joint index to the start index of its joint axes in MuJoCo. Only defined for the joint indices of the first world in Newton, defaults to -1 otherwise. Shape [joint_count], dtype int32."""
        self.dof_to_mjc_joint: wp.array(dtype=wp.int32) | None = None
        """Mapping from Newton DOF index to MuJoCo joint index. Only defined for the first world in Newton. Shape [joint_dof_count // num_worlds], dtype int32."""
        self.mjc_axis_to_actuator: wp.array(dtype=int) | None = None
        """Mapping from Newton joint axis index to MJC actuator index. Shape [dof_count], dtype int32."""
        self.to_mjc_body_index: wp.array(dtype=int) | None = None
        """Mapping from MuJoCo body index to Newton body index (skip world body index -1). Shape [bodies_per_world], dtype int32."""
        self.newton_body_to_mocap_index: wp.array(dtype=int) | None = None
        """Mapping from Newton body index to MuJoCo mocap body index. -1 if body is not mocap. Shape [bodies_per_world], dtype int32."""
        self.to_newton_shape_index: wp.array(dtype=int, ndim=2) | None = None
        """Mapping from MuJoCo [worldid, geom index] to Newton shape index. This is used to map MuJoCo geoms to Newton shapes."""
        self.to_mjc_geom_index: wp.array(dtype=wp.vec2i) | None = None
        """Mapping from Newton shape index to MuJoCo [worldid, geom index]."""

        self.selected_shapes: wp.array(dtype=int) | None = None
        """Indices of Newton shapes that are used in the MuJoCo model (includes non-instantiated visual-only shapes) for the first world as a basis for replicating the nworlds worlds in MuJoCo Warp."""
        self.selected_joints: wp.array(dtype=int) | None = None
        """Indices of Newton joints that are used in the MuJoCo model for the first world as a basis for replicating the nworlds worlds in MuJoCo Warp."""
        self.selected_bodies: wp.array(dtype=int) | None = None
        """Indices of Newton bodies that are used in the MuJoCo model for the first world as a basis for replicating the nworlds worlds in MuJoCo Warp."""

        self._viewer = None
        """Instance of the MuJoCo viewer for debugging."""

        disableflags = 0
        if disable_contacts:
            disableflags |= mujoco.mjtDisableBit.mjDSBL_CONTACT
        if mjw_model is not None and mjw_data is not None:
            self.mjw_model = mjw_model
            self.mjw_data = mjw_data
            self.use_mujoco_cpu = False
        else:
            self.use_mujoco_cpu = use_mujoco_cpu
            if separate_worlds is None:
                separate_worlds = not use_mujoco_cpu
            with wp.ScopedTimer("convert_model_to_mujoco", active=False):
                self._convert_to_mjc(
                    model,
                    disableflags=disableflags,
                    disable_contacts=disable_contacts,
                    separate_worlds=separate_worlds,
                    njmax=njmax,
                    nconmax=nconmax,
                    iterations=iterations,
                    ls_iterations=ls_iterations,
                    cone=cone,
                    impratio=impratio,
                    solver=solver,
                    integrator=integrator,
                    default_actuator_gear=default_actuator_gear,
                    actuator_gears=actuator_gears,
                    target_filename=save_to_mjcf,
                    ls_parallel=ls_parallel,
                    tolerance=tolerance,
                    ls_tolerance=ls_tolerance,
                    include_sites=include_sites,
                )
        self.update_data_interval = update_data_interval
        self._step = 0

        if self.mjw_model is not None:
            self.mjw_model.opt.run_collision_detection = use_mujoco_contacts

    @event_scope
    def mujoco_warp_step(self):
        self._mujoco_warp.step(self.mjw_model, self.mjw_data)

    @event_scope
    @override
    def step(self, state_in: State, state_out: State, control: Control, contacts: Contacts, dt: float):
        if self.use_mujoco_cpu:
            self.apply_mjc_control(self.model, state_in, control, self.mj_data)
            if self.update_data_interval > 0 and self._step % self.update_data_interval == 0:
                # XXX updating the mujoco state at every step may introduce numerical instability
                self.update_mjc_data(self.mj_data, self.model, state_in)
            self.mj_model.opt.timestep = dt
            self._mujoco.mj_step(self.mj_model, self.mj_data)
            self.update_newton_state(self.model, state_out, self.mj_data)
        else:
            self.apply_mjc_control(self.model, state_in, control, self.mjw_data)
            if self.update_data_interval > 0 and self._step % self.update_data_interval == 0:
                self.update_mjc_data(self.mjw_data, self.model, state_in)
            self.mjw_model.opt.timestep.fill_(dt)
            with wp.ScopedDevice(self.model.device):
                if self.mjw_model.opt.run_collision_detection:
                    self.mujoco_warp_step()
                else:
                    self.convert_contacts_to_mjwarp(self.model, state_in, contacts)
                    self.mujoco_warp_step()

            self.update_newton_state(self.model, state_out, self.mjw_data)
        self._step += 1
        return state_out

    def convert_contacts_to_mjwarp(self, model: Model, state_in: State, contacts: Contacts):
        bodies_per_world = self.model.body_count // self.model.num_worlds
        wp.launch(
            convert_newton_contacts_to_mjwarp_kernel,
            dim=(contacts.rigid_contact_max,),
            inputs=[
                state_in.body_q,
                model.shape_body,
                self.mjw_model.geom_condim,
                self.mjw_model.geom_priority,
                self.mjw_model.geom_solmix,
                self.mjw_model.geom_solref,
                self.mjw_model.geom_solimp,
                self.mjw_model.geom_friction,
                self.mjw_model.geom_margin,
                self.mjw_model.geom_gap,
                # Newton contacts
                contacts.rigid_contact_count,
                contacts.rigid_contact_shape0,
                contacts.rigid_contact_shape1,
                contacts.rigid_contact_point0,
                contacts.rigid_contact_point1,
                contacts.rigid_contact_normal,
                contacts.rigid_contact_thickness0,
                contacts.rigid_contact_thickness1,
                bodies_per_world,
                self.to_mjc_geom_index,
                # Mujoco warp contacts
                self.mjw_data.nacon,
                self.mjw_data.contact.dist,
                self.mjw_data.contact.pos,
                self.mjw_data.contact.frame,
                self.mjw_data.contact.includemargin,
                self.mjw_data.contact.friction,
                self.mjw_data.contact.solref,
                self.mjw_data.contact.solreffriction,
                self.mjw_data.contact.solimp,
                self.mjw_data.contact.dim,
                self.mjw_data.contact.geom,
                self.mjw_data.contact.worldid,
                # Data to clear
                self.mjw_data.nworld,
                self.mjw_data.ncollision,
            ],
        )

    @override
    def notify_model_changed(self, flags: int):
        if flags & SolverNotifyFlags.BODY_INERTIAL_PROPERTIES:
            self.update_model_inertial_properties()
        if flags & SolverNotifyFlags.JOINT_PROPERTIES:
            self.update_joint_properties()
        if flags & SolverNotifyFlags.JOINT_DOF_PROPERTIES:
            self.update_joint_dof_properties()
        if flags & SolverNotifyFlags.SHAPE_PROPERTIES:
            self.update_geom_properties()
        if flags & SolverNotifyFlags.MODEL_PROPERTIES:
            self.update_model_properties()

    @staticmethod
    def _data_is_mjwarp(data):
        # Check if the data is a mujoco_warp Data object
        return hasattr(data, "nworld")

    def apply_mjc_control(self, model: Model, state: State, control: Control | None, mj_data: MjWarpData | MjData):
        if control is None or control.joint_f is None:
            if state.body_f is None:
                return
        is_mjwarp = SolverMuJoCo._data_is_mjwarp(mj_data)
        if is_mjwarp:
            ctrl = mj_data.ctrl
            qfrc = mj_data.qfrc_applied
            xfrc = mj_data.xfrc_applied
            nworld = mj_data.nworld
        else:
            ctrl = wp.zeros((1, len(mj_data.ctrl)), dtype=wp.float32, device=model.device)
            qfrc = wp.zeros((1, len(mj_data.qfrc_applied)), dtype=wp.float32, device=model.device)
            xfrc = wp.zeros((1, len(mj_data.xfrc_applied)), dtype=wp.spatial_vector, device=model.device)
            nworld = 1
        axes_per_world = model.joint_dof_count // nworld
        joints_per_world = model.joint_count // nworld
        bodies_per_world = model.body_count // nworld
        if control is not None:
            wp.launch(
                apply_mjc_control_kernel,
                dim=(nworld, axes_per_world),
                inputs=[
                    control.joint_target_pos,
                    control.joint_target_vel,
                    self.mjc_axis_to_actuator,
                    axes_per_world,
                ],
                outputs=[
                    ctrl,
                ],
                device=model.device,
            )
            wp.launch(
                apply_mjc_qfrc_kernel,
                dim=(nworld, joints_per_world),
                inputs=[
                    state.body_q,
                    control.joint_f,
                    model.joint_type,
                    model.body_com,
                    model.joint_child,
                    model.joint_q_start,
                    model.joint_qd_start,
                    model.joint_dof_dim,
                    joints_per_world,
                    bodies_per_world,
                ],
                outputs=[
                    qfrc,
                ],
                device=model.device,
            )

        if state.body_f is not None:
            wp.launch(
                apply_mjc_body_f_kernel,
                dim=(nworld, bodies_per_world),
                inputs=[
                    model.up_axis,
                    state.body_q,
                    state.body_f,
                    self.to_mjc_body_index,
                    bodies_per_world,
                ],
                outputs=[
                    xfrc,
                ],
                device=model.device,
            )
        if not is_mjwarp:
            mj_data.xfrc_applied = xfrc.numpy()
            mj_data.ctrl[:] = ctrl.numpy().flatten()
            mj_data.qfrc_applied[:] = qfrc.numpy()

    def update_mjc_data(self, mj_data: MjWarpData | MjData, model: Model, state: State | None = None):
        is_mjwarp = SolverMuJoCo._data_is_mjwarp(mj_data)
        if is_mjwarp:
            # we have an MjWarp Data object
            qpos = mj_data.qpos
            qvel = mj_data.qvel
            nworld = mj_data.nworld
        else:
            # we have an MjData object from Mujoco
            qpos = wp.empty((1, model.joint_coord_count), dtype=wp.float32, device=model.device)
            qvel = wp.empty((1, model.joint_dof_count), dtype=wp.float32, device=model.device)
            nworld = 1
        if state is None:
            joint_q = model.joint_q
            joint_qd = model.joint_qd
        else:
            joint_q = state.joint_q
            joint_qd = state.joint_qd
        joints_per_world = model.joint_count // nworld
        wp.launch(
            convert_warp_coords_to_mj_kernel,
            dim=(nworld, joints_per_world),
            inputs=[
                joint_q,
                joint_qd,
                joints_per_world,
                model.up_axis,
                model.joint_type,
                model.joint_q_start,
                model.joint_qd_start,
                model.joint_dof_dim,
            ],
            outputs=[qpos, qvel],
            device=model.device,
        )
        if not is_mjwarp:
            mj_data.qpos[:] = qpos.numpy().flatten()[: len(mj_data.qpos)]
            mj_data.qvel[:] = qvel.numpy().flatten()[: len(mj_data.qvel)]

    def update_newton_state(
        self,
        model: Model,
        state: State,
        mj_data: MjWarpData | MjData,
        eval_fk: bool = True,
    ):
        is_mjwarp = SolverMuJoCo._data_is_mjwarp(mj_data)
        if is_mjwarp:
            # we have an MjWarp Data object
            qpos = mj_data.qpos
            qvel = mj_data.qvel
            nworld = mj_data.nworld

            xpos = mj_data.xpos
            xquat = mj_data.xquat
        else:
            # we have an MjData object from Mujoco
            qpos = wp.array([mj_data.qpos], dtype=wp.float32, device=model.device)
            qvel = wp.array([mj_data.qvel], dtype=wp.float32, device=model.device)
            nworld = 1

            xpos = wp.array([mj_data.xpos], dtype=wp.vec3, device=model.device)
            xquat = wp.array([mj_data.xquat], dtype=wp.quat, device=model.device)
        joints_per_world = model.joint_count // nworld
        wp.launch(
            convert_mj_coords_to_warp_kernel,
            dim=(nworld, joints_per_world),
            inputs=[
                qpos,
                qvel,
                joints_per_world,
                int(model.up_axis),
                model.joint_type,
                model.joint_q_start,
                model.joint_qd_start,
                model.joint_dof_dim,
            ],
            outputs=[state.joint_q, state.joint_qd],
            device=model.device,
        )

        if eval_fk:
            # custom forward kinematics for handling multi-dof joints
            wp.launch(
                kernel=eval_articulation_fk,
                dim=model.articulation_count,
                inputs=[
                    model.articulation_start,
                    state.joint_q,
                    state.joint_qd,
                    model.joint_q_start,
                    model.joint_qd_start,
                    model.joint_type,
                    model.joint_parent,
                    model.joint_child,
                    model.joint_X_p,
                    model.joint_X_c,
                    model.joint_axis,
                    model.joint_dof_dim,
                    model.body_com,
                ],
                outputs=[
                    state.body_q,
                    state.body_qd,
                ],
                device=model.device,
            )
        else:
            bodies_per_world = model.body_count // model.num_worlds
            wp.launch(
                convert_body_xforms_to_warp_kernel,
                dim=(nworld, bodies_per_world),
                inputs=[
                    xpos,
                    xquat,
                    self.to_mjc_body_index,
                    bodies_per_world,
                ],
                outputs=[state.body_q],
                device=model.device,
            )

    @staticmethod
    def find_body_collision_filter_pairs(
        model: Model,
        selected_bodies: nparray,
        colliding_shapes: nparray,
    ):
        """For shape collision filter pairs, find body collision filter pairs that are contained within."""

        body_exclude_pairs = []
        shape_set = set(colliding_shapes)

        body_shapes = {}
        for body in selected_bodies:
            shapes = model.body_shapes[body]
            shapes = [s for s in shapes if s in shape_set]
            body_shapes[body] = shapes

        bodies_a, bodies_b = np.triu_indices(len(selected_bodies), k=1)
        for body_a, body_b in zip(bodies_a, bodies_b, strict=True):
            b1, b2 = selected_bodies[body_a], selected_bodies[body_b]
            shapes_1 = body_shapes[b1]
            shapes_2 = body_shapes[b2]
            excluded = True
            for shape_1 in shapes_1:
                for shape_2 in shapes_2:
                    if shape_1 > shape_2:
                        s1, s2 = shape_2, shape_1
                    else:
                        s1, s2 = shape_1, shape_2
                    if (s1, s2) not in model.shape_collision_filter_pairs:
                        excluded = False
                        break
            if excluded:
                body_exclude_pairs.append((b1, b2))
        return body_exclude_pairs

    @staticmethod
    def color_collision_shapes(
        model: Model, selected_shapes: nparray, visualize_graph: bool = False, shape_keys: list[str] | None = None
    ) -> nparray:
        """
        Find a graph coloring of the collision filter pairs in the model.
        Shapes within the same color cannot collide with each other.
        Shapes can only collide with shapes of different colors.

        Args:
            model (Model): The model to color the collision shapes of.
            selected_shapes (nparray): The indices of the collision shapes to color.
            visualize_graph (bool): Whether to visualize the graph coloring.
            shape_keys (list[str]): The keys of the shapes, only used for visualization.

        Returns:
            nparray: An integer array of shape (num_shapes,), where each element is the color of the corresponding shape.
        """
        # we first create a mapping from selected shape to local color shape index
        # to reduce the number of nodes in the graph to only the number of selected shapes
        # without any gaps between the indices (otherwise we have to allocate max(selected_shapes) + 1 nodes)
        to_color_shape_index = {}
        for i, shape in enumerate(selected_shapes):
            to_color_shape_index[shape] = i
        # find graph coloring of collision filter pairs
        num_shapes = len(selected_shapes)
        shape_a, shape_b = np.triu_indices(num_shapes, k=1)
        shape_collision_group_np = model.shape_collision_group.numpy()
        cgroup = [shape_collision_group_np[i] for i in selected_shapes]
        # edges representing colliding shape pairs
        graph_edges = [
            (i, j)
            for i, j in zip(shape_a, shape_b, strict=True)
            if (
                (selected_shapes[i], selected_shapes[j]) not in model.shape_collision_filter_pairs
                and (cgroup[i] == cgroup[j] or cgroup[i] == -1 or cgroup[j] == -1)
            )
        ]
        shape_color = np.zeros(model.shape_count, dtype=np.int32)
        if len(graph_edges) > 0:
            color_groups = color_graph(
                num_nodes=num_shapes,
                graph_edge_indices=wp.array(graph_edges, dtype=wp.int32),
                balance_colors=False,
            )
            num_colors = 0
            for group in color_groups:
                num_colors += 1
                shape_color[selected_shapes[group]] = num_colors
            if visualize_graph:
                plot_graph(
                    vertices=np.arange(num_shapes),
                    edges=graph_edges,
                    node_labels=[shape_keys[i] for i in selected_shapes] if shape_keys is not None else None,
                    node_colors=[shape_color[i] for i in selected_shapes],
                )

        return shape_color

    @override
    def update_contacts(self, contacts: Contacts) -> None:
        # TODO: ensure that class invariants are preserved
        # TODO: fill actual contact arrays instead of creating new ones
        mj_data = self.mjw_data
        naconmax = mj_data.naconmax
        mj_contact = mj_data.contact

        contacts.rigid_contact_max = naconmax
        contacts.rigid_contact_count = mj_data.nacon
        contacts.position = mj_contact.pos
        contacts.separation = mj_contact.dist

        if not hasattr(contacts, "pair"):
            contacts.pair = wp.empty(naconmax, dtype=wp.vec2i, device=self.model.device)

        if not hasattr(contacts, "normal"):
            contacts.normal = wp.empty(naconmax, dtype=wp.vec3f, device=self.model.device)

        if not hasattr(contacts, "force"):
            contacts.force = wp.empty(naconmax, dtype=wp.float32, device=self.model.device)

        wp.launch(
            convert_mjw_contact_to_warp_kernel,
            dim=mj_data.naconmax,
            inputs=[
                self.to_newton_shape_index,
                self.mjw_model.opt.cone == int(self._mujoco.mjtCone.mjCONE_PYRAMIDAL),
                mj_data.nacon,
                mj_contact.frame,
                mj_contact.dim,
                mj_contact.geom,
                mj_contact.efc_address,
                mj_contact.worldid,
                mj_data.efc.force,
            ],
            outputs=[
                contacts.pair,
                contacts.normal,
                contacts.force,
            ],
            device=self.model.device,
        )
        contacts.n_contacts = mj_data.nacon

    def _convert_to_mjc(
        self,
        model: Model,
        state: State | None = None,
        *,
        separate_worlds: bool = True,
        iterations: int = 20,
        ls_iterations: int = 10,
        njmax: int | None = None,  # number of constraints per world
        nconmax: int | None = None,
        solver: int | str = "cg",
        integrator: int | str = "implicitfast",
        disableflags: int = 0,
        disable_contacts: bool = False,
        impratio: float = 1.0,
        tolerance: float = 1e-6,
        ls_tolerance: float = 0.01,
        cone: int | str = "pyramidal",
        geom_solimp: tuple[float, float, float, float, float] = (0.9, 0.95, 0.001, 0.5, 2.0),
        geom_friction: tuple[float, float, float] | None = None,
        target_filename: str | None = None,
        default_actuator_args: dict | None = None,
        default_actuator_gear: float | None = None,
        actuator_gears: dict[str, float] | None = None,
        actuated_axes: list[int] | None = None,
        skip_visual_only_geoms: bool = True,
        include_sites: bool = True,
        add_axes: bool = False,
        mesh_maxhullvert: int = MESH_MAXHULLVERT,
        ls_parallel: bool = False,
    ) -> tuple[MjWarpModel, MjWarpData, MjModel, MjData]:
        """
        Convert a Newton model and state to MuJoCo (Warp) model and data.

        Args:
            Model (newton.Model): The Newton model to convert.
            State (newton.State): The Newton state to convert.

        Returns:
            tuple[MjWarpModel, MjWarpData, MjModel, MjData]: A tuple containing the model and data objects for ``mujoco_warp`` and MuJoCo.
        """

        if not model.joint_count:
            raise ValueError("The model must have at least one joint to be able to convert it to MuJoCo.")

        # Validate that separate_worlds=False is only used with single world
        if not separate_worlds and model.num_worlds > 1:
            raise ValueError(
                f"separate_worlds=False is only supported for single-world models. "
                f"Got num_worlds={model.num_worlds}. Use separate_worlds=True for multi-world models."
            )

        mujoco, mujoco_warp = self.import_mujoco()

        actuator_args = {
            # "ctrllimited": True,
            # "ctrlrange": (-1.0, 1.0),
            "gear": [1.0, 0.0, 0.0, 0.0, 0.0, 0.0],
            "trntype": mujoco.mjtTrn.mjTRN_JOINT,
            # motor actuation properties (already the default settings in Mujoco)
            "gainprm": [1.0, 0, 0, 0, 0, 0, 0, 0, 0, 0],
            "biasprm": [0.0, 0.0, 0.0, 0.0, 0.0, 0.0, 0.0, 0.0, 0.0, 0.0],
            "dyntype": mujoco.mjtDyn.mjDYN_NONE,
            "gaintype": mujoco.mjtGain.mjGAIN_FIXED,
            "biastype": mujoco.mjtBias.mjBIAS_AFFINE,
        }
        if default_actuator_args is not None:
            actuator_args.update(default_actuator_args)
        if default_actuator_gear is not None:
            actuator_args["gear"][0] = default_actuator_gear
        if actuator_gears is None:
            actuator_gears = {}

        def _resolve_mj_opt(val, opts: dict[str, int], kind: str):
            if isinstance(val, str):
                key = val.strip().lower()
                try:
                    return opts[key]
                except KeyError as e:
                    options = "', '".join(sorted(opts))
                    raise ValueError(f"Unknown {kind} '{val}'. Valid options: '{options}'.") from e
            return val

        solver = _resolve_mj_opt(
            solver, {"cg": mujoco.mjtSolver.mjSOL_CG, "newton": mujoco.mjtSolver.mjSOL_NEWTON}, "solver"
        )
        integrator = _resolve_mj_opt(
            integrator,
            {
                "euler": mujoco.mjtIntegrator.mjINT_EULER,
                "rk4": mujoco.mjtIntegrator.mjINT_RK4,
                "implicit": mujoco.mjtIntegrator.mjINT_IMPLICITFAST,
                "implicitfast": mujoco.mjtIntegrator.mjINT_IMPLICITFAST,
            },
            "integrator",
        )
        cone = _resolve_mj_opt(
            cone, {"pyramidal": mujoco.mjtCone.mjCONE_PYRAMIDAL, "elliptic": mujoco.mjtCone.mjCONE_ELLIPTIC}, "cone"
        )

        def quat_to_mjc(q):
            # convert from xyzw to wxyz
            return [q[3], q[0], q[1], q[2]]

        def quat_from_mjc(q):
            # convert from wxyz to xyzw
            return [q[1], q[2], q[3], q[0]]

        def fill_arr_from_dict(arr: nparray, d: dict[int, Any]):
            # fast way to fill an array from a dictionary
            # keys and values can also be tuples of integers
            keys = np.array(list(d.keys()), dtype=int)
            vals = np.array(list(d.values()), dtype=int)
            if keys.ndim == 1:
                arr[keys] = vals
            else:
                arr[tuple(keys.T)] = vals

        spec = mujoco.MjSpec()
        spec.option.disableflags = disableflags
        spec.option.gravity = np.array([*model.gravity.numpy()[0]])
        spec.option.solver = solver
        spec.option.integrator = integrator
        spec.option.iterations = iterations
        spec.option.ls_iterations = ls_iterations
        spec.option.cone = cone
        spec.option.impratio = impratio
        spec.option.tolerance = tolerance
        spec.option.ls_tolerance = ls_tolerance
        spec.option.jacobian = mujoco.mjtJacobian.mjJAC_AUTO

        defaults = spec.default
        if callable(defaults):
            defaults = defaults()
        defaults.geom.solref = (0.02, 1.0)
        defaults.geom.solimp = geom_solimp
        # Use model's friction parameters if geom_friction is not provided
        if geom_friction is None:
            geom_friction = (1.0, model.rigid_contact_torsional_friction, model.rigid_contact_rolling_friction)
        defaults.geom.friction = geom_friction
        # defaults.geom.contype = 0
        spec.compiler.inertiafromgeom = mujoco.mjtInertiaFromGeom.mjINERTIAFROMGEOM_AUTO

        if add_axes:
            # add axes for debug visualization in MuJoCo viewer when loading the generated XML
            spec.worldbody.add_geom(
                type=mujoco.mjtGeom.mjGEOM_CYLINDER,
                name="axis_x",
                fromto=[0.0, 0.0, 0.0, 1.0, 0.0, 0.0],
                rgba=[1.0, 0.0, 0.0, 1.0],
                size=[0.01, 0.01, 0.01],
                contype=0,
                conaffinity=0,
            )
            spec.worldbody.add_geom(
                type=mujoco.mjtGeom.mjGEOM_CYLINDER,
                name="axis_y",
                fromto=[0.0, 0.0, 0.0, 0.0, 1.0, 0.0],
                rgba=[0.0, 1.0, 0.0, 1.0],
                size=[0.01, 0.01, 0.01],
                contype=0,
                conaffinity=0,
            )
            spec.worldbody.add_geom(
                type=mujoco.mjtGeom.mjGEOM_CYLINDER,
                name="axis_z",
                fromto=[0.0, 0.0, 0.0, 0.0, 0.0, 1.0],
                rgba=[0.0, 0.0, 1.0, 1.0],
                size=[0.01, 0.01, 0.01],
                contype=0,
                conaffinity=0,
            )

        joint_parent = model.joint_parent.numpy()
        joint_child = model.joint_child.numpy()
        joint_parent_xform = model.joint_X_p.numpy()
        joint_child_xform = model.joint_X_c.numpy()
        joint_limit_lower = model.joint_limit_lower.numpy()
        joint_limit_upper = model.joint_limit_upper.numpy()
        joint_limit_ke = model.joint_limit_ke.numpy()
        joint_limit_kd = model.joint_limit_kd.numpy()
        joint_type = model.joint_type.numpy()
        joint_axis = model.joint_axis.numpy()
        joint_dof_dim = model.joint_dof_dim.numpy()
        joint_target_kd = model.joint_target_kd.numpy()
        joint_target_ke = model.joint_target_ke.numpy()
        joint_qd_start = model.joint_qd_start.numpy()
        joint_armature = model.joint_armature.numpy()
        joint_effort_limit = model.joint_effort_limit.numpy()
        # MoJoCo doesn't have velocity limit
        # joint_velocity_limit = model.joint_velocity_limit.numpy()
        joint_friction = model.joint_friction.numpy()
        joint_world = model.joint_world.numpy()
        body_mass = model.body_mass.numpy()
        body_inertia = model.body_inertia.numpy()
        body_com = model.body_com.numpy()
        body_world = model.body_world.numpy()
        shape_transform = model.shape_transform.numpy()
        shape_type = model.shape_type.numpy()
        shape_size = model.shape_scale.numpy()
        shape_flags = model.shape_flags.numpy()
        shape_world = model.shape_world.numpy()
        shape_mu = model.shape_material_mu.numpy()

        # retrieve MuJoCo-specific attributes
        mujoco_attrs = getattr(model, "mujoco", None)

        def get_custom_attribute(name: str) -> nparray | None:
            if mujoco_attrs is None:
                return None
            attr = getattr(mujoco_attrs, name, None)
            if attr is None:
                return None
            return attr.numpy()

        shape_condim = get_custom_attribute("condim")
<<<<<<< HEAD
        joint_stiffness = get_custom_attribute("stiffness")
        joint_damping = get_custom_attribute("damping")
=======
        joint_dof_limit_margin = get_custom_attribute("limit_margin")
        joint_solimp_limit = get_custom_attribute("solimplimit")
>>>>>>> 8924f291

        eq_constraint_type = model.equality_constraint_type.numpy()
        eq_constraint_body1 = model.equality_constraint_body1.numpy()
        eq_constraint_body2 = model.equality_constraint_body2.numpy()
        eq_constraint_anchor = model.equality_constraint_anchor.numpy()
        eq_constraint_torquescale = model.equality_constraint_torquescale.numpy()
        eq_constraint_relpose = model.equality_constraint_relpose.numpy()
        eq_constraint_joint1 = model.equality_constraint_joint1.numpy()
        eq_constraint_joint2 = model.equality_constraint_joint2.numpy()
        eq_constraint_polycoef = model.equality_constraint_polycoef.numpy()
        eq_constraint_enabled = model.equality_constraint_enabled.numpy()
        eq_constraint_world = model.equality_constraint_world.numpy()

        INT32_MAX = np.iinfo(np.int32).max
        collision_mask_everything = INT32_MAX

        # mapping from joint axis to actuator index
        # axis_to_actuator[i, 0] = position actuator index
        # axis_to_actuator[i, 1] = velocity actuator index
        axis_to_actuator = np.zeros((model.joint_dof_count, 2), dtype=np.int32) - 1
        actuator_count = 0

        # supported non-fixed joint types in MuJoCo (fixed joints are handled by nesting bodies)
        supported_joint_types = {
            JointType.FREE,
            JointType.BALL,
            JointType.PRISMATIC,
            JointType.REVOLUTE,
            JointType.D6,
        }

        geom_type_mapping = {
            GeoType.SPHERE: mujoco.mjtGeom.mjGEOM_SPHERE,
            GeoType.PLANE: mujoco.mjtGeom.mjGEOM_PLANE,
            GeoType.CAPSULE: mujoco.mjtGeom.mjGEOM_CAPSULE,
            GeoType.CYLINDER: mujoco.mjtGeom.mjGEOM_CYLINDER,
            GeoType.BOX: mujoco.mjtGeom.mjGEOM_BOX,
            GeoType.ELLIPSOID: mujoco.mjtGeom.mjGEOM_ELLIPSOID,
            GeoType.MESH: mujoco.mjtGeom.mjGEOM_MESH,
            GeoType.CONVEX_MESH: mujoco.mjtGeom.mjGEOM_MESH,
        }

        mj_bodies = [spec.worldbody]
        # mapping from Newton body id to MuJoCo body id
        body_mapping = {-1: 0}
        # mapping from Newton shape id to MuJoCo geom name
        shape_mapping = {}
        # track mocap index for each Newton body (dict: newton_body_id -> mocap_index)
        newton_body_to_mocap_index = {}
        # counter for assigning sequential mocap indices
        next_mocap_index = 0

        # ensure unique names
        body_name_counts = {}
        joint_names = {}

        # number of shapes which are replicated per world (excludes singular static shapes from a negative group)
        shape_range_len = 0

        if separate_worlds:
            # determine which shapes, bodies and joints belong to the first world
            # based on the shape world: we pick objects from the first world and global shapes
            non_negatives = shape_world[shape_world >= 0]
            if len(non_negatives) > 0:
                first_group = np.min(non_negatives)
                shape_range_len = len(np.where(shape_world == first_group)[0])
            else:
                first_group = -1
                shape_range_len = model.shape_count
            selected_shapes = np.where((shape_world == first_group) | (shape_world < 0))[0]
            selected_bodies = np.where((body_world == first_group) | (body_world < 0))[0]
            selected_joints = np.where((joint_world == first_group) | (joint_world < 0))[0]
            selected_constraints = np.where((eq_constraint_world == first_group) | (eq_constraint_world < 0))[0]
        else:
            # if we are not separating environments to worlds, we use all shapes, bodies, joints
            first_group = 0
            shape_range_len = model.shape_count

            # if we are not separating worlds, we use all shapes, bodies, joints, constraints
            selected_shapes = np.arange(model.shape_count, dtype=np.int32)
            selected_bodies = np.arange(model.body_count, dtype=np.int32)
            selected_joints = np.arange(model.joint_count, dtype=np.int32)
            selected_constraints = np.arange(model.equality_constraint_count, dtype=np.int32)

        # sort joints topologically depth-first since this is the order that will also be used
        # for placing bodies in the MuJoCo model
        joints_simple = list(zip(joint_parent[selected_joints], joint_child[selected_joints], strict=False))
        joint_order = topological_sort(joints_simple, use_dfs=True)
        if any(joint_order[i] != i for i in range(len(joints_simple))):
            warnings.warn(
                "Joint order is not in depth-first topological order while converting Newton model to MuJoCo, this may lead to diverging kinematics between MuJoCo and Newton.",
                stacklevel=2,
            )

        # find graph coloring of collision filter pairs
        # filter out shapes that are not colliding with anything
        colliding_shapes = selected_shapes[shape_flags[selected_shapes] & ShapeFlags.COLLIDE_SHAPES != 0]

        # number of shapes we are instantiating in MuJoCo (which will be replicated for the number of envs)
        colliding_shapes_per_world = len(colliding_shapes)

        # filter out non-colliding bodies using excludes
        body_filters = self.find_body_collision_filter_pairs(
            model,
            selected_bodies,
            colliding_shapes,
        )

        shape_color = self.color_collision_shapes(
            model, colliding_shapes, visualize_graph=False, shape_keys=model.shape_key
        )

        # store selected shapes, bodies, joints for later use in update_geom_properties
        self.selected_shapes = wp.array(selected_shapes, dtype=wp.int32, device=model.device)
        self.selected_joints = wp.array(selected_joints, dtype=wp.int32, device=model.device)
        self.selected_bodies = wp.array(selected_bodies, dtype=wp.int32, device=model.device)
        selected_shapes_set = set(selected_shapes)

        def add_geoms(newton_body_id: int):
            body = mj_bodies[body_mapping[newton_body_id]]
            shapes = model.body_shapes.get(newton_body_id)
            if not shapes:
                return
            for shape in shapes:
                if shape not in selected_shapes_set:
                    # skip shapes that are not selected for this world
                    continue
                # Skip visual-only geoms, but don't skip sites
                is_site = shape_flags[shape] & ShapeFlags.SITE
                if skip_visual_only_geoms and not is_site and not (shape_flags[shape] & ShapeFlags.COLLIDE_SHAPES):
                    continue
                stype = shape_type[shape]
                name = f"{model.shape_key[shape]}_{shape}"

                if is_site:
                    if not include_sites:
                        continue

                    # Map unsupported site types to SPHERE
                    # MuJoCo sites only support: SPHERE, CAPSULE, CYLINDER, BOX
                    supported_site_types = {GeoType.SPHERE, GeoType.CAPSULE, GeoType.CYLINDER, GeoType.BOX}
                    site_geom_type = stype if stype in supported_site_types else GeoType.SPHERE

                    tf = wp.transform(*shape_transform[shape])
                    site_params = {
                        "type": geom_type_mapping[site_geom_type],
                        "name": name,
                        "pos": tf.p,
                        "quat": quat_to_mjc(tf.q),
                    }

                    size = shape_size[shape]
                    # Ensure size is valid for the site type
                    if np.any(size > 0.0):
                        nonzero = size[size > 0.0][0]
                        size[size == 0.0] = nonzero
                        site_params["size"] = size
                    else:
                        site_params["size"] = [0.01, 0.01, 0.01]

                    if shape_flags[shape] & ShapeFlags.VISIBLE:
                        site_params["rgba"] = [0.0, 1.0, 0.0, 0.5]
                    else:
                        site_params["rgba"] = [0.0, 1.0, 0.0, 0.0]

                    body.add_site(**site_params)
                    continue

                if stype == GeoType.PLANE and newton_body_id != -1:
                    raise ValueError("Planes can only be attached to static bodies")
                geom_params = {
                    "type": geom_type_mapping[stype],
                    "name": name,
                }
                tf = wp.transform(*shape_transform[shape])
                if stype == GeoType.MESH or stype == GeoType.CONVEX_MESH:
                    mesh_src = model.shape_source[shape]
                    # use mesh-specific maxhullvert or fall back to the default
                    maxhullvert = getattr(mesh_src, "maxhullvert", mesh_maxhullvert)
                    # apply scaling
                    size = shape_size[shape]
                    vertices = mesh_src.vertices * size
                    spec.add_mesh(
                        name=name,
                        uservert=vertices.flatten(),
                        userface=mesh_src.indices.flatten(),
                        maxhullvert=maxhullvert,
                    )
                    geom_params["meshname"] = name
                geom_params["pos"] = tf.p
                geom_params["quat"] = quat_to_mjc(tf.q)
                size = shape_size[shape]
                if np.any(size > 0.0):
                    # duplicate nonzero entries at places where size is 0
                    nonzero = size[size > 0.0][0]
                    size[size == 0.0] = nonzero
                    geom_params["size"] = size
                else:
                    assert stype == GeoType.PLANE, "Only plane shapes are allowed to have a size of zero"
                    # planes are always infinite for collision purposes in mujoco
                    geom_params["size"] = [5.0, 5.0, 5.0]
                    # make ground plane blue in the MuJoCo viewer (only used for debugging)
                    geom_params["rgba"] = [0.0, 0.3, 0.6, 1.0]

                # encode collision filtering information
                if not (shape_flags[shape] & ShapeFlags.COLLIDE_SHAPES):
                    # this shape is not colliding with anything
                    geom_params["contype"] = 0
                    geom_params["conaffinity"] = 0
                else:
                    color = shape_color[shape]
                    if color < 32:
                        contype = 1 << color
                        geom_params["contype"] = contype
                        # collide with anything except shapes from the same color
                        geom_params["conaffinity"] = collision_mask_everything & ~contype

                # set friction from Newton shape materials using model's friction parameters
                mu = shape_mu[shape]
                geom_params["friction"] = [
                    mu,
                    model.rigid_contact_torsional_friction * mu,
                    model.rigid_contact_rolling_friction * mu,
                ]
                if shape_condim is not None:
                    geom_params["condim"] = shape_condim[shape]

                body.add_geom(**geom_params)
                # store the geom name instead of assuming index
                shape_mapping[shape] = name

        # add static geoms attached to the worldbody
        add_geoms(-1)

        # Maps from Newton joint index (per-world/template) to MuJoCo DOF start index (per-world/template)
        # Only populated for template joints; in kernels, use joint_in_world to index
        joint_mjc_dof_start = np.full(len(selected_joints), -1, dtype=np.int32)

        # Maps from Newton DOF index to MuJoCo joint index (first world only)
        # Needed because jnt_solimp/jnt_solref are per-joint (not per-DOF) in MuJoCo
        dof_to_mjc_joint = np.full(model.joint_dof_count // model.num_worlds, -1, dtype=np.int32)

        # need to keep track of current dof and joint counts to make the indexing above correct
        num_dofs = 0
        num_mjc_joints = 0

        # add joints, bodies and geoms
        for ji in joint_order:
            parent, child = joints_simple[ji]
            if child in body_mapping:
                raise ValueError(f"Body {child} already exists in the mapping")

            # add body
            body_mapping[child] = len(mj_bodies)

            # use the correct global joint index
            j = selected_joints[ji]

            # check if fixed-base articulation
            fixed_base = False
            if parent == -1 and joint_type[j] == JointType.FIXED:
                fixed_base = True

            # this assumes that the joint position is 0
            tf = wp.transform(*joint_parent_xform[j])
            tf = tf * wp.transform_inverse(wp.transform(*joint_child_xform[j]))

            jc_xform = wp.transform(*joint_child_xform[j])
            joint_pos = jc_xform.p
            joint_rot = jc_xform.q

            # ensure unique body name
            name = model.body_key[child]
            if name not in body_name_counts:
                body_name_counts[name] = 1
            else:
                while name in body_name_counts:
                    body_name_counts[name] += 1
                    name = f"{name}_{body_name_counts[name]}"

            inertia = body_inertia[child]
            body = mj_bodies[body_mapping[parent]].add_body(
                name=name,
                pos=tf.p,
                quat=quat_to_mjc(tf.q),
                mass=body_mass[child],
                ipos=body_com[child, :],
                fullinertia=[inertia[0, 0], inertia[1, 1], inertia[2, 2], inertia[0, 1], inertia[0, 2], inertia[1, 2]],
                explicitinertial=True,
                mocap=fixed_base,
            )
            mj_bodies.append(body)
            if fixed_base:
                newton_body_to_mocap_index[child] = next_mocap_index
                next_mocap_index += 1

            # add joint
            j_type = joint_type[j]
            qd_start = joint_qd_start[j]
            name = model.joint_key[j]
            if name not in joint_names:
                joint_names[name] = 1
            else:
                while name in joint_names:
                    joint_names[name] += 1
                    name = f"{name}_{joint_names[name]}"

            joint_mjc_dof_start[ji] = num_dofs

            if j_type == JointType.FREE:
                body.add_joint(
                    name=name,
                    type=mujoco.mjtJoint.mjJNT_FREE,
                    damping=0.0,
                    limited=False,
                )
                # For free joints, all 6 DOFs map to the same MuJoCo joint
                for i in range(6):
                    dof_to_mjc_joint[qd_start + i] = num_mjc_joints
                num_dofs += 6
                num_mjc_joints += 1
            elif j_type in supported_joint_types:
                lin_axis_count, ang_axis_count = joint_dof_dim[j]
                num_dofs += lin_axis_count + ang_axis_count

                # linear dofs
                for i in range(lin_axis_count):
                    ai = qd_start + i

                    axis = wp.quat_rotate(joint_rot, wp.vec3(*joint_axis[ai]))

                    joint_params = {
                        "armature": joint_armature[qd_start + i],
                        "pos": joint_pos,
                    }
                    # Set friction
                    joint_params["frictionloss"] = joint_friction[ai]
<<<<<<< HEAD
                    if joint_stiffness is not None:
                        joint_params["stiffness"] = joint_stiffness[ai]
                    if joint_damping is not None:
                        joint_params["damping"] = joint_damping[ai]
=======
                    # Set margin if available
                    if joint_dof_limit_margin is not None:
                        joint_params["margin"] = joint_dof_limit_margin[ai]
>>>>>>> 8924f291
                    lower, upper = joint_limit_lower[ai], joint_limit_upper[ai]
                    if lower <= -JOINT_LIMIT_UNLIMITED and upper >= JOINT_LIMIT_UNLIMITED:
                        joint_params["limited"] = False
                    else:
                        joint_params["limited"] = True

                    # we're piping these through unconditionally even though they are only active with limited joints
                    joint_params["range"] = (lower, upper)
                    # Use negative convention for solref_limit: (-stiffness, -damping)
                    if joint_limit_ke[ai] > 0:
                        joint_params["solref_limit"] = (-joint_limit_ke[ai], -joint_limit_kd[ai])
                    if joint_solimp_limit is not None:
                        joint_params["solimp_limit"] = joint_solimp_limit[ai]
                    axname = name
                    if lin_axis_count > 1 or ang_axis_count > 1:
                        axname += "_lin"
                    if lin_axis_count > 1:
                        axname += str(i)
                    body.add_joint(
                        name=axname,
                        type=mujoco.mjtJoint.mjJNT_SLIDE,
                        axis=axis,
                        **joint_params,
                    )
                    # Map this DOF to the current MuJoCo joint index
                    dof_to_mjc_joint[ai] = num_mjc_joints
                    num_mjc_joints += 1

                    if actuated_axes is None or ai in actuated_axes:
                        kp = joint_target_ke[ai]
                        kd = joint_target_kd[ai]
                        effort_limit = joint_effort_limit[ai]
                        gear = actuator_gears.get(axname)
                        if gear is not None:
                            args = {}
                            args.update(actuator_args)
                            args["gear"] = [gear, 0.0, 0.0, 0.0, 0.0, 0.0]
                        else:
                            args = actuator_args
                        # forcerange is defined per actuator, meaning that P and D terms will be clamped separately in PD control and not their sum
                        # is there a similar attribute per joint dof?
                        args["forcerange"] = [-effort_limit, effort_limit]
                        args["gainprm"] = [kp, 0, 0, 0, 0, 0, 0, 0, 0, 0]
                        args["biasprm"] = [0, -kp, 0, 0, 0, 0, 0, 0, 0, 0]
                        spec.add_actuator(target=axname, **args)
                        axis_to_actuator[ai, 0] = actuator_count
                        actuator_count += 1

                        args["gainprm"] = [kd, 0, 0, 0, 0, 0, 0, 0, 0, 0]
                        args["biasprm"] = [0, 0, -kd, 0, 0, 0, 0, 0, 0, 0]
                        spec.add_actuator(target=axname, **args)
                        axis_to_actuator[ai, 1] = actuator_count
                        actuator_count += 1

                # angular dofs
                for i in range(lin_axis_count, lin_axis_count + ang_axis_count):
                    ai = qd_start + i

                    axis = wp.quat_rotate(joint_rot, wp.vec3(*joint_axis[ai]))

                    joint_params = {
                        "armature": joint_armature[qd_start + i],
                        "pos": joint_pos,
                    }
                    # Set friction
                    joint_params["frictionloss"] = joint_friction[ai]
<<<<<<< HEAD
                    if joint_stiffness is not None:
                        joint_params["stiffness"] = joint_stiffness[ai]
                    if joint_damping is not None:
                        joint_params["damping"] = joint_damping[ai]
=======
                    # Set margin if available
                    if joint_dof_limit_margin is not None:
                        joint_params["margin"] = joint_dof_limit_margin[ai]
>>>>>>> 8924f291
                    lower, upper = joint_limit_lower[ai], joint_limit_upper[ai]
                    if lower <= -JOINT_LIMIT_UNLIMITED and upper >= JOINT_LIMIT_UNLIMITED:
                        joint_params["limited"] = False
                    else:
                        joint_params["limited"] = True

                    # we're piping these through unconditionally even though they are only active with limited joints
                    joint_params["range"] = (np.rad2deg(lower), np.rad2deg(upper))
                    # Use negative convention for solref_limit: (-stiffness, -damping)
                    if joint_limit_ke[ai] > 0:
                        joint_params["solref_limit"] = (-joint_limit_ke[ai], -joint_limit_kd[ai])
                    if joint_solimp_limit is not None:
                        joint_params["solimp_limit"] = joint_solimp_limit[ai]

                    axname = name
                    if lin_axis_count > 1 or ang_axis_count > 1:
                        axname += "_ang"
                    if ang_axis_count > 1:
                        axname += str(i - lin_axis_count)
                    body.add_joint(
                        name=axname,
                        type=mujoco.mjtJoint.mjJNT_HINGE,
                        axis=axis,
                        **joint_params,
                    )
                    # Map this DOF to the current MuJoCo joint index
                    dof_to_mjc_joint[ai] = num_mjc_joints
                    num_mjc_joints += 1

                    if actuated_axes is None or ai in actuated_axes:
                        kp = joint_target_ke[ai]
                        kd = joint_target_kd[ai]
                        effort_limit = joint_effort_limit[ai]
                        gear = actuator_gears.get(axname)
                        if gear is not None:
                            args = {}
                            args.update(actuator_args)
                            args["gear"] = [gear, 0.0, 0.0, 0.0, 0.0, 0.0]
                        else:
                            args = actuator_args
                        args["forcerange"] = [-effort_limit, effort_limit]
                        args["gainprm"] = [kp, 0, 0, 0, 0, 0, 0, 0, 0, 0]
                        args["biasprm"] = [0, -kp, 0, 0, 0, 0, 0, 0, 0, 0]
                        spec.add_actuator(target=axname, **args)
                        axis_to_actuator[ai, 0] = actuator_count
                        actuator_count += 1

                        args["gainprm"] = [kd, 0, 0, 0, 0, 0, 0, 0, 0, 0]
                        args["biasprm"] = [0, 0, -kd, 0, 0, 0, 0, 0, 0, 0]
                        spec.add_actuator(target=axname, **args)
                        axis_to_actuator[ai, 1] = actuator_count
                        actuator_count += 1

            elif j_type != JointType.FIXED:
                raise NotImplementedError(f"Joint type {j_type} is not supported yet")

            add_geoms(child)

        for i in selected_constraints:
            constraint_type = eq_constraint_type[i]
            if constraint_type == EqType.CONNECT:
                eq = spec.add_equality(objtype=mujoco.mjtObj.mjOBJ_BODY)
                eq.type = mujoco.mjtEq.mjEQ_CONNECT
                eq.active = eq_constraint_enabled[i]
                eq.name1 = model.body_key[eq_constraint_body1[i]]
                eq.name2 = model.body_key[eq_constraint_body2[i]]
                eq.data[0:3] = eq_constraint_anchor[i]

            elif constraint_type == EqType.JOINT:
                eq = spec.add_equality(objtype=mujoco.mjtObj.mjOBJ_JOINT)
                eq.type = mujoco.mjtEq.mjEQ_JOINT
                eq.active = eq_constraint_enabled[i]
                eq.name1 = model.joint_key[eq_constraint_joint1[i]]
                eq.name2 = model.joint_key[eq_constraint_joint2[i]]
                eq.data[0:5] = eq_constraint_polycoef[i]

            elif constraint_type == EqType.WELD:
                eq = spec.add_equality(objtype=mujoco.mjtObj.mjOBJ_BODY)
                eq.type = mujoco.mjtEq.mjEQ_WELD
                eq.active = eq_constraint_enabled[i]
                eq.name1 = model.body_key[eq_constraint_body1[i]]
                eq.name2 = model.body_key[eq_constraint_body2[i]]
                cns_relpose = wp.transform(*eq_constraint_relpose[i])
                eq.data[0:3] = eq_constraint_anchor[i]
                eq.data[3:6] = wp.transform_get_translation(cns_relpose)
                eq.data[6:10] = wp.transform_get_rotation(cns_relpose)
                eq.data[10] = eq_constraint_torquescale[i]

        assert len(spec.geoms) == colliding_shapes_per_world, (
            "The number of geoms in the MuJoCo model does not match the number of colliding shapes in the Newton model."
        )

        # add contact exclusions between bodies to ensure parent <> child collisions are ignored
        # even when one of the bodies is static
        for b1, b2 in body_filters:
            mb1, mb2 = body_mapping[b1], body_mapping[b2]
            spec.add_exclude(bodyname1=spec.bodies[mb1].name, bodyname2=spec.bodies[mb2].name)

        self.mj_model = spec.compile()
        self.mj_data = mujoco.MjData(self.mj_model)

        self.update_mjc_data(self.mj_data, model, state)

        # fill some MjWarp model fields that are outdated after update_mjc_data.
        # just setting qpos0 to d.qpos leads to weird behavior here, needs
        # to be investigated.

        mujoco.mj_forward(self.mj_model, self.mj_data)

        if target_filename:
            with open(target_filename, "w") as f:
                f.write(spec.to_xml())
                print(f"Saved mujoco model to {os.path.abspath(target_filename)}")

        # now that the model is compiled, get the actual geom indices and compute
        # shape transform corrections
        shape_to_geom_idx = {}
        geom_to_shape_idx = {}
        for shape, geom_name in shape_mapping.items():
            geom_idx = mujoco.mj_name2id(self.mj_model, mujoco.mjtObj.mjOBJ_GEOM, geom_name)
            if geom_idx >= 0:
                shape_to_geom_idx[shape] = geom_idx
                geom_to_shape_idx[geom_idx] = shape

        with wp.ScopedDevice(model.device):
            # create the MuJoCo Warp model
            self.mjw_model = mujoco_warp.put_model(self.mj_model)

            # patch mjw_model with mesh_pos if it doesn't have it
            if not hasattr(self.mjw_model, "mesh_pos"):
                self.mjw_model.mesh_pos = wp.array(self.mj_model.mesh_pos, dtype=wp.vec3)

            # build the geom index mappings now that we have the actual indices
            # geom_to_shape_idx maps from MuJoCo geom index to absolute Newton shape index.
            # Convert non-static shapes to template-relative indices for the kernel.
            geom_to_shape_idx_np = np.full((self.mj_model.ngeom,), -1, dtype=np.int32)

            # Find the minimum shape index for the first non-static group to use as the base
            first_env_shapes = np.where(shape_world == first_group)[0]
            first_env_shape_base = int(np.min(first_env_shapes)) if len(first_env_shapes) > 0 else 0

            # Per-geom static mask (True if static, False otherwise)
            geom_is_static_np = np.zeros((self.mj_model.ngeom,), dtype=bool)

            for geom_idx, abs_shape_idx in geom_to_shape_idx.items():
                if shape_world[abs_shape_idx] < 0:
                    # Static shape - use absolute index and mark mask
                    geom_to_shape_idx_np[geom_idx] = abs_shape_idx
                    geom_is_static_np[geom_idx] = True
                else:
                    # Non-static shape - convert to template-relative offset from first env base
                    geom_to_shape_idx_np[geom_idx] = abs_shape_idx - first_env_shape_base

            geom_to_shape_idx_wp = wp.array(geom_to_shape_idx_np, dtype=wp.int32)
            geom_is_static_wp = wp.array(geom_is_static_np, dtype=bool)

            # use the actual number of geoms from the MuJoCo model
            self.to_newton_shape_index = wp.full((model.num_worlds, self.mj_model.ngeom), -1, dtype=wp.int32)

            # create mapping from Newton shape index to MuJoCo [world, geom index]
            self.to_mjc_geom_index = wp.full(model.shape_count, -1, dtype=wp.vec2i)

            # mapping from Newton joint index to the start index of its joint axes in MuJoCo
            self.joint_mjc_dof_start = wp.array(joint_mjc_dof_start, dtype=wp.int32)
            # mapping from Newton DOF index to MuJoCo joint index
            self.dof_to_mjc_joint = wp.array(dof_to_mjc_joint, dtype=wp.int32, device=model.device)

            if self.mjw_model.geom_pos.size:
                wp.launch(
                    update_shape_mappings_kernel,
                    dim=(self.model.num_worlds, self.mj_model.ngeom),
                    inputs=[
                        geom_to_shape_idx_wp,
                        geom_is_static_wp,
                        shape_range_len,
                        first_env_shape_base,
                    ],
                    outputs=[
                        self.to_mjc_geom_index,
                        self.to_newton_shape_index,
                    ],
                )

            # mapping from Newton joint axis index to MJC actuator index
            # mjc_axis_to_actuator[i, 0] = position actuator index
            # mjc_axis_to_actuator[i, 1] = velocity actuator index
            self.mjc_axis_to_actuator = wp.array2d(axis_to_actuator, dtype=wp.int32)
            # mapping from MJC body index to Newton body index (skip world index -1)
            to_mjc_body_index = np.fromiter(body_mapping.keys(), dtype=int)[1:] + 1
            self.to_mjc_body_index = wp.array(to_mjc_body_index, dtype=wp.int32)

            # create mapping from Newton body index to mocap index (-1 if not mocap)
            newton_body_indices = np.fromiter(body_mapping.keys(), dtype=int)[1:]
            body_to_mocap = np.array(
                [newton_body_to_mocap_index.get(idx, -1) for idx in newton_body_indices], dtype=np.int32
            )
            self.newton_body_to_mocap_index = wp.array(body_to_mocap, dtype=wp.int32)

            # set mjwarp-only settings
            self.mjw_model.opt.ls_parallel = ls_parallel

            if separate_worlds:
                nworld = model.num_worlds
            else:
                nworld = 1

            # TODO find better heuristics to determine nconmax and njmax
            if disable_contacts:
                nconmax = 0
            else:
                if nconmax is not None:
                    rigid_contact_max = nconmax
                    if rigid_contact_max < self.mj_data.ncon:
                        warnings.warn(
                            f"[WARNING] Value for nconmax is changed from {nconmax} to {self.mj_data.ncon} following an MjWarp requirement.",
                            stacklevel=2,
                        )
                        nconmax = self.mj_data.ncon
                    else:
                        nconmax = rigid_contact_max
                else:
                    nconmax = self.mj_data.ncon

            if njmax is not None:
                if njmax < self.mj_data.nefc:
                    warnings.warn(
                        f"[WARNING] Value for njmax is changed from {njmax} to {self.mj_data.nefc} following an MjWarp requirement.",
                        stacklevel=2,
                    )
                    njmax = self.mj_data.nefc
            else:
                njmax = self.mj_data.nefc

            self.mjw_data = mujoco_warp.put_data(
                self.mj_model,
                self.mj_data,
                nworld=nworld,
                nconmax=nconmax,
                njmax=njmax,
            )

            # expand model fields that can be expanded:
            self.expand_model_fields(self.mjw_model, nworld)

            # so far we have only defined the first world,
            # now complete the data from the Newton model
            self.notify_model_changed(SolverNotifyFlags.ALL)

    def expand_model_fields(self, mj_model: MjWarpModel, nworld: int):
        if nworld == 1:
            return

        model_fields_to_expand = {
            # "qpos0",
            # "qpos_spring",
            "body_pos",
            "body_quat",
            "body_ipos",
            "body_iquat",
            "body_mass",
            # "body_subtreemass",
            "body_inertia",
            # "body_invweight0",
            # "body_gravcomp",
            "jnt_solref",
            "jnt_solimp",
            "jnt_pos",
            "jnt_axis",
<<<<<<< HEAD
            "jnt_stiffness",
            # "jnt_range",
=======
            # "jnt_stiffness",
            "jnt_range",
>>>>>>> 8924f291
            # "jnt_actfrcrange",
            "jnt_margin",  # corresponds to newton custom attribute "limit_margin"
            "dof_armature",
            "dof_damping",
            # "dof_invweight0",
            "dof_frictionloss",
            # "dof_solimp",
            # "dof_solref",
            # "geom_matid",
            # "geom_solmix",
            "geom_solref",
            # "geom_solimp",
            "geom_size",
            "geom_rbound",
            "geom_pos",
            "geom_quat",
            "geom_friction",
            # "geom_margin",
            # "geom_gap",
            # "geom_rgba",
            # "site_pos",
            # "site_quat",
            # "cam_pos",
            # "cam_quat",
            # "cam_poscom0",
            # "cam_pos0",
            # "cam_mat0",
            # "light_pos",
            # "light_dir",
            # "light_poscom0",
            # "light_pos0",
            # "eq_solref",
            # "eq_solimp",
            # "eq_data",
            # "actuator_dynprm",
            "actuator_gainprm",
            "actuator_biasprm",
            # "actuator_ctrlrange",
            "actuator_forcerange",
            # "actuator_actrange",
            # "actuator_gear",
            # "pair_solref",
            # "pair_solreffriction",
            # "pair_solimp",
            # "pair_margin",
            # "pair_gap",
            # "pair_friction",
            # "tendon_solref_lim",
            # "tendon_solimp_lim",
            # "tendon_range",
            # "tendon_margin",
            # "tendon_length0",
            # "tendon_invweight0",
            # "mat_rgba",
        }

        def tile(x: wp.array):
            # Create new array with same shape but first dim multiplied by nworld
            new_shape = list(x.shape)
            new_shape[0] = nworld
            wp_array = {1: wp.array, 2: wp.array2d, 3: wp.array3d, 4: wp.array4d}[len(new_shape)]
            dst = wp_array(shape=new_shape, dtype=x.dtype, device=x.device)

            # Flatten arrays for kernel
            src_flat = x.flatten()
            dst_flat = dst.flatten()

            # Launch kernel to repeat data - one thread per destination element
            n_elems_per_world = dst_flat.shape[0] // nworld
            wp.launch(
                repeat_array_kernel,
                dim=dst_flat.shape[0],
                inputs=[src_flat, n_elems_per_world],
                outputs=[dst_flat],
                device=x.device,
            )
            return dst

        for field in mj_model.__dataclass_fields__:
            if field in model_fields_to_expand:
                array = getattr(mj_model, field)
                setattr(mj_model, field, tile(array))

    def update_model_inertial_properties(self):
        if self.model.body_count == 0:
            return

        bodies_per_world = self.model.body_count // self.model.num_worlds

        wp.launch(
            update_body_mass_ipos_kernel,
            dim=self.model.body_count,
            inputs=[
                self.model.body_com,
                self.model.body_mass,
                bodies_per_world,
                self.model.up_axis,
                self.to_mjc_body_index,
            ],
            outputs=[self.mjw_model.body_ipos, self.mjw_model.body_mass],
            device=self.model.device,
        )

        wp.launch(
            update_body_inertia_kernel,
            dim=self.model.body_count,
            inputs=[
                self.model.body_inertia,
                bodies_per_world,
                self.to_mjc_body_index,
            ],
            outputs=[self.mjw_model.body_inertia, self.mjw_model.body_iquat],
            device=self.model.device,
        )

    def update_joint_dof_properties(self):
<<<<<<< HEAD
        """Update all joint dof properties including effort limits, velocity limits, friction, armature, passive stiffness, and passive damping in the MuJoCo model."""
=======
        """Update all joint DOF properties including effort limits, friction, armature, solimplimit, solref, and joint limit ranges in the MuJoCo model."""
>>>>>>> 8924f291
        if self.model.joint_dof_count == 0:
            return

        joints_per_world = self.model.joint_count // self.model.num_worlds
        dofs_per_world = self.model.joint_dof_count // self.model.num_worlds

        # Update actuator force ranges (effort limits) if actuators exist
        if self.mjc_axis_to_actuator is not None:
            wp.launch(
                update_axis_properties_kernel,
                dim=self.model.joint_dof_count,
                inputs=[
                    self.model.joint_target_ke,
                    self.model.joint_target_kd,
                    self.model.joint_effort_limit,
                    self.mjc_axis_to_actuator,
                    dofs_per_world,
                ],
                outputs=[
                    self.mjw_model.actuator_biasprm,
                    self.mjw_model.actuator_gainprm,
                    self.mjw_model.actuator_forcerange,
                ],
                device=self.model.device,
            )

<<<<<<< HEAD
        mujoco_attrs = getattr(self.model, "mujoco", None)
        if mujoco_attrs is not None and hasattr(mujoco_attrs, "damping"):
            joint_damping = mujoco_attrs.damping
        else:
            joint_damping = wp.zeros(self.model.joint_dof_count, dtype=wp.float32, device=self.model.device)

        if mujoco_attrs is not None and hasattr(mujoco_attrs, "stiffness"):
            joint_stiffness = mujoco_attrs.stiffness
        else:
            joint_stiffness = wp.zeros(self.model.joint_dof_count, dtype=wp.float32, device=self.model.device)
=======
        # Update DOF properties (armature, friction, and solimplimit) with proper DOF mapping
        mujoco_attrs = getattr(self.model, "mujoco", None)
        solimplimit = getattr(mujoco_attrs, "solimplimit", None) if mujoco_attrs is not None else None
        joint_dof_limit_margin = getattr(mujoco_attrs, "limit_margin", None) if mujoco_attrs is not None else None
>>>>>>> 8924f291

        wp.launch(
            update_joint_dof_properties_kernel,
            dim=self.model.joint_count,
            inputs=[
                self.model.joint_qd_start,
                self.model.joint_dof_dim,
                self.joint_mjc_dof_start,
                self.dof_to_mjc_joint,
                self.model.joint_armature,
                self.model.joint_friction,
<<<<<<< HEAD
                joint_damping,
                dofs_per_world,
            ],
            outputs=[
                self.mjw_model.dof_armature,
                self.mjw_model.dof_frictionloss,
                self.mjw_model.dof_damping,
            ],
            device=self.model.device,
        )

        joints_per_world = self.model.joint_count // self.model.num_worlds
        wp.launch(
            update_joint_stiffness_kernel,
            dim=self.model.joint_count,
            inputs=[
                joint_stiffness,
                self.model.joint_qd_start,
                self.joint_mjc_dof_start,
                joints_per_world,
            ],
            outputs=[self.mjw_model.jnt_stiffness],
=======
                self.model.joint_limit_ke,
                self.model.joint_limit_kd,
                self.model.joint_limit_lower,
                self.model.joint_limit_upper,
                solimplimit,
                joint_dof_limit_margin,
                joints_per_world,
            ],
            outputs=[
                self.mjw_model.dof_armature,
                self.mjw_model.dof_frictionloss,
                self.mjw_model.jnt_solimp,
                self.mjw_model.jnt_solref,
                self.mjw_model.jnt_margin,
                self.mjw_model.jnt_range,
            ],
>>>>>>> 8924f291
            device=self.model.device,
        )

    def update_joint_properties(self):
        """Update joint properties including joint positions, joint axes, and relative body transforms in the MuJoCo model."""
        if self.model.joint_count == 0:
            return

        joints_per_world = self.model.joint_count // self.model.num_worlds

        # Update joint positions, joint axes, and relative body transforms
        wp.launch(
            update_joint_transforms_kernel,
            dim=self.model.joint_count,
            inputs=[
                self.model.joint_X_p,
                self.model.joint_X_c,
                self.model.joint_qd_start,
                self.model.joint_dof_dim,
                self.model.joint_axis,
                self.model.joint_child,
                self.model.joint_type,
                self.dof_to_mjc_joint,
                self.to_mjc_body_index,
                self.newton_body_to_mocap_index,
                joints_per_world,
            ],
            outputs=[
                self.mjw_model.jnt_pos,
                self.mjw_model.jnt_axis,
                self.mjw_model.body_pos,
                self.mjw_model.body_quat,
                self.mjw_data.mocap_pos,
                self.mjw_data.mocap_quat,
            ],
            device=self.model.device,
        )

    def update_geom_properties(self):
        """Update geom properties including collision radius, friction, and contact parameters in the MuJoCo model."""

        # Get number of geoms and worlds from MuJoCo model
        num_geoms = self.mj_model.ngeom
        if num_geoms == 0:
            return

        num_worlds = self.model.num_worlds

        wp.launch(
            update_geom_properties_kernel,
            dim=(num_worlds, num_geoms),
            inputs=[
                self.model.shape_collision_radius,
                self.model.shape_material_mu,
                self.model.shape_material_ke,
                self.model.shape_material_kd,
                self.model.shape_scale,
                self.model.shape_transform,
                self.to_newton_shape_index,
                self.mjw_model.geom_type,
                self._mujoco.mjtGeom.mjGEOM_MESH,
                self.mjw_model.geom_dataid,
                self.mjw_model.mesh_pos,
                self.mjw_model.mesh_quat,
                self.model.rigid_contact_torsional_friction,
                self.model.rigid_contact_rolling_friction,
            ],
            outputs=[
                self.mjw_model.geom_rbound,
                self.mjw_model.geom_friction,
                self.mjw_model.geom_solref,
                self.mjw_model.geom_size,
                self.mjw_model.geom_pos,
                self.mjw_model.geom_quat,
            ],
            device=self.model.device,
        )

    def update_model_properties(self):
        """Update model properties including gravity in the MuJoCo model."""
        if self.use_mujoco_cpu:
            self.mj_model.opt.gravity[:] = np.array([*self.model.gravity.numpy()[0]])
        else:
            if hasattr(self, "mjw_data"):
                wp.launch(
                    kernel=update_model_properties_kernel,
                    dim=self.mjw_data.nworld,
                    inputs=[
                        self.model.gravity,
                    ],
                    outputs=[
                        self.mjw_model.opt.gravity,
                    ],
                    device=self.model.device,
                )

    def render_mujoco_viewer(
        self,
        show_left_ui: bool = True,
        show_right_ui: bool = True,
        show_contact_points: bool = True,
        show_contact_forces: bool = False,
        show_transparent_geoms: bool = True,
    ):
        """Create and synchronize the MuJoCo viewer.
        The viewer will be created if it is not already open.

        .. note::

            The MuJoCo viewer only supports rendering Newton models with a single world,
            unless :attr:`use_mujoco_cpu` is :obj:`True` or the solver was initialized with
            :attr:`separate_worlds` set to :obj:`False`.

            The MuJoCo viewer is only meant as a debugging tool.

        Args:
            show_left_ui: Whether to show the left UI.
            show_right_ui: Whether to show the right UI.
            show_contact_points: Whether to show contact points.
            show_contact_forces: Whether to show contact forces.
            show_transparent_geoms: Whether to show transparent geoms.
        """
        if self._viewer is None:
            import mujoco  # noqa: PLC0415
            import mujoco.viewer  # noqa: PLC0415

            # make the headlights brighter to improve visibility
            # in the MuJoCo viewer
            self.mj_model.vis.headlight.ambient[:] = [0.3, 0.3, 0.3]
            self.mj_model.vis.headlight.diffuse[:] = [0.7, 0.7, 0.7]
            self.mj_model.vis.headlight.specular[:] = [0.9, 0.9, 0.9]

            self._viewer = mujoco.viewer.launch_passive(
                self.mj_model, self.mj_data, show_left_ui=show_left_ui, show_right_ui=show_right_ui
            )
            # Enter the context manager to keep the viewer alive
            self._viewer.__enter__()

            self._viewer.opt.flags[mujoco.mjtVisFlag.mjVIS_CONTACTPOINT] = show_contact_points
            self._viewer.opt.flags[mujoco.mjtVisFlag.mjVIS_CONTACTFORCE] = show_contact_forces
            self._viewer.opt.flags[mujoco.mjtVisFlag.mjVIS_TRANSPARENT] = show_transparent_geoms

        if self._viewer.is_running():
            if not self.use_mujoco_cpu:
                self._mujoco_warp.get_data_into(self.mj_data, self.mj_model, self.mjw_data)

            self._viewer.sync()

    def close_mujoco_viewer(self):
        """Close the MuJoCo viewer if it exists."""
        if hasattr(self, "_viewer") and self._viewer is not None:
            try:
                self._viewer.__exit__(None, None, None)
            except Exception:
                pass  # Ignore errors during cleanup
            finally:
                self._viewer = None

    def __del__(self):
        """Cleanup method to close the viewer when the solver is destroyed."""
        self.close_mujoco_viewer()<|MERGE_RESOLUTION|>--- conflicted
+++ resolved
@@ -57,11 +57,7 @@
     update_body_inertia_kernel,
     update_body_mass_ipos_kernel,
     update_geom_properties_kernel,
-<<<<<<< HEAD
-    update_joint_stiffness_kernel,
-=======
     update_joint_dof_properties_kernel,
->>>>>>> 8924f291
     update_joint_transforms_kernel,
     update_model_properties_kernel,
     update_shape_mappings_kernel,
@@ -171,39 +167,18 @@
         )
         builder.add_custom_attribute(
             ModelBuilder.CustomAttribute(
-<<<<<<< HEAD
-                name="stiffness",
-=======
                 name="limit_margin",
->>>>>>> 8924f291
                 frequency=ModelAttributeFrequency.JOINT_DOF,
                 assignment=ModelAttributeAssignment.MODEL,
                 dtype=wp.float32,
                 default=0.0,
                 namespace="mujoco",
-<<<<<<< HEAD
-                usd_attribute_name="mjc:stiffness",
-                mjcf_attribute_name="stiffness",
-                usd_value_transformer=lambda x: list(x) if hasattr(x, "__iter__") else [x],
-=======
                 usd_attribute_name="mjc:margin",
                 mjcf_attribute_name="margin",
->>>>>>> 8924f291
             )
         )
         builder.add_custom_attribute(
             ModelBuilder.CustomAttribute(
-<<<<<<< HEAD
-                name="damping",
-                frequency=ModelAttributeFrequency.JOINT_DOF,
-                assignment=ModelAttributeAssignment.MODEL,
-                dtype=wp.float32,
-                default=0.0,
-                namespace="mujoco",
-                usd_attribute_name="mjc:damping",
-                mjcf_attribute_name="damping",
-                usd_value_transformer=lambda x: list(x) if hasattr(x, "__iter__") else [x],
-=======
                 name="solimplimit",
                 frequency=ModelAttributeFrequency.JOINT_DOF,
                 assignment=ModelAttributeAssignment.MODEL,
@@ -211,7 +186,28 @@
                 default=wp.types.vector(length=5, dtype=wp.float32)(0.9, 0.95, 0.001, 0.5, 2.0),
                 namespace="mujoco",
                 usd_attribute_name="mjc:solimplimit",
->>>>>>> 8924f291
+            )
+        )
+        builder.add_custom_attribute(
+            ModelBuilder.CustomAttribute(
+                name="stiffness",
+                frequency=ModelAttributeFrequency.JOINT_DOF,
+                assignment=ModelAttributeAssignment.MODEL,
+                dtype=wp.float32,
+                default=0.0,
+                namespace="mujoco",
+                usd_attribute_name="mjc:stiffness"
+            )
+        )
+        builder.add_custom_attribute(
+            ModelBuilder.CustomAttribute(
+                name="damping",
+                frequency=ModelAttributeFrequency.JOINT_DOF,
+                assignment=ModelAttributeAssignment.MODEL,
+                dtype=wp.float32,
+                default=0.0,
+                namespace="mujoco",
+                usd_attribute_name="mjc:damping"
             )
         )
 
@@ -988,13 +984,10 @@
             return attr.numpy()
 
         shape_condim = get_custom_attribute("condim")
-<<<<<<< HEAD
+        joint_dof_limit_margin = get_custom_attribute("limit_margin")
+        joint_solimp_limit = get_custom_attribute("solimplimit")
         joint_stiffness = get_custom_attribute("stiffness")
         joint_damping = get_custom_attribute("damping")
-=======
-        joint_dof_limit_margin = get_custom_attribute("limit_margin")
-        joint_solimp_limit = get_custom_attribute("solimplimit")
->>>>>>> 8924f291
 
         eq_constraint_type = model.equality_constraint_type.numpy()
         eq_constraint_body1 = model.equality_constraint_body1.numpy()
@@ -1332,16 +1325,13 @@
                     }
                     # Set friction
                     joint_params["frictionloss"] = joint_friction[ai]
-<<<<<<< HEAD
+                    # Set margin if available
+                    if joint_dof_limit_margin is not None:
+                        joint_params["margin"] = joint_dof_limit_margin[ai]
                     if joint_stiffness is not None:
                         joint_params["stiffness"] = joint_stiffness[ai]
                     if joint_damping is not None:
                         joint_params["damping"] = joint_damping[ai]
-=======
-                    # Set margin if available
-                    if joint_dof_limit_margin is not None:
-                        joint_params["margin"] = joint_dof_limit_margin[ai]
->>>>>>> 8924f291
                     lower, upper = joint_limit_lower[ai], joint_limit_upper[ai]
                     if lower <= -JOINT_LIMIT_UNLIMITED and upper >= JOINT_LIMIT_UNLIMITED:
                         joint_params["limited"] = False
@@ -1408,16 +1398,13 @@
                     }
                     # Set friction
                     joint_params["frictionloss"] = joint_friction[ai]
-<<<<<<< HEAD
+                    # Set margin if available
+                    if joint_dof_limit_margin is not None:
+                        joint_params["margin"] = joint_dof_limit_margin[ai]
                     if joint_stiffness is not None:
                         joint_params["stiffness"] = joint_stiffness[ai]
                     if joint_damping is not None:
                         joint_params["damping"] = joint_damping[ai]
-=======
-                    # Set margin if available
-                    if joint_dof_limit_margin is not None:
-                        joint_params["margin"] = joint_dof_limit_margin[ai]
->>>>>>> 8924f291
                     lower, upper = joint_limit_lower[ai], joint_limit_upper[ai]
                     if lower <= -JOINT_LIMIT_UNLIMITED and upper >= JOINT_LIMIT_UNLIMITED:
                         joint_params["limited"] = False
@@ -1686,13 +1673,8 @@
             "jnt_solimp",
             "jnt_pos",
             "jnt_axis",
-<<<<<<< HEAD
             "jnt_stiffness",
-            # "jnt_range",
-=======
-            # "jnt_stiffness",
             "jnt_range",
->>>>>>> 8924f291
             # "jnt_actfrcrange",
             "jnt_margin",  # corresponds to newton custom attribute "limit_margin"
             "dof_armature",
@@ -1809,11 +1791,7 @@
         )
 
     def update_joint_dof_properties(self):
-<<<<<<< HEAD
-        """Update all joint dof properties including effort limits, velocity limits, friction, armature, passive stiffness, and passive damping in the MuJoCo model."""
-=======
-        """Update all joint DOF properties including effort limits, friction, armature, solimplimit, solref, and joint limit ranges in the MuJoCo model."""
->>>>>>> 8924f291
+        """Update all joint DOF properties including effort limits, friction, armature, solimplimit, solref, passive stiffness and damping, and joint limit ranges in the MuJoCo model."""
         if self.model.joint_dof_count == 0:
             return
 
@@ -1840,24 +1818,12 @@
                 device=self.model.device,
             )
 
-<<<<<<< HEAD
-        mujoco_attrs = getattr(self.model, "mujoco", None)
-        if mujoco_attrs is not None and hasattr(mujoco_attrs, "damping"):
-            joint_damping = mujoco_attrs.damping
-        else:
-            joint_damping = wp.zeros(self.model.joint_dof_count, dtype=wp.float32, device=self.model.device)
-
-        if mujoco_attrs is not None and hasattr(mujoco_attrs, "stiffness"):
-            joint_stiffness = mujoco_attrs.stiffness
-        else:
-            joint_stiffness = wp.zeros(self.model.joint_dof_count, dtype=wp.float32, device=self.model.device)
-=======
-        # Update DOF properties (armature, friction, and solimplimit) with proper DOF mapping
+        # Update DOF properties (armature, friction, passive stiffness and damping, and solimplimit) with proper DOF mapping
         mujoco_attrs = getattr(self.model, "mujoco", None)
         solimplimit = getattr(mujoco_attrs, "solimplimit", None) if mujoco_attrs is not None else None
         joint_dof_limit_margin = getattr(mujoco_attrs, "limit_margin", None) if mujoco_attrs is not None else None
->>>>>>> 8924f291
-
+        joint_stiffness = getattr(mujoco_attrs, "stiffness", None) if mujoco_attrs is not None else None
+        joint_damping = getattr(mujoco_attrs, "damping", None) if mujoco_attrs is not None else None
         wp.launch(
             update_joint_dof_properties_kernel,
             dim=self.model.joint_count,
@@ -1868,35 +1834,13 @@
                 self.dof_to_mjc_joint,
                 self.model.joint_armature,
                 self.model.joint_friction,
-<<<<<<< HEAD
-                joint_damping,
-                dofs_per_world,
-            ],
-            outputs=[
-                self.mjw_model.dof_armature,
-                self.mjw_model.dof_frictionloss,
-                self.mjw_model.dof_damping,
-            ],
-            device=self.model.device,
-        )
-
-        joints_per_world = self.model.joint_count // self.model.num_worlds
-        wp.launch(
-            update_joint_stiffness_kernel,
-            dim=self.model.joint_count,
-            inputs=[
-                joint_stiffness,
-                self.model.joint_qd_start,
-                self.joint_mjc_dof_start,
-                joints_per_world,
-            ],
-            outputs=[self.mjw_model.jnt_stiffness],
-=======
                 self.model.joint_limit_ke,
                 self.model.joint_limit_kd,
                 self.model.joint_limit_lower,
                 self.model.joint_limit_upper,
                 solimplimit,
+                joint_stiffness,
+                joint_damping,
                 joint_dof_limit_margin,
                 joints_per_world,
             ],
@@ -1905,10 +1849,11 @@
                 self.mjw_model.dof_frictionloss,
                 self.mjw_model.jnt_solimp,
                 self.mjw_model.jnt_solref,
+                self.mjw_model.jnt_stiffness,
+                self.mjw_model.dof_damping,
                 self.mjw_model.jnt_margin,
                 self.mjw_model.jnt_range,
             ],
->>>>>>> 8924f291
             device=self.model.device,
         )
 
