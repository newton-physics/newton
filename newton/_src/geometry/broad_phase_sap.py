--- conflicted
+++ resolved
@@ -364,15 +364,9 @@
             geom_collision_group: Array of collision group IDs for each geometry. Positive values indicate
                 groups that only collide with themselves (and with negative groups). Negative values indicate
                 groups that collide with everything except their negative counterpart. Zero indicates no collisions.
-<<<<<<< HEAD
-            geom_shape_group: Array of environment group IDs for each geometry. Group -1 indicates global entities
-                that collide with all environments. Groups 0, 1, 2, ... indicate environment-specific entities.
-                Can be None if environment groups are not used.
-=======
             geom_shape_world: Array of world indices for each geometry. Index -1 indicates global entities
                 that collide with all worlds. Indices 0, 1, 2, ... indicate world-specific entities.
                 Can be None if world indices are not used.
->>>>>>> 95c5d213
             geom_count: Number of active bounding boxes to check
             candidate_pair: Output array to store overlapping geometry pairs
             num_candidate_pair: Output array to store number of overlapping pairs found
