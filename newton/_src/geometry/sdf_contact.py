--- conflicted
+++ resolved
@@ -33,12 +33,6 @@
 
 
 @wp.func
-<<<<<<< HEAD
-def sample_sdf_using_mesh(
-    mesh_id: wp.uint64,
-    world_pos: wp.vec3,
-    max_dist: float,
-=======
 def scale_sdf_result_to_world(
     distance: float,
     gradient: wp.vec3,
@@ -78,7 +72,6 @@
     mesh_id: wp.uint64,
     world_pos: wp.vec3,
     max_dist: float = 1000.0,
->>>>>>> 551f6ee5
 ) -> float:
     """
     Sample signed distance to mesh surface using mesh query.
@@ -113,11 +106,7 @@
 def sample_sdf_grad_using_mesh(
     mesh_id: wp.uint64,
     world_pos: wp.vec3,
-<<<<<<< HEAD
-    max_dist: float,
-=======
     max_dist: float = 1000.0,
->>>>>>> 551f6ee5
 ) -> tuple[float, wp.vec3]:
     """
     Sample signed distance and gradient to mesh surface using mesh query.
@@ -426,20 +415,11 @@
     p = center
 
     # Use extrapolated sampling for initial distance estimates
-<<<<<<< HEAD
-    max_dist = 1000.0
-    if use_bvh_for_sdf:
-        dist = sample_sdf_using_mesh(sdf_mesh_id, p, max_dist)
-        d0 = sample_sdf_using_mesh(sdf_mesh_id, v0, max_dist)
-        d1 = sample_sdf_using_mesh(sdf_mesh_id, v1, max_dist)
-        d2 = sample_sdf_using_mesh(sdf_mesh_id, v2, max_dist)
-=======
     if use_bvh_for_sdf:
         dist = sample_sdf_using_mesh(sdf_mesh_id, p)
         d0 = sample_sdf_using_mesh(sdf_mesh_id, v0)
         d1 = sample_sdf_using_mesh(sdf_mesh_id, v1)
         d2 = sample_sdf_using_mesh(sdf_mesh_id, v2)
->>>>>>> 551f6ee5
     else:
         dist = sample_sdf_extrapolated(sdf_data, p)
         d0 = sample_sdf_extrapolated(sdf_data, v0)
@@ -476,11 +456,7 @@
     for _iter in range(16):
         # Use extrapolated gradient sampling
         if use_bvh_for_sdf:
-<<<<<<< HEAD
-            _, sdf_gradient = sample_sdf_grad_using_mesh(sdf_mesh_id, p, max_dist)
-=======
             _, sdf_gradient = sample_sdf_grad_using_mesh(sdf_mesh_id, p)
->>>>>>> 551f6ee5
         else:
             _, sdf_gradient = sample_sdf_grad_extrapolated(sdf_data, p)
 
@@ -514,11 +490,7 @@
 
     # Final extrapolated sampling for result
     if use_bvh_for_sdf:
-<<<<<<< HEAD
-        dist, sdf_gradient = sample_sdf_grad_using_mesh(sdf_mesh_id, p, max_dist)
-=======
         dist, sdf_gradient = sample_sdf_grad_using_mesh(sdf_mesh_id, p)
->>>>>>> 551f6ee5
     else:
         dist, sdf_gradient = sample_sdf_grad_extrapolated(sdf_data, p)
 
@@ -661,10 +633,7 @@
     buffer: wp.array(dtype=wp.int32),
     contact_distance: float,
     use_bvh_for_sdf: bool,
-<<<<<<< HEAD
-=======
     inv_sdf_scale: wp.vec3,
->>>>>>> 551f6ee5
 ):
     """
     Midphase triangle culling for mesh-SDF collision.
@@ -696,11 +665,7 @@
             v2 = wp.cw_mul(v2_scaled, inv_sdf_scale)
             bounding_sphere_center, bounding_sphere_radius = get_bounding_sphere(v0, v1, v2)
 
-<<<<<<< HEAD
-            # Use extrapolated SDF distance query for culling
-=======
             # Use extrapolated SDF distance query for culling (in unscaled space)
->>>>>>> 551f6ee5
             if use_bvh_for_sdf:
                 sdf_dist = sample_sdf_using_mesh(
                     sdf_mesh_id, bounding_sphere_center, 1.01 * (bounding_sphere_radius + contact_distance)
@@ -808,10 +773,7 @@
                 # Initialize with dummy values (will be set in mode branches)
                 sdf_data = SDFData()
                 use_bvh_for_sdf = False
-<<<<<<< HEAD
-=======
                 sdf_scale = wp.vec3(1.0, 1.0, 1.0)
->>>>>>> 551f6ee5
 
                 if mode == 0:
                     # Process mesh A triangles against SDF B
@@ -822,10 +784,7 @@
 
                     mesh_id = mesh_id_a
                     mesh_scale = mesh_scale_a
-<<<<<<< HEAD
-=======
                     sdf_scale = mesh_scale_b  # SDF is from mesh B, need its scale
->>>>>>> 551f6ee5
                     if not use_bvh_for_sdf:
                         sdf_data = shape_sdf_data[mesh_shape_b]
                     sdf_mesh_id = mesh_id_b  # SDF belongs to mesh B
@@ -843,10 +802,7 @@
 
                     mesh_id = mesh_id_b
                     mesh_scale = mesh_scale_b
-<<<<<<< HEAD
-=======
                     sdf_scale = mesh_scale_a  # SDF is from mesh A, need its scale
->>>>>>> 551f6ee5
                     if not use_bvh_for_sdf:
                         sdf_data = shape_sdf_data[mesh_shape_a]
                     sdf_mesh_id = mesh_id_a  # SDF belongs to mesh A
@@ -880,29 +836,15 @@
                     # Bounding sphere is in unscaled SDF space
                     bounding_sphere_center, bounding_sphere_radius = get_bounding_sphere(v0, v1, v2)
                     if use_bvh_for_sdf:
-<<<<<<< HEAD
-                        sdf_dist = sample_sdf_using_mesh(
-                            sdf_mesh_id, bounding_sphere_center, 1.01 * (bounding_sphere_radius + contact_threshold)
-=======
                         # For BVH queries, the mesh is also in unscaled space, so this is consistent
                         sdf_dist = sample_sdf_using_mesh(
                             sdf_mesh_id,
                             bounding_sphere_center,
                             1.01 * (bounding_sphere_radius + contact_threshold_unscaled),
->>>>>>> 551f6ee5
                         )
                     else:
                         sdf_dist = sample_sdf_extrapolated(sdf_data, bounding_sphere_center)
 
-<<<<<<< HEAD
-                    # Skip triangles that are too far from the SDF surface
-                    if sdf_dist > (bounding_sphere_radius + contact_threshold):
-                        continue
-
-                    dist, point, direction = do_triangle_sdf_collision(
-                        sdf_data, sdf_mesh_id, v0, v1, v2, use_bvh_for_sdf
-                    )
-=======
                     # Skip triangles that are too far from the SDF surface (comparison in unscaled space)
                     if sdf_dist > (bounding_sphere_radius + contact_threshold_unscaled):
                         continue
@@ -918,7 +860,6 @@
                     )
                     # Scale point back to scaled SDF local space
                     point = wp.cw_mul(point_unscaled, sdf_scale)
->>>>>>> 551f6ee5
 
                     if dist < contact_threshold:
                         point_world = wp.transform_point(X_sdf_ws, point)
@@ -1060,10 +1001,7 @@
             synchronize()
             # Determine use_bvh_for_sdf based on which mesh provides the SDF
             use_bvh_for_sdf = False
-<<<<<<< HEAD
-=======
             sdf_scale = wp.vec3(1.0, 1.0, 1.0)
->>>>>>> 551f6ee5
             if mode == 0:
                 mesh = mesh0
                 mesh_scale = mesh0_scale
@@ -1110,14 +1048,9 @@
                     sdf_data_current,
                     sdf_mesh_id,
                     selected_triangles,
-<<<<<<< HEAD
-                    contact_threshold,
-                    use_bvh_for_sdf,
-=======
                     contact_threshold_unscaled,
                     use_bvh_for_sdf,
                     inv_sdf_scale,
->>>>>>> 551f6ee5
                 )
 
                 has_contact = t < selected_triangles[tri_capacity]
@@ -1140,14 +1073,11 @@
                         v1,
                         v2,
                         use_bvh_for_sdf,
-<<<<<<< HEAD
-=======
                     )
 
                     # Scale results back to scaled space
                     dist, direction = scale_sdf_result_to_world(
                         dist_unscaled, direction_unscaled, sdf_scale, inv_sdf_scale, min_sdf_scale
->>>>>>> 551f6ee5
                     )
                     point = wp.cw_mul(point_unscaled, sdf_scale)
 
