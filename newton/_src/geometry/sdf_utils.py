--- conflicted
+++ resolved
@@ -230,11 +230,8 @@
 
 def compute_sdf(
     mesh_src: Mesh,
-<<<<<<< HEAD
     shape_type: int,
     shape_scale: Sequence[float] = (1.0, 1.0, 1.0),
-=======
->>>>>>> 551f6ee5
     shape_thickness: float = 0.0,
     narrow_band_distance: Sequence[float] = (-0.1, 0.1),
     margin: float = 0.05,
@@ -250,11 +247,8 @@
 
     Args:
         mesh_src: Mesh source with vertices and indices.
-<<<<<<< HEAD
         shape_type: Type of the shape.
         shape_scale: Scale factors for the mesh. Applied before SDF generation. Default (1.0, 1.0, 1.0).
-=======
->>>>>>> 551f6ee5
         shape_thickness: Thickness offset to subtract from SDF values.
         narrow_band_distance: Tuple of (inner, outer) distances for narrow band.
         margin: Margin to add to bounding box. Must be > 0.
@@ -286,17 +280,10 @@
     assert margin > 0, "margin must be > 0"
 
     offset = margin + shape_thickness
-<<<<<<< HEAD
-=======
-    # Use unscaled vertices - scale is handled at collision time
-    verts = mesh_src.vertices
-    pos = wp.array(verts, dtype=wp.vec3)
-    indices = wp.array(mesh_src.indices, dtype=wp.int32)
->>>>>>> 551f6ee5
 
     if shape_type == GeoType.MESH:
-        # Bake scale into SDF by scaling vertices
-        verts = mesh_src.vertices * np.array(shape_scale)[None, :]
+        # Use unscaled vertices - scale is handled at collision time
+        verts = mesh_src.vertices
         pos = wp.array(verts, dtype=wp.vec3)
         indices = wp.array(mesh_src.indices, dtype=wp.int32)
 
