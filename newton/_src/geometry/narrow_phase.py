--- conflicted
+++ resolved
@@ -521,17 +521,16 @@
     return narrow_phase_process_mesh_triangle_contacts_kernel
 
 
-<<<<<<< HEAD
 @cache
 def create_narrow_phase_process_mesh_mesh_contacts_kernel(writer_func: Any):
     @wp.kernel(enable_backward=False)
     def narrow_phase_process_mesh_mesh_contacts_kernel(
-        geom_types: wp.array(dtype=int),
-        geom_data: wp.array(dtype=wp.vec4),
-        geom_transform: wp.array(dtype=wp.transform),
-        geom_source: wp.array(dtype=wp.uint64),
-        geom_sdf: wp.array(dtype=wp.uint64),
-        geom_cutoff: wp.array(dtype=float),
+        shape_types: wp.array(dtype=int),
+        shape_data: wp.array(dtype=wp.vec4),
+        shape_transform: wp.array(dtype=wp.transform),
+        shape_source: wp.array(dtype=wp.uint64),
+        shape_sdf: wp.array(dtype=wp.uint64),
+        shape_contact_margin: wp.array(dtype=float),
         shape_pairs_mesh_mesh: wp.array(dtype=wp.vec2i),
         shape_pairs_mesh_mesh_count: wp.array(dtype=int),
         writer_data: Any,
@@ -566,10 +565,10 @@
             mesh_shape_b = pair[1]
 
             # Get mesh and SDF IDs
-            mesh_id_a = geom_source[mesh_shape_a]
-            mesh_id_b = geom_source[mesh_shape_b]
-            sdf_ptr_a = geom_sdf[mesh_shape_a]
-            sdf_ptr_b = geom_sdf[mesh_shape_b]
+            mesh_id_a = shape_source[mesh_shape_a]
+            mesh_id_b = shape_source[mesh_shape_b]
+            sdf_ptr_a = shape_sdf[mesh_shape_a]
+            sdf_ptr_b = shape_sdf[mesh_shape_b]
 
             # Skip if either mesh is invalid
             if mesh_id_a == wp.uint64(0) or mesh_id_b == wp.uint64(0):
@@ -580,21 +579,21 @@
             mesh_b = wp.mesh_get(mesh_id_b)
 
             # Get mesh scales and transforms
-            scale_data_a = geom_data[mesh_shape_a]
-            scale_data_b = geom_data[mesh_shape_b]
+            scale_data_a = shape_data[mesh_shape_a]
+            scale_data_b = shape_data[mesh_shape_b]
             mesh_scale_a = wp.vec3(scale_data_a[0], scale_data_a[1], scale_data_a[2])
             mesh_scale_b = wp.vec3(scale_data_b[0], scale_data_b[1], scale_data_b[2])
 
-            X_mesh_a_ws = geom_transform[mesh_shape_a]
-            X_mesh_b_ws = geom_transform[mesh_shape_b]
+            X_mesh_a_ws = shape_transform[mesh_shape_a]
+            X_mesh_b_ws = shape_transform[mesh_shape_b]
 
             # Get thickness values
-            thickness_a = geom_data[mesh_shape_a][3]
-            thickness_b = geom_data[mesh_shape_b][3]
+            thickness_a = shape_data[mesh_shape_a][3]
+            thickness_b = shape_data[mesh_shape_b][3]
 
             # Use per-geometry cutoff for contact detection
-            cutoff_a = geom_cutoff[mesh_shape_a]
-            cutoff_b = geom_cutoff[mesh_shape_b]
+            cutoff_a = shape_contact_margin[mesh_shape_a]
+            cutoff_b = shape_contact_margin[mesh_shape_b]
             margin = wp.max(cutoff_a, cutoff_b)
 
             # Build pair key for this mesh-mesh pair
@@ -682,8 +681,164 @@
 
 
 @cache
-=======
->>>>>>> 691576bc
+def create_narrow_phase_process_mesh_mesh_contacts_kernel(writer_func: Any):
+    @wp.kernel(enable_backward=False)
+    def narrow_phase_process_mesh_mesh_contacts_kernel(
+        geom_types: wp.array(dtype=int),
+        geom_data: wp.array(dtype=wp.vec4),
+        geom_transform: wp.array(dtype=wp.transform),
+        geom_source: wp.array(dtype=wp.uint64),
+        geom_sdf: wp.array(dtype=wp.uint64),
+        geom_cutoff: wp.array(dtype=float),
+        shape_pairs_mesh_mesh: wp.array(dtype=wp.vec2i),
+        shape_pairs_mesh_mesh_count: wp.array(dtype=int),
+        writer_data: Any,
+        total_num_blocks: int,
+    ):
+        """
+        Process mesh-mesh collisions using SDF-mesh collision detection.
+
+        Uses a strided loop to process mesh-mesh pairs, with threads within each block
+        parallelizing over triangles. This follows the pattern from do_sdf_mesh_collision.
+
+        Args:
+            geom_types: Array of geometry types for all shapes
+            geom_data: Array of vec4 containing scale (xyz) and thickness (w) for each shape
+            geom_transform: Array of world-space transforms for each shape
+            geom_source: Array of source pointers (mesh IDs) for each shape
+            geom_sdf: Array of SDF volume IDs for mesh shapes
+            geom_cutoff: Array of cutoff distances for each shape
+            shape_pairs_mesh_mesh: Array of mesh-mesh pairs to process
+            shape_pairs_mesh_mesh_count: Number of mesh-mesh pairs
+            writer_data: Contact writer data structure
+            total_num_blocks: Total number of blocks launched for strided loop
+        """
+        block_id, t = wp.tid()
+
+        num_pairs = shape_pairs_mesh_mesh_count[0]
+
+        # Strided loop over pairs
+        for pair_idx in range(block_id, num_pairs, total_num_blocks):
+            pair = shape_pairs_mesh_mesh[pair_idx]
+            mesh_shape_a = pair[0]
+            mesh_shape_b = pair[1]
+
+            # Get mesh and SDF IDs
+            mesh_id_a = geom_source[mesh_shape_a]
+            mesh_id_b = geom_source[mesh_shape_b]
+            sdf_ptr_a = geom_sdf[mesh_shape_a]
+            sdf_ptr_b = geom_sdf[mesh_shape_b]
+
+            # Skip if either mesh is invalid
+            if mesh_id_a == wp.uint64(0) or mesh_id_b == wp.uint64(0):
+                continue
+
+            # Get mesh objects
+            mesh_a = wp.mesh_get(mesh_id_a)
+            mesh_b = wp.mesh_get(mesh_id_b)
+
+            # Get mesh scales and transforms
+            scale_data_a = geom_data[mesh_shape_a]
+            scale_data_b = geom_data[mesh_shape_b]
+            mesh_scale_a = wp.vec3(scale_data_a[0], scale_data_a[1], scale_data_a[2])
+            mesh_scale_b = wp.vec3(scale_data_b[0], scale_data_b[1], scale_data_b[2])
+
+            X_mesh_a_ws = geom_transform[mesh_shape_a]
+            X_mesh_b_ws = geom_transform[mesh_shape_b]
+
+            # Get thickness values
+            thickness_a = geom_data[mesh_shape_a][3]
+            thickness_b = geom_data[mesh_shape_b][3]
+
+            # Use per-geometry cutoff for contact detection
+            cutoff_a = geom_cutoff[mesh_shape_a]
+            cutoff_b = geom_cutoff[mesh_shape_b]
+            margin = wp.max(cutoff_a, cutoff_b)
+
+            # Build pair key for this mesh-mesh pair
+            pair_key = build_pair_key2(wp.uint32(mesh_shape_a), wp.uint32(mesh_shape_b))
+
+            # Test both directions: mesh A against SDF B, and mesh B against SDF A
+            for mode in range(2):
+                if mode == 0:
+                    # Process mesh A triangles against SDF B (if SDF B exists)
+                    if sdf_ptr_b == wp.uint64(0):
+                        continue
+
+                    mesh_id = mesh_id_a
+                    mesh_scale = mesh_scale_a
+                    sdf_ptr = sdf_ptr_b
+                    # Transform from mesh A space to mesh B space
+                    X_mesh_to_sdf = wp.transform_multiply(wp.transform_inverse(X_mesh_b_ws), X_mesh_a_ws)
+                    X_sdf_ws = X_mesh_b_ws
+                    mesh = mesh_a
+                    shape_a = mesh_shape_a
+                    shape_b = mesh_shape_b
+                    thickness_mesh = thickness_a
+                    thickness_sdf = thickness_b
+                else:
+                    # Process mesh B triangles against SDF A (if SDF A exists)
+                    if sdf_ptr_a == wp.uint64(0):
+                        continue
+
+                    mesh_id = mesh_id_b
+                    mesh_scale = mesh_scale_b
+                    sdf_ptr = sdf_ptr_a
+                    # Transform from mesh B space to mesh A space
+                    X_mesh_to_sdf = wp.transform_multiply(wp.transform_inverse(X_mesh_a_ws), X_mesh_b_ws)
+                    X_sdf_ws = X_mesh_a_ws
+                    mesh = mesh_b
+                    shape_a = mesh_shape_b
+                    shape_b = mesh_shape_a
+                    thickness_mesh = thickness_b
+                    thickness_sdf = thickness_a
+
+                num_tris = mesh.indices.shape[0] // 3
+                for tri_idx in range(t, num_tris, wp.block_dim()):
+                    # Get triangle vertices in SDF's local space
+                    v0, v1, v2 = get_triangle_from_mesh(mesh_id, mesh_scale, X_mesh_to_sdf, tri_idx)
+
+                    # Early out: check bounding sphere distance to SDF surface
+                    bounding_sphere_center, bounding_sphere_radius = get_bounding_sphere(v0, v1, v2)
+                    query_local = wp.volume_world_to_index(sdf_ptr, bounding_sphere_center)
+                    sdf_dist = wp.volume_sample_f(sdf_ptr, query_local, wp.Volume.LINEAR)
+
+                    # Skip triangles that are too far from the SDF surface
+                    if sdf_dist > (bounding_sphere_radius + margin):
+                        continue
+
+                    dist, point, direction = doTriangleSDFCollision(sdf_ptr, v0, v1, v2)
+
+                    if dist < margin:
+                        point_world = wp.transform_point(X_sdf_ws, point)
+
+                        direction_world = wp.transform_vector(X_sdf_ws, direction)
+                        direction_len = wp.length(direction_world)
+                        if direction_len > 0.0:
+                            direction_world = direction_world / direction_len
+
+                        # Create contact data
+                        contact_data = ContactData()
+                        contact_data.contact_point_center = point_world
+                        contact_data.contact_normal_a_to_b = (
+                            -direction_world
+                        )  # Negate: gradient points B->A, we need A->B
+                        contact_data.contact_distance = dist
+                        contact_data.radius_eff_a = 0.0
+                        contact_data.radius_eff_b = 0.0
+                        contact_data.thickness_a = thickness_mesh
+                        contact_data.thickness_b = thickness_sdf
+                        contact_data.shape_a = shape_a
+                        contact_data.shape_b = shape_b
+                        contact_data.margin = margin
+                        contact_data.feature = wp.uint32(tri_idx + 1)
+                        contact_data.feature_pair_key = pair_key
+
+                        writer_func(contact_data, writer_data)
+
+    return narrow_phase_process_mesh_mesh_contacts_kernel
+
+
 def create_narrow_phase_process_mesh_plane_contacts_kernel(writer_func: Any):
     @wp.kernel(enable_backward=False)
     def narrow_phase_process_mesh_plane_contacts_kernel(
@@ -889,22 +1044,13 @@
         self,
         candidate_pair: wp.array(dtype=wp.vec2i, ndim=1),  # Maybe colliding pairs
         num_candidate_pair: wp.array(dtype=wp.int32, ndim=1),  # Size one array
-<<<<<<< HEAD
-        geom_types: wp.array(dtype=wp.int32, ndim=1),  # All geom types, pairs index into it
-        geom_data: wp.array(dtype=wp.vec4, ndim=1),  # Geom data (scale xyz, thickness w)
-        geom_transform: wp.array(dtype=wp.transform, ndim=1),  # In world space
-        geom_source: wp.array(dtype=wp.uint64, ndim=1),  # The index into the source array, type define by geom_types
-        geom_sdf: wp.array(dtype=wp.uint64, ndim=1),  # SDF volume pointers for mesh shapes
-        geom_cutoff: wp.array(dtype=wp.float32, ndim=1),  # per-geom (take the max)
-        geom_collision_radius: wp.array(dtype=wp.float32, ndim=1),  # per-geom collision radius for AABB fallback
-=======
         shape_types: wp.array(dtype=wp.int32, ndim=1),  # All shape types, pairs index into it
         shape_data: wp.array(dtype=wp.vec4, ndim=1),  # Shape data (scale xyz, thickness w)
         shape_transform: wp.array(dtype=wp.transform, ndim=1),  # In world space
         shape_source: wp.array(dtype=wp.uint64, ndim=1),  # The index into the source array, type define by shape_types
+        shape_sdf: wp.array(dtype=wp.uint64, ndim=1),  # SDF volume pointers for mesh shapes
         shape_contact_margin: wp.array(dtype=wp.float32, ndim=1),  # per-shape contact margin
         shape_collision_radius: wp.array(dtype=wp.float32, ndim=1),  # per-shape collision radius for AABB fallback
->>>>>>> 691576bc
         writer_data: Any,
         device=None,  # Device to launch on
     ):
@@ -914,22 +1060,13 @@
         Args:
             candidate_pair: Array of potentially colliding shape pairs from broad phase
             num_candidate_pair: Single-element array containing the number of candidate pairs
-<<<<<<< HEAD
-            geom_types: Array of geometry types for all shapes
-            geom_data: Array of vec4 containing scale (xyz) and thickness (w) for each shape
-            geom_transform: Array of world-space transforms for each shape
-            geom_source: Array of source pointers (mesh IDs, etc.) for each shape
-            geom_sdf: Array of SDF volume pointers for mesh shapes (0 for non-mesh shapes)
-            geom_cutoff: Array of cutoff distances for each shape
-            geom_collision_radius: Array of collision radii for each shape (for AABB fallback for planes/meshes)
-=======
             shape_types: Array of geometry types for all shapes
             shape_data: Array of vec4 containing scale (xyz) and thickness (w) for each shape
             shape_transform: Array of world-space transforms for each shape
             shape_source: Array of source pointers (mesh IDs, etc.) for each shape
+            shape_sdf: Array of SDF volume pointers for mesh shapes
             shape_contact_margin: Array of contact margins for each shape
             shape_collision_radius: Array of collision radii for each shape (for AABB fallback for planes/meshes)
->>>>>>> 691576bc
             writer_data: Custom struct instance for contact writing (type must match the custom writer function)
             device: Device to launch on
         """
@@ -1045,12 +1182,12 @@
             kernel=self.mesh_mesh_contacts_kernel,
             dim=(num_blocks_mesh_mesh,),
             inputs=[
-                geom_types,
-                geom_data,
-                geom_transform,
-                geom_source,
-                geom_sdf,
-                geom_cutoff,
+                shape_types,
+                shape_data,
+                shape_transform,
+                shape_source,
+                shape_sdf,
+                shape_contact_margin,
                 self.shape_pairs_mesh_mesh,
                 self.shape_pairs_mesh_mesh_count,
                 writer_data,
@@ -1064,22 +1201,12 @@
         self,
         candidate_pair: wp.array(dtype=wp.vec2i, ndim=1),  # Maybe colliding pairs
         num_candidate_pair: wp.array(dtype=wp.int32, ndim=1),  # Size one array
-<<<<<<< HEAD
-        geom_types: wp.array(dtype=wp.int32, ndim=1),  # All geom types, pairs index into it
-        geom_data: wp.array(dtype=wp.vec4, ndim=1),  # Geom data (scale xyz, thickness w)
-        geom_transform: wp.array(dtype=wp.transform, ndim=1),  # In world space
-        geom_source: wp.array(dtype=wp.uint64, ndim=1),  # The index into the source array, type define by geom_types
-        geom_sdf: wp.array(dtype=wp.uint64, ndim=1),  # SDF volume pointers for mesh shapes
-        geom_cutoff: wp.array(dtype=wp.float32, ndim=1),  # per-geom (take the max)
-        geom_collision_radius: wp.array(dtype=wp.float32, ndim=1),  # per-geom collision radius for AABB fallback
-=======
         shape_types: wp.array(dtype=wp.int32, ndim=1),  # All shape types, pairs index into it
         shape_data: wp.array(dtype=wp.vec4, ndim=1),  # Shape data (scale xyz, thickness w)
         shape_transform: wp.array(dtype=wp.transform, ndim=1),  # In world space
         shape_source: wp.array(dtype=wp.uint64, ndim=1),  # The index into the source array, type define by shape_types
         shape_contact_margin: wp.array(dtype=wp.float32, ndim=1),  # per-shape contact margin
         shape_collision_radius: wp.array(dtype=wp.float32, ndim=1),  # per-shape collision radius for AABB fallback
->>>>>>> 691576bc
         # Outputs
         contact_pair: wp.array(dtype=wp.vec2i),
         contact_position: wp.array(dtype=wp.vec3),
@@ -1100,22 +1227,12 @@
         Args:
             candidate_pair: Array of potentially colliding shape pairs from broad phase
             num_candidate_pair: Single-element array containing the number of candidate pairs
-<<<<<<< HEAD
-            geom_types: Array of geometry types for all shapes
-            geom_data: Array of vec4 containing scale (xyz) and thickness (w) for each shape
-            geom_transform: Array of world-space transforms for each shape
-            geom_source: Array of source pointers (mesh IDs, etc.) for each shape
-            geom_sdf: Array of SDF volume pointers for mesh shapes (0 for non-mesh shapes)
-            geom_cutoff: Array of cutoff distances for each shape
-            geom_collision_radius: Array of collision radii for each shape (for AABB fallback for planes/meshes)
-=======
             shape_types: Array of geometry types for all shapes
             shape_data: Array of vec4 containing scale (xyz) and thickness (w) for each shape
             shape_transform: Array of world-space transforms for each shape
             shape_source: Array of source pointers (mesh IDs, etc.) for each shape
             shape_contact_margin: Array of contact margins for each shape
             shape_collision_radius: Array of collision radii for each shape (for AABB fallback for planes/meshes)
->>>>>>> 691576bc
             contact_pair: Output array for contact shape pairs
             contact_position: Output array for contact positions (center point)
             contact_normal: Output array for contact normals
@@ -1166,22 +1283,12 @@
         self.launch_custom_write(
             candidate_pair,
             num_candidate_pair,
-<<<<<<< HEAD
-            geom_types,
-            geom_data,
-            geom_transform,
-            geom_source,
-            geom_sdf,
-            geom_cutoff,
-            geom_collision_radius,
-=======
             shape_types,
             shape_data,
             shape_transform,
             shape_source,
             shape_contact_margin,
             shape_collision_radius,
->>>>>>> 691576bc
             writer_data,
             device,
         )