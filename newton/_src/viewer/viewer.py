--- conflicted
+++ resolved
@@ -236,9 +236,8 @@
                 hidden=not visible,
             )
 
-<<<<<<< HEAD
             shapes.colors_changed = False
-=======
+
         # update inertia box transforms if visible
         if self.show_inertia_boxes:
             if self._inertia_box_instances is None:
@@ -256,7 +255,6 @@
                 self._inertia_box_instances.materials,
                 hidden=not self.show_inertia_boxes,
             )
->>>>>>> 1f115ae8
 
         self._log_triangles(state)
         self._log_particles(state)
