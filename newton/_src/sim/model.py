# SPDX-FileCopyrightText: Copyright (c) 2025 The Newton Developers
# SPDX-License-Identifier: Apache-2.0
#
# Licensed under the Apache License, Version 2.0 (the "License");
# you may not use this file except in compliance with the License.
# You may obtain a copy of the License at
#
# http://www.apache.org/licenses/LICENSE-2.0
#
# Unless required by applicable law or agreed to in writing, software
# distributed under the License is distributed on an "AS IS" BASIS,
# WITHOUT WARRANTIES OR CONDITIONS OF ANY KIND, either express or implied.
# See the License for the specific language governing permissions and
# limitations under the License.

"""Implementation of the Newton model class."""

from __future__ import annotations

<<<<<<< HEAD
from enum import IntEnum
=======
from dataclasses import dataclass
from enum import IntEnum
from typing import Any
>>>>>>> 67321803

import numpy as np
import warp as wp

from ..core.types import Devicelike
from .contacts import Contacts
from .control import Control
from .state import State


<<<<<<< HEAD
class AttributeAssignment(IntEnum):
    """Enumeration of attribute assignment categories."""
=======
class ModelAttributeAssignment(IntEnum):
    """Enumeration of attribute assignment categories.

    Defines which component of the simulation system owns and manages specific attributes.
    This categorization determines where custom attributes are attached during simulation
    object creation (State, Control, or Contacts).
    """
>>>>>>> 67321803

    MODEL = 0
    STATE = 1
    CONTROL = 2
    CONTACT = 3


<<<<<<< HEAD
class AttributeFrequency(IntEnum):
    """Enumeration of attribute frequency categories."""
=======
class ModelAttributeFrequency(IntEnum):
    """Enumeration of attribute frequency categories.

    Defines the dimensional structure and indexing pattern for custom attributes.
    This determines how many elements an attribute array should have and how it
    should be indexed in relation to the model's entities such as joints, bodies, shapes, etc.
    For instance, an attribute with frequency JOINT_DOF has one element per joint degree of freedom, BODY frequency translates to one element per body.
    """
>>>>>>> 67321803

    JOINT = 0
    JOINT_DOF = 1
    JOINT_COORD = 2
    BODY = 3
    SHAPE = 4


<<<<<<< HEAD
=======
@dataclass
class CustomAttribute:
    """
    Represents a custom attribute definition for the ModelBuilder.

    Attributes:
        assignment: Assignment category (see ModelAttributeAssignment enum)
        frequency: Frequency category (see ModelAttributeFrequency enum)
        name: Variable name to expose on the Model
        dtype: Warp dtype (e.g., wp.float32, wp.int32, wp.bool, wp.vec3)
        default: Default value for the attribute
        values: Dictionary mapping indices to specific values (overrides)
    """

    assignment: ModelAttributeAssignment
    frequency: ModelAttributeFrequency
    name: str
    dtype: object
    default: Any = None
    values: dict[int, Any] | None = None

    def __post_init__(self):
        """Initialize default values and ensure values dict exists."""
        # Set dtype-specific default value if none was provided
        if self.default is None:
            self.default = self._default_for_dtype(self.dtype)

        if self.values is None:
            self.values = {}

    @staticmethod
    def _default_for_dtype(d: object) -> Any:
        """Get default value for dtype when not specified."""
        # quaternions get identity quaternion
        if d is wp.quat:
            return wp.quat_identity()
        # vectors default to zeros of their length
        if wp.types.type_is_vector(d):
            length = getattr(d, "_shape_", (1,))[0] or 1
            return np.zeros(
                length,
                dtype=wp.types.warp_type_to_np_dtype.get(getattr(d, "_wp_scalar_type_", wp.float32), np.float32),
            )
        # scalars
        if d is wp.bool:
            return False
        if d in (wp.int8, wp.int16, wp.int32, wp.int64, wp.uint8, wp.uint16, wp.uint32, wp.uint64):
            return 0
        return 0.0

    def build_array(self, count: int, requires_grad: bool = False) -> wp.array:
        """Build wp.array from count, dtype, default and overrides."""
        arr = [self.values.get(i, self.default) for i in range(count)]
        return wp.array(arr, dtype=self.dtype, requires_grad=requires_grad)


>>>>>>> 67321803
class Model:
    """
    Represents the static (non-time-varying) definition of a simulation model in Newton.

    The Model class encapsulates all geometry, constraints, and parameters that describe a physical system
    for simulation. It is designed to be constructed via the ModelBuilder, which handles the correct
    initialization and population of all fields.

    Key Features:
        - Stores all static data for simulation: particles, rigid bodies, joints, shapes, soft/rigid elements, etc.
        - Supports grouping of entities by environment using group indices (e.g., `particle_group`, `body_group`, etc.).
          - Group index -1: global entities shared across all environments.
          - Group indices 0, 1, 2, ...: environment-specific entities.
        - Grouping enables:
          - Collision detection optimization (e.g., separating environments)
          - Visualization (e.g., spatially separating environments)
          - Parallel processing of independent environments

    Note:
        It is strongly recommended to use the :class:`ModelBuilder` to construct a Model.
        Direct instantiation and manual population of Model fields is possible but discouraged.
    """

    def __init__(self, device: Devicelike | None = None):
        """
        Initialize a Model object.

        Args:
            device (wp.Device, optional): Device on which the Model's data will be allocated.
        """
        self.requires_grad = False
        """Whether the model was finalized (see :meth:`ModelBuilder.finalize`) with gradient computation enabled."""
        self.num_envs = 0
        """Number of articulation environments added to the ModelBuilder via `add_builder`."""

        self.particle_q = None
        """Particle positions, shape [particle_count, 3], float."""
        self.particle_qd = None
        """Particle velocities, shape [particle_count, 3], float."""
        self.particle_mass = None
        """Particle mass, shape [particle_count], float."""
        self.particle_inv_mass = None
        """Particle inverse mass, shape [particle_count], float."""
        self.particle_radius = None
        """Particle radius, shape [particle_count], float."""
        self.particle_max_radius = 0.0
        """Maximum particle radius (useful for HashGrid construction)."""
        self.particle_ke = 1.0e3
        """Particle normal contact stiffness (used by :class:`~newton.solvers.SolverSemiImplicit`)."""
        self.particle_kd = 1.0e2
        """Particle normal contact damping (used by :class:`~newton.solvers.SolverSemiImplicit`)."""
        self.particle_kf = 1.0e2
        """Particle friction force stiffness (used by :class:`~newton.solvers.SolverSemiImplicit`)."""
        self.particle_mu = 0.5
        """Particle friction coefficient."""
        self.particle_cohesion = 0.0
        """Particle cohesion strength."""
        self.particle_adhesion = 0.0
        """Particle adhesion strength."""
        self.particle_grid = None
        """HashGrid instance for accelerated simulation of particle interactions."""
        self.particle_flags = None
        """Particle enabled state, shape [particle_count], int."""
        self.particle_max_velocity = 1e5
        """Maximum particle velocity (to prevent instability)."""
        self.particle_group = None
        """Environment group index for each particle, shape [particle_count], int. -1 for global."""

        self.shape_key = []
        """List of keys for each shape."""
        self.shape_transform = None
        """Rigid shape transforms, shape [shape_count, 7], float."""
        self.shape_body = None
        """Rigid shape body index, shape [shape_count], int."""
        self.shape_flags = None
        """Rigid shape flags, shape [shape_count], int."""
        self.body_shapes = {}
        """Mapping from body index to list of attached shape indices."""

        # Shape material properties
        self.shape_material_ke = None
        """Shape contact elastic stiffness, shape [shape_count], float."""
        self.shape_material_kd = None
        """Shape contact damping stiffness, shape [shape_count], float."""
        self.shape_material_kf = None
        """Shape contact friction stiffness, shape [shape_count], float."""
        self.shape_material_ka = None
        """Shape contact adhesion distance, shape [shape_count], float."""
        self.shape_material_mu = None
        """Shape coefficient of friction, shape [shape_count], float."""
        self.shape_material_restitution = None
        """Shape coefficient of restitution, shape [shape_count], float."""

        # Shape geometry properties
        self.shape_type = None
        """Shape geometry type, shape [shape_count], int32."""
        self.shape_is_solid = None
        """Whether shape is solid or hollow, shape [shape_count], bool."""
        self.shape_thickness = None
        """Shape thickness, shape [shape_count], float."""
        self.shape_source = []
        """List of source geometry objects (e.g., :class:`~newton.Mesh`, :class:`~newton.SDF`) used for rendering and broadphase, shape [shape_count]."""
        self.shape_source_ptr = None
        """Geometry source pointer to be used inside the Warp kernels which can be generated by finalizing the geometry objects, see for example :meth:`newton.Mesh.finalize`, shape [shape_count], uint64."""
        self.shape_scale = None
        """Shape 3D scale, shape [shape_count, 3], float."""
        self.shape_filter = None
        """Shape filter group, shape [shape_count], int."""

        self.shape_collision_group = []
        """Collision group of each shape, shape [shape_count], int."""
        self.shape_collision_filter_pairs = set()
        """Pairs of shape indices that should not collide."""
        self.shape_collision_radius = None
        """Collision radius for bounding sphere broadphase, shape [shape_count], float."""
        self.shape_contact_pairs = None
        """Pairs of shape indices that may collide, shape [contact_pair_count, 2], int."""
        self.shape_contact_pair_count = 0
        """Number of shape contact pairs."""
        self.shape_group = None
        """Environment group index for each shape, shape [shape_count], int. -1 for global."""

        self.spring_indices = None
        """Particle spring indices, shape [spring_count*2], int."""
        self.spring_rest_length = None
        """Particle spring rest length, shape [spring_count], float."""
        self.spring_stiffness = None
        """Particle spring stiffness, shape [spring_count], float."""
        self.spring_damping = None
        """Particle spring damping, shape [spring_count], float."""
        self.spring_control = None
        """Particle spring activation, shape [spring_count], float."""
        self.spring_constraint_lambdas = None
        """Lagrange multipliers for spring constraints (internal use)."""

        self.tri_indices = None
        """Triangle element indices, shape [tri_count*3], int."""
        self.tri_poses = None
        """Triangle element rest pose, shape [tri_count, 2, 2], float."""
        self.tri_activations = None
        """Triangle element activations, shape [tri_count], float."""
        self.tri_materials = None
        """Triangle element materials, shape [tri_count, 5], float."""
        self.tri_areas = None
        """Triangle element rest areas, shape [tri_count], float."""

        self.edge_indices = None
        """Bending edge indices, shape [edge_count*4], int, each row is [o0, o1, v1, v2], where v1, v2 are on the edge."""
        self.edge_rest_angle = None
        """Bending edge rest angle, shape [edge_count], float."""
        self.edge_rest_length = None
        """Bending edge rest length, shape [edge_count], float."""
        self.edge_bending_properties = None
        """Bending edge stiffness and damping, shape [edge_count, 2], float."""
        self.edge_constraint_lambdas = None
        """Lagrange multipliers for edge constraints (internal use)."""

        self.tet_indices = None
        """Tetrahedral element indices, shape [tet_count*4], int."""
        self.tet_poses = None
        """Tetrahedral rest poses, shape [tet_count, 3, 3], float."""
        self.tet_activations = None
        """Tetrahedral volumetric activations, shape [tet_count], float."""
        self.tet_materials = None
        """Tetrahedral elastic parameters in form :math:`k_{mu}, k_{lambda}, k_{damp}`, shape [tet_count, 3]."""

        self.muscle_start = None
        """Start index of the first muscle point per muscle, shape [muscle_count], int."""
        self.muscle_params = None
        """Muscle parameters, shape [muscle_count, 5], float."""
        self.muscle_bodies = None
        """Body indices of the muscle waypoints, int."""
        self.muscle_points = None
        """Local body offset of the muscle waypoints, float."""
        self.muscle_activations = None
        """Muscle activations, shape [muscle_count], float."""

        self.body_q = None
        """Rigid body poses for state initialization, shape [body_count, 7], float."""
        self.body_qd = None
        """Rigid body velocities for state initialization, shape [body_count, 6], float."""
        self.body_com = None
        """Rigid body center of mass (in local frame), shape [body_count, 3], float."""
        self.body_inertia = None
        """Rigid body inertia tensor (relative to COM), shape [body_count, 3, 3], float."""
        self.body_inv_inertia = None
        """Rigid body inverse inertia tensor (relative to COM), shape [body_count, 3, 3], float."""
        self.body_mass = None
        """Rigid body mass, shape [body_count], float."""
        self.body_inv_mass = None
        """Rigid body inverse mass, shape [body_count], float."""
        self.body_key = []
        """Rigid body keys, shape [body_count], str."""
        self.body_group = None
        """Environment group index for each body, shape [body_count], int. Global entities have group index -1."""

        self.joint_q = None
        """Generalized joint positions for state initialization, shape [joint_coord_count], float."""
        self.joint_qd = None
        """Generalized joint velocities for state initialization, shape [joint_dof_count], float."""
        self.joint_f = None
        """Generalized joint forces for state initialization, shape [joint_dof_count], float."""
        self.joint_target = None
        """Generalized joint target inputs, shape [joint_dof_count], float."""
        self.joint_type = None
        """Joint type, shape [joint_count], int."""
        self.joint_parent = None
        """Joint parent body indices, shape [joint_count], int."""
        self.joint_child = None
        """Joint child body indices, shape [joint_count], int."""
        self.joint_ancestor = None
        """Maps from joint index to the index of the joint that has the current joint parent body as child (-1 if no such joint ancestor exists), shape [joint_count], int."""
        self.joint_X_p = None
        """Joint transform in parent frame, shape [joint_count, 7], float."""
        self.joint_X_c = None
        """Joint mass frame in child frame, shape [joint_count, 7], float."""
        self.joint_axis = None
        """Joint axis in child frame, shape [joint_dof_count, 3], float."""
        self.joint_armature = None
        """Armature for each joint axis (used by :class:`~newton.solvers.SolverMuJoCo` and :class:`~newton.solvers.SolverFeatherstone`), shape [joint_dof_count], float."""
        self.joint_target_ke = None
        """Joint stiffness, shape [joint_dof_count], float."""
        self.joint_target_kd = None
        """Joint damping, shape [joint_dof_count], float."""
        self.joint_effort_limit = None
        """Joint effort (force/torque) limits, shape [joint_dof_count], float."""
        self.joint_velocity_limit = None
        """Joint velocity limits, shape [joint_dof_count], float."""
        self.joint_friction = None
        """Joint friction coefficient, shape [joint_dof_count], float."""
        self.joint_dof_dim = None
        """Number of linear and angular dofs per joint, shape [joint_count, 2], int."""
        self.joint_dof_mode = None
        """Control mode for each joint dof, shape [joint_dof_count], int."""
        self.joint_enabled = None
        """Controls which joint is simulated (bodies become disconnected if False), shape [joint_count], int."""
        self.joint_limit_lower = None
        """Joint lower position limits, shape [joint_dof_count], float."""
        self.joint_limit_upper = None
        """Joint upper position limits, shape [joint_dof_count], float."""
        self.joint_limit_ke = None
        """Joint position limit stiffness (used by :class:`~newton.solvers.SolverSemiImplicit` and :class:`~newton.solvers.SolverFeatherstone`), shape [joint_dof_count], float."""
        self.joint_limit_kd = None
        """Joint position limit damping (used by :class:`~newton.solvers.SolverSemiImplicit` and :class:`~newton.solvers.SolverFeatherstone`), shape [joint_dof_count], float."""
        self.joint_twist_lower = None
        """Joint lower twist limit, shape [joint_count], float."""
        self.joint_twist_upper = None
        """Joint upper twist limit, shape [joint_count], float."""
        self.joint_q_start = None
        """Start index of the first position coordinate per joint (last value is a sentinel for dimension queries), shape [joint_count + 1], int."""
        self.joint_qd_start = None
        """Start index of the first velocity coordinate per joint (last value is a sentinel for dimension queries), shape [joint_count + 1], int."""
        self.joint_key = []
        """Joint keys, shape [joint_count], str."""
        self.joint_group = None
        """Environment group index for each joint, shape [joint_count], int. -1 for global."""
        self.articulation_start = None
        """Articulation start index, shape [articulation_count], int."""
        self.articulation_key = []
        """Articulation keys, shape [articulation_count], str."""
        self.articulation_group = None
        """Environment group index for each articulation, shape [articulation_count], int. -1 for global."""
        self.max_joints_per_articulation = 0
        """Maximum number of joints in any articulation (used for IK kernel dimensioning)."""

        self.soft_contact_ke = 1.0e3
        """Stiffness of soft contacts (used by :class:`~newton.solvers.SolverSemiImplicit` and :class:`~newton.solvers.SolverFeatherstone`)."""
        self.soft_contact_kd = 10.0
        """Damping of soft contacts (used by :class:`~newton.solvers.SolverSemiImplicit` and :class:`~newton.solvers.SolverFeatherstone`)."""
        self.soft_contact_kf = 1.0e3
        """Stiffness of friction force in soft contacts (used by :class:`~newton.solvers.SolverSemiImplicit` and :class:`~newton.solvers.SolverFeatherstone`)."""
        self.soft_contact_mu = 0.5
        """Friction coefficient of soft contacts."""
        self.soft_contact_restitution = 0.0
        """Restitution coefficient of soft contacts (used by :class:`SolverXPBD`)."""

        self.rigid_contact_max = 0
        """Number of potential contact points between rigid bodies."""
        self.rigid_contact_torsional_friction = 0.0
        """Torsional friction coefficient for rigid body contacts (used by :class:`SolverXPBD`)."""
        self.rigid_contact_rolling_friction = 0.0
        """Rolling friction coefficient for rigid body contacts (used by :class:`SolverXPBD`)."""

        self.up_vector = np.array((0.0, 0.0, 1.0))
        """Up vector of the world, shape [3], float."""
        self.up_axis = 2
        """Up axis: 0 for x, 1 for y, 2 for z."""
        self.gravity = None
        """Gravity vector, shape [1], dtype vec3."""

        self.equality_constraint_type = None
        """Type of equality constraint, shape [equality_constraint_count], int."""
        self.equality_constraint_body1 = None
        """First body index, shape [equality_constraint_count], int."""
        self.equality_constraint_body2 = None
        """Second body index, shape [equality_constraint_count], int."""
        self.equality_constraint_anchor = None
        """Anchor point on first body, shape [equality_constraint_count, 3], float."""
        self.equality_constraint_torquescale = None
        """Torque scale, shape [equality_constraint_count], float."""
        self.equality_constraint_relpose = None
        """Relative pose, shape [equality_constraint_count, 7], float."""
        self.equality_constraint_joint1 = None
        """First joint index, shape [equality_constraint_count], int."""
        self.equality_constraint_joint2 = None
        """Second joint index, shape [equality_constraint_count], int."""
        self.equality_constraint_polycoef = None
        """Polynomial coefficients, shape [equality_constraint_count, 2], float."""
        self.equality_constraint_key = []
        """Constraint name/key, shape [equality_constraint_count], str."""
        self.equality_constraint_enabled = None
        """Whether constraint is active, shape [equality_constraint_count], bool."""

        self.particle_count = 0
        """Total number of particles in the system."""
        self.body_count = 0
        """Total number of bodies in the system."""
        self.shape_count = 0
        """Total number of shapes in the system."""
        self.joint_count = 0
        """Total number of joints in the system."""
        self.tri_count = 0
        """Total number of triangles in the system."""
        self.tet_count = 0
        """Total number of tetrahedra in the system."""
        self.edge_count = 0
        """Total number of edges in the system."""
        self.spring_count = 0
        """Total number of springs in the system."""
        self.muscle_count = 0
        """Total number of muscles in the system."""
        self.articulation_count = 0
        """Total number of articulations in the system."""
        self.joint_dof_count = 0
        """Total number of velocity degrees of freedom of all joints. Equals the number of joint axes."""
        self.joint_coord_count = 0
        """Total number of position degrees of freedom of all joints."""
        self.equality_constraint_count = 0
        """Total number of equality constraints in the system."""

        # indices of particles sharing the same color
        self.particle_color_groups = []
        """Coloring of all particles for Gauss-Seidel iteration (see :class:`~newton.solvers.SolverVBD`). Each array contains indices of particles sharing the same color."""
        self.particle_colors = None
        """Color assignment for every particle."""

        self.device = wp.get_device(device)
        """Device on which the Model was allocated."""

        self.attribute_frequency = {}
<<<<<<< HEAD
        """Classifies each attribute using AttributeFrequency enum values (per body, per joint, per DOF, etc.)."""

        self.attribute_assignment = {}
        """Assignment for custom attributes using AttributeAssignment enum values.
        If an attribute is not in this dictionary, it is assumed to be a Model attribute (assignment=AttributeAssignment.MODEL)."""

        # attributes per body
        self.attribute_frequency["body_q"] = AttributeFrequency.BODY
        self.attribute_frequency["body_qd"] = AttributeFrequency.BODY
        self.attribute_frequency["body_com"] = AttributeFrequency.BODY
        self.attribute_frequency["body_inertia"] = AttributeFrequency.BODY
        self.attribute_frequency["body_inv_inertia"] = AttributeFrequency.BODY
        self.attribute_frequency["body_mass"] = AttributeFrequency.BODY
        self.attribute_frequency["body_inv_mass"] = AttributeFrequency.BODY
        self.attribute_frequency["body_f"] = AttributeFrequency.BODY

        # attributes per joint
        self.attribute_frequency["joint_type"] = AttributeFrequency.JOINT
        self.attribute_frequency["joint_parent"] = AttributeFrequency.JOINT
        self.attribute_frequency["joint_child"] = AttributeFrequency.JOINT
        self.attribute_frequency["joint_ancestor"] = AttributeFrequency.JOINT
        self.attribute_frequency["joint_X_p"] = AttributeFrequency.JOINT
        self.attribute_frequency["joint_X_c"] = AttributeFrequency.JOINT
        self.attribute_frequency["joint_dof_dim"] = AttributeFrequency.JOINT
        self.attribute_frequency["joint_enabled"] = AttributeFrequency.JOINT
        self.attribute_frequency["joint_twist_lower"] = AttributeFrequency.JOINT
        self.attribute_frequency["joint_twist_upper"] = AttributeFrequency.JOINT

        # attributes per joint coord
        self.attribute_frequency["joint_q"] = AttributeFrequency.JOINT_COORD

        # attributes per joint dof
        self.attribute_frequency["joint_qd"] = AttributeFrequency.JOINT_DOF
        self.attribute_frequency["joint_f"] = AttributeFrequency.JOINT_DOF
        self.attribute_frequency["joint_armature"] = AttributeFrequency.JOINT_DOF
        self.attribute_frequency["joint_target"] = AttributeFrequency.JOINT_DOF
        self.attribute_frequency["joint_axis"] = AttributeFrequency.JOINT_DOF
        self.attribute_frequency["joint_target_ke"] = AttributeFrequency.JOINT_DOF
        self.attribute_frequency["joint_target_kd"] = AttributeFrequency.JOINT_DOF
        self.attribute_frequency["joint_dof_mode"] = AttributeFrequency.JOINT_DOF
        self.attribute_frequency["joint_limit_lower"] = AttributeFrequency.JOINT_DOF
        self.attribute_frequency["joint_limit_upper"] = AttributeFrequency.JOINT_DOF
        self.attribute_frequency["joint_limit_ke"] = AttributeFrequency.JOINT_DOF
        self.attribute_frequency["joint_limit_kd"] = AttributeFrequency.JOINT_DOF
        self.attribute_frequency["joint_effort_limit"] = AttributeFrequency.JOINT_DOF
        self.attribute_frequency["joint_friction"] = AttributeFrequency.JOINT_DOF
        self.attribute_frequency["joint_velocity_limit"] = AttributeFrequency.JOINT_DOF

        # attributes per shape
        self.attribute_frequency["shape_transform"] = AttributeFrequency.SHAPE
        self.attribute_frequency["shape_body"] = AttributeFrequency.SHAPE
        self.attribute_frequency["shape_flags"] = AttributeFrequency.SHAPE
        self.attribute_frequency["shape_material_ke"] = AttributeFrequency.SHAPE
        self.attribute_frequency["shape_material_kd"] = AttributeFrequency.SHAPE
        self.attribute_frequency["shape_material_kf"] = AttributeFrequency.SHAPE
        self.attribute_frequency["shape_material_ka"] = AttributeFrequency.SHAPE
        self.attribute_frequency["shape_material_mu"] = AttributeFrequency.SHAPE
        self.attribute_frequency["shape_material_restitution"] = AttributeFrequency.SHAPE
        self.attribute_frequency["shape_type"] = AttributeFrequency.SHAPE
        self.attribute_frequency["shape_is_solid"] = AttributeFrequency.SHAPE
        self.attribute_frequency["shape_thickness"] = AttributeFrequency.SHAPE
        self.attribute_frequency["shape_source_ptr"] = AttributeFrequency.SHAPE
        self.attribute_frequency["shape_scale"] = AttributeFrequency.SHAPE
        self.attribute_frequency["shape_filter"] = AttributeFrequency.SHAPE
=======
        """Classifies each attribute using ModelAttributeFrequency enum values (per body, per joint, per DOF, etc.)."""

        self.attribute_assignment = {}
        """Assignment for custom attributes using ModelAttributeAssignment enum values.
        If an attribute is not in this dictionary, it is assumed to be a Model attribute (assignment=ModelAttributeAssignment.MODEL)."""

        # attributes per body
        self.attribute_frequency["body_q"] = ModelAttributeFrequency.BODY
        self.attribute_frequency["body_qd"] = ModelAttributeFrequency.BODY
        self.attribute_frequency["body_com"] = ModelAttributeFrequency.BODY
        self.attribute_frequency["body_inertia"] = ModelAttributeFrequency.BODY
        self.attribute_frequency["body_inv_inertia"] = ModelAttributeFrequency.BODY
        self.attribute_frequency["body_mass"] = ModelAttributeFrequency.BODY
        self.attribute_frequency["body_inv_mass"] = ModelAttributeFrequency.BODY
        self.attribute_frequency["body_f"] = ModelAttributeFrequency.BODY

        # attributes per joint
        self.attribute_frequency["joint_type"] = ModelAttributeFrequency.JOINT
        self.attribute_frequency["joint_parent"] = ModelAttributeFrequency.JOINT
        self.attribute_frequency["joint_child"] = ModelAttributeFrequency.JOINT
        self.attribute_frequency["joint_ancestor"] = ModelAttributeFrequency.JOINT
        self.attribute_frequency["joint_X_p"] = ModelAttributeFrequency.JOINT
        self.attribute_frequency["joint_X_c"] = ModelAttributeFrequency.JOINT
        self.attribute_frequency["joint_dof_dim"] = ModelAttributeFrequency.JOINT
        self.attribute_frequency["joint_enabled"] = ModelAttributeFrequency.JOINT
        self.attribute_frequency["joint_twist_lower"] = ModelAttributeFrequency.JOINT
        self.attribute_frequency["joint_twist_upper"] = ModelAttributeFrequency.JOINT

        # attributes per joint coord
        self.attribute_frequency["joint_q"] = ModelAttributeFrequency.JOINT_COORD

        # attributes per joint dof
        self.attribute_frequency["joint_qd"] = ModelAttributeFrequency.JOINT_DOF
        self.attribute_frequency["joint_f"] = ModelAttributeFrequency.JOINT_DOF
        self.attribute_frequency["joint_armature"] = ModelAttributeFrequency.JOINT_DOF
        self.attribute_frequency["joint_target"] = ModelAttributeFrequency.JOINT_DOF
        self.attribute_frequency["joint_axis"] = ModelAttributeFrequency.JOINT_DOF
        self.attribute_frequency["joint_target_ke"] = ModelAttributeFrequency.JOINT_DOF
        self.attribute_frequency["joint_target_kd"] = ModelAttributeFrequency.JOINT_DOF
        self.attribute_frequency["joint_dof_mode"] = ModelAttributeFrequency.JOINT_DOF
        self.attribute_frequency["joint_limit_lower"] = ModelAttributeFrequency.JOINT_DOF
        self.attribute_frequency["joint_limit_upper"] = ModelAttributeFrequency.JOINT_DOF
        self.attribute_frequency["joint_limit_ke"] = ModelAttributeFrequency.JOINT_DOF
        self.attribute_frequency["joint_limit_kd"] = ModelAttributeFrequency.JOINT_DOF
        self.attribute_frequency["joint_effort_limit"] = ModelAttributeFrequency.JOINT_DOF
        self.attribute_frequency["joint_friction"] = ModelAttributeFrequency.JOINT_DOF
        self.attribute_frequency["joint_velocity_limit"] = ModelAttributeFrequency.JOINT_DOF

        # attributes per shape
        self.attribute_frequency["shape_transform"] = ModelAttributeFrequency.SHAPE
        self.attribute_frequency["shape_body"] = ModelAttributeFrequency.SHAPE
        self.attribute_frequency["shape_flags"] = ModelAttributeFrequency.SHAPE
        self.attribute_frequency["shape_material_ke"] = ModelAttributeFrequency.SHAPE
        self.attribute_frequency["shape_material_kd"] = ModelAttributeFrequency.SHAPE
        self.attribute_frequency["shape_material_kf"] = ModelAttributeFrequency.SHAPE
        self.attribute_frequency["shape_material_ka"] = ModelAttributeFrequency.SHAPE
        self.attribute_frequency["shape_material_mu"] = ModelAttributeFrequency.SHAPE
        self.attribute_frequency["shape_material_restitution"] = ModelAttributeFrequency.SHAPE
        self.attribute_frequency["shape_type"] = ModelAttributeFrequency.SHAPE
        self.attribute_frequency["shape_is_solid"] = ModelAttributeFrequency.SHAPE
        self.attribute_frequency["shape_thickness"] = ModelAttributeFrequency.SHAPE
        self.attribute_frequency["shape_source_ptr"] = ModelAttributeFrequency.SHAPE
        self.attribute_frequency["shape_scale"] = ModelAttributeFrequency.SHAPE
        self.attribute_frequency["shape_filter"] = ModelAttributeFrequency.SHAPE
>>>>>>> 67321803

    def state(self, requires_grad: bool | None = None) -> State:
        """
        Create and return a new :class:`State` object for this model.

        The returned state is initialized with the initial configuration from the model description.

        Args:
            requires_grad (bool, optional): Whether the state variables should have `requires_grad` enabled.
                If None, uses the model's :attr:`requires_grad` setting.

        Returns:
            State: The state object
        """
        s = State()
        if requires_grad is None:
            requires_grad = self.requires_grad

        # particles
        if self.particle_count:
            s.particle_q = wp.clone(self.particle_q, requires_grad=requires_grad)
            s.particle_qd = wp.clone(self.particle_qd, requires_grad=requires_grad)
            s.particle_f = wp.zeros_like(self.particle_qd, requires_grad=requires_grad)

        # rigid bodies
        if self.body_count:
            s.body_q = wp.clone(self.body_q, requires_grad=requires_grad)
            s.body_qd = wp.clone(self.body_qd, requires_grad=requires_grad)
            s.body_f = wp.zeros_like(self.body_qd, requires_grad=requires_grad)

        # joints
        if self.joint_count:
            s.joint_q = wp.clone(self.joint_q, requires_grad=requires_grad)
            s.joint_qd = wp.clone(self.joint_qd, requires_grad=requires_grad)

        # attach custom attributes with assignment==STATE
<<<<<<< HEAD
        for name, _freq in list(self.attribute_frequency.items()):
            if self.get_attribute_assignment(name) != AttributeAssignment.STATE:
                continue
            src = getattr(self, name, None)
            if src is None:
                continue
            # clone onto state with same dtype
            setattr(s, name, wp.clone(src, requires_grad=requires_grad))
=======
        self._add_custom_attributes(s, ModelAttributeAssignment.STATE, requires_grad=requires_grad)
>>>>>>> 67321803

        return s

    def control(self, requires_grad: bool | None = None, clone_variables: bool = True) -> Control:
        """
        Create and return a new :class:`Control` object for this model.

        The returned control object is initialized with the control inputs from the model description.

        Args:
            requires_grad (bool, optional): Whether the control variables should have `requires_grad` enabled.
                If None, uses the model's :attr:`requires_grad` setting.
            clone_variables (bool): If True, clone the control input arrays; if False, use references.

        Returns:
            Control: The initialized control object.
        """
        c = Control()
        if requires_grad is None:
            requires_grad = self.requires_grad
        if clone_variables:
            if self.joint_count:
                c.joint_target = wp.clone(self.joint_target, requires_grad=requires_grad)
                c.joint_f = wp.clone(self.joint_f, requires_grad=requires_grad)
            if self.tri_count:
                c.tri_activations = wp.clone(self.tri_activations, requires_grad=requires_grad)
            if self.tet_count:
                c.tet_activations = wp.clone(self.tet_activations, requires_grad=requires_grad)
            if self.muscle_count:
                c.muscle_activations = wp.clone(self.muscle_activations, requires_grad=requires_grad)
        else:
            c.joint_target = self.joint_target
            c.joint_f = self.joint_f
            c.tri_activations = self.tri_activations
            c.tet_activations = self.tet_activations
            c.muscle_activations = self.muscle_activations
        # attach custom attributes with assignment==CONTROL
<<<<<<< HEAD
        for name, _freq in list(self.attribute_frequency.items()):
            if self.get_attribute_assignment(name) != AttributeAssignment.CONTROL:
                continue
            src = getattr(self, name, None)
            if src is None:
                continue
            if clone_variables:
                setattr(c, name, wp.clone(src, requires_grad=requires_grad))
            else:
                setattr(c, name, src)
=======
        self._add_custom_attributes(
            c, ModelAttributeAssignment.CONTROL, requires_grad=requires_grad, clone_arrays=clone_variables
        )
>>>>>>> 67321803
        return c

    def set_gravity(self, gravity: tuple[float, float, float] | list[float] | wp.vec3) -> None:
        """
        Set gravity for runtime modification.

        Args:
            gravity: Gravity vector as a tuple, list, or wp.vec3.
                    Common values: (0, 0, -9.81) for Z-up, (0, -9.81, 0) for Y-up.

        Note:
            After calling this method, you should notify solvers via
            `solver.notify_model_changed(SolverNotifyFlags.MODEL_PROPERTIES)`.
        """
        if self.gravity is None:
            raise RuntimeError(
                "Model gravity not initialized. Ensure the model was created via ModelBuilder.finalize()"
            )

        if isinstance(gravity, tuple | list):
            self.gravity.assign([wp.vec3(gravity[0], gravity[1], gravity[2])])
        else:
            self.gravity.assign([gravity])

    def collide(
        self: Model,
        state: State,
        collision_pipeline: CollisionPipeline | None = None,
        rigid_contact_max_per_pair: int | None = None,
        rigid_contact_margin: float = 0.01,
        soft_contact_max: int | None = None,
        soft_contact_margin: float = 0.01,
        edge_sdf_iter: int = 10,
        iterate_mesh_vertices: bool = True,
        requires_grad: bool | None = None,
    ) -> Contacts:
        """
        Generate contact points for the particles and rigid bodies in the model.

        This method produces a :class:`Contacts` object containing collision/contact information
        for use in contact-dynamics kernels.

        Args:
            state (State): The current state of the model.
            collision_pipeline (CollisionPipeline, optional): Collision pipeline to use for contact generation.
                If not provided, a new one will be created if it hasn't been constructed before for this model.
            rigid_contact_max_per_pair (int, optional): Maximum number of rigid contacts per shape pair.
                If None, a kernel is launched to count the number of possible contacts.
            rigid_contact_margin (float, optional): Margin for rigid contact generation. Default is 0.01.
            soft_contact_max (int, optional): Maximum number of soft contacts.
                If None, a kernel is launched to count the number of possible contacts.
            soft_contact_margin (float, optional): Margin for soft contact generation. Default is 0.01.
            edge_sdf_iter (int, optional): Number of search iterations for finding closest contact points between edges and SDF. Default is 10.
            iterate_mesh_vertices (bool, optional): Whether to iterate over all vertices of a mesh for contact generation (used for capsule/box <> mesh collision). Default is True.
            requires_grad (bool, optional): Whether to duplicate contact arrays for gradient computation. If None, uses :attr:`Model.requires_grad`.

        Returns:
            Contacts: The contact object containing collision information.
        """
        from .collide import CollisionPipeline  # noqa: PLC0415

        if requires_grad is None:
            requires_grad = self.requires_grad

        if collision_pipeline is not None:
            self._collision_pipeline = collision_pipeline
        elif not hasattr(self, "_collision_pipeline"):
            self._collision_pipeline = CollisionPipeline.from_model(
                self,
                rigid_contact_max_per_pair,
                rigid_contact_margin,
                soft_contact_max,
                soft_contact_margin,
                edge_sdf_iter,
                iterate_mesh_vertices,
                requires_grad,
            )

        # update any additional parameters
        self._collision_pipeline.rigid_contact_margin = rigid_contact_margin
        self._collision_pipeline.soft_contact_margin = soft_contact_margin
        self._collision_pipeline.edge_sdf_iter = edge_sdf_iter
        self._collision_pipeline.iterate_mesh_vertices = iterate_mesh_vertices

        contacts = self._collision_pipeline.collide(self, state)
        # attach custom attributes with assignment==CONTACT
<<<<<<< HEAD
        for name, _freq in list(self.attribute_frequency.items()):
            if self.get_attribute_assignment(name) != AttributeAssignment.CONTACT:
                continue
            src = getattr(self, name, None)
            if src is None:
                continue
            if isinstance(src, wp.array):
                setattr(contacts, name, wp.clone(src, requires_grad=requires_grad))
            else:
                setattr(contacts, name, src)
        return contacts

    def add_attribute(
        self, name: str, attrib: wp.array, frequency: AttributeFrequency, assignment: AttributeAssignment | None = None
=======
        self._add_custom_attributes(contacts, ModelAttributeAssignment.CONTACT, requires_grad=requires_grad)
        return contacts

    def _add_custom_attributes(
        self,
        destination: object,
        assignment: ModelAttributeAssignment,
        requires_grad: bool = False,
        clone_arrays: bool = True,
    ) -> None:
        """
        Add custom attributes of a specific assignment type to a destination object.

        Args:
            destination: The object to add attributes to (State, Control, or Contacts)
            assignment: The assignment type to filter attributes by
            requires_grad: Whether cloned arrays should have requires_grad enabled
            clone_arrays: Whether to clone wp.arrays (True) or use references (False)
        """
        for name, _freq in self.attribute_frequency.items():
            if self.attribute_assignment.get(name, ModelAttributeAssignment.MODEL) != assignment:
                continue
            src = getattr(self, name, None)
            if src is None:
                raise AttributeError(
                    f"Attribute '{name}' is registered in attribute_frequency but does not exist on the model"
                )

            if isinstance(src, wp.array):
                if clone_arrays:
                    setattr(destination, name, wp.clone(src, requires_grad=requires_grad))
                else:
                    setattr(destination, name, src)
            else:
                setattr(destination, name, src)

    def add_attribute(
        self,
        name: str,
        attrib: wp.array,
        frequency: ModelAttributeFrequency,
        assignment: ModelAttributeAssignment | None = None,
>>>>>>> 67321803
    ):
        """
        Add a custom attribute to the model.

        Args:
            name (str): Name of the attribute.
            attrib (wp.array): The array to add as an attribute.
<<<<<<< HEAD
            frequency (AttributeFrequency): The frequency of the attribute using AttributeFrequency enum.
            assignment (AttributeAssignment, optional): The assignment category using AttributeAssignment enum.
=======
            frequency (ModelAttributeFrequency): The frequency of the attribute using ModelAttributeFrequency enum.
            assignment (ModelAttributeAssignment, optional): The assignment category using ModelAttributeAssignment enum.
>>>>>>> 67321803

        Raises:
            AttributeError: If the attribute already exists, is not a wp.array, or is on the wrong device.
        """
        if hasattr(self, name):
            raise AttributeError(f"Attribute '{name}' already exists")

        if not isinstance(attrib, wp.array):
            raise AttributeError(f"Attribute '{name}' must be an array, got {type(attrib)}")
        if attrib.device != self.device:
            raise AttributeError(
                f"Attribute '{name}' must be on the same device as the Model, expected {self.device}, got {attrib.device}"
            )

        setattr(self, name, attrib)

        self.attribute_frequency[name] = frequency
        if assignment is not None:
            self.attribute_assignment[name] = assignment

    def get_attribute_frequency(self, name):
        """
        Get the frequency of an attribute.

        Args:
            name (str): Name of the attribute.

        Returns:
<<<<<<< HEAD
            AttributeFrequency: The frequency of the attribute as an enum value.
=======
            ModelAttributeFrequency: The frequency of the attribute as an enum value.
>>>>>>> 67321803

        Raises:
            AttributeError: If the attribute frequency is not known.
        """
        frequency = self.attribute_frequency.get(name)
        if frequency is None:
            raise AttributeError(f"Attribute frequency of '{name}' is not known")
        return frequency

    def get_attribute_assignment(self, name):
        """
        Get the assignment of an attribute.

        Returns:
            AttributeAssignment: The assignment of the attribute.
        """
        assignment = self.attribute_assignment.get(name)
        if assignment is None:
            return AttributeAssignment.MODEL
        return assignment<|MERGE_RESOLUTION|>--- conflicted
+++ resolved
@@ -17,13 +17,9 @@
 
 from __future__ import annotations
 
-<<<<<<< HEAD
-from enum import IntEnum
-=======
 from dataclasses import dataclass
 from enum import IntEnum
 from typing import Any
->>>>>>> 67321803
 
 import numpy as np
 import warp as wp
@@ -34,10 +30,6 @@
 from .state import State
 
 
-<<<<<<< HEAD
-class AttributeAssignment(IntEnum):
-    """Enumeration of attribute assignment categories."""
-=======
 class ModelAttributeAssignment(IntEnum):
     """Enumeration of attribute assignment categories.
 
@@ -45,7 +37,6 @@
     This categorization determines where custom attributes are attached during simulation
     object creation (State, Control, or Contacts).
     """
->>>>>>> 67321803
 
     MODEL = 0
     STATE = 1
@@ -53,10 +44,6 @@
     CONTACT = 3
 
 
-<<<<<<< HEAD
-class AttributeFrequency(IntEnum):
-    """Enumeration of attribute frequency categories."""
-=======
 class ModelAttributeFrequency(IntEnum):
     """Enumeration of attribute frequency categories.
 
@@ -65,7 +52,6 @@
     should be indexed in relation to the model's entities such as joints, bodies, shapes, etc.
     For instance, an attribute with frequency JOINT_DOF has one element per joint degree of freedom, BODY frequency translates to one element per body.
     """
->>>>>>> 67321803
 
     JOINT = 0
     JOINT_DOF = 1
@@ -74,8 +60,6 @@
     SHAPE = 4
 
 
-<<<<<<< HEAD
-=======
 @dataclass
 class CustomAttribute:
     """
@@ -132,7 +116,6 @@
         return wp.array(arr, dtype=self.dtype, requires_grad=requires_grad)
 
 
->>>>>>> 67321803
 class Model:
     """
     Represents the static (non-time-varying) definition of a simulation model in Newton.
@@ -483,72 +466,6 @@
         """Device on which the Model was allocated."""
 
         self.attribute_frequency = {}
-<<<<<<< HEAD
-        """Classifies each attribute using AttributeFrequency enum values (per body, per joint, per DOF, etc.)."""
-
-        self.attribute_assignment = {}
-        """Assignment for custom attributes using AttributeAssignment enum values.
-        If an attribute is not in this dictionary, it is assumed to be a Model attribute (assignment=AttributeAssignment.MODEL)."""
-
-        # attributes per body
-        self.attribute_frequency["body_q"] = AttributeFrequency.BODY
-        self.attribute_frequency["body_qd"] = AttributeFrequency.BODY
-        self.attribute_frequency["body_com"] = AttributeFrequency.BODY
-        self.attribute_frequency["body_inertia"] = AttributeFrequency.BODY
-        self.attribute_frequency["body_inv_inertia"] = AttributeFrequency.BODY
-        self.attribute_frequency["body_mass"] = AttributeFrequency.BODY
-        self.attribute_frequency["body_inv_mass"] = AttributeFrequency.BODY
-        self.attribute_frequency["body_f"] = AttributeFrequency.BODY
-
-        # attributes per joint
-        self.attribute_frequency["joint_type"] = AttributeFrequency.JOINT
-        self.attribute_frequency["joint_parent"] = AttributeFrequency.JOINT
-        self.attribute_frequency["joint_child"] = AttributeFrequency.JOINT
-        self.attribute_frequency["joint_ancestor"] = AttributeFrequency.JOINT
-        self.attribute_frequency["joint_X_p"] = AttributeFrequency.JOINT
-        self.attribute_frequency["joint_X_c"] = AttributeFrequency.JOINT
-        self.attribute_frequency["joint_dof_dim"] = AttributeFrequency.JOINT
-        self.attribute_frequency["joint_enabled"] = AttributeFrequency.JOINT
-        self.attribute_frequency["joint_twist_lower"] = AttributeFrequency.JOINT
-        self.attribute_frequency["joint_twist_upper"] = AttributeFrequency.JOINT
-
-        # attributes per joint coord
-        self.attribute_frequency["joint_q"] = AttributeFrequency.JOINT_COORD
-
-        # attributes per joint dof
-        self.attribute_frequency["joint_qd"] = AttributeFrequency.JOINT_DOF
-        self.attribute_frequency["joint_f"] = AttributeFrequency.JOINT_DOF
-        self.attribute_frequency["joint_armature"] = AttributeFrequency.JOINT_DOF
-        self.attribute_frequency["joint_target"] = AttributeFrequency.JOINT_DOF
-        self.attribute_frequency["joint_axis"] = AttributeFrequency.JOINT_DOF
-        self.attribute_frequency["joint_target_ke"] = AttributeFrequency.JOINT_DOF
-        self.attribute_frequency["joint_target_kd"] = AttributeFrequency.JOINT_DOF
-        self.attribute_frequency["joint_dof_mode"] = AttributeFrequency.JOINT_DOF
-        self.attribute_frequency["joint_limit_lower"] = AttributeFrequency.JOINT_DOF
-        self.attribute_frequency["joint_limit_upper"] = AttributeFrequency.JOINT_DOF
-        self.attribute_frequency["joint_limit_ke"] = AttributeFrequency.JOINT_DOF
-        self.attribute_frequency["joint_limit_kd"] = AttributeFrequency.JOINT_DOF
-        self.attribute_frequency["joint_effort_limit"] = AttributeFrequency.JOINT_DOF
-        self.attribute_frequency["joint_friction"] = AttributeFrequency.JOINT_DOF
-        self.attribute_frequency["joint_velocity_limit"] = AttributeFrequency.JOINT_DOF
-
-        # attributes per shape
-        self.attribute_frequency["shape_transform"] = AttributeFrequency.SHAPE
-        self.attribute_frequency["shape_body"] = AttributeFrequency.SHAPE
-        self.attribute_frequency["shape_flags"] = AttributeFrequency.SHAPE
-        self.attribute_frequency["shape_material_ke"] = AttributeFrequency.SHAPE
-        self.attribute_frequency["shape_material_kd"] = AttributeFrequency.SHAPE
-        self.attribute_frequency["shape_material_kf"] = AttributeFrequency.SHAPE
-        self.attribute_frequency["shape_material_ka"] = AttributeFrequency.SHAPE
-        self.attribute_frequency["shape_material_mu"] = AttributeFrequency.SHAPE
-        self.attribute_frequency["shape_material_restitution"] = AttributeFrequency.SHAPE
-        self.attribute_frequency["shape_type"] = AttributeFrequency.SHAPE
-        self.attribute_frequency["shape_is_solid"] = AttributeFrequency.SHAPE
-        self.attribute_frequency["shape_thickness"] = AttributeFrequency.SHAPE
-        self.attribute_frequency["shape_source_ptr"] = AttributeFrequency.SHAPE
-        self.attribute_frequency["shape_scale"] = AttributeFrequency.SHAPE
-        self.attribute_frequency["shape_filter"] = AttributeFrequency.SHAPE
-=======
         """Classifies each attribute using ModelAttributeFrequency enum values (per body, per joint, per DOF, etc.)."""
 
         self.attribute_assignment = {}
@@ -613,7 +530,6 @@
         self.attribute_frequency["shape_source_ptr"] = ModelAttributeFrequency.SHAPE
         self.attribute_frequency["shape_scale"] = ModelAttributeFrequency.SHAPE
         self.attribute_frequency["shape_filter"] = ModelAttributeFrequency.SHAPE
->>>>>>> 67321803
 
     def state(self, requires_grad: bool | None = None) -> State:
         """
@@ -650,18 +566,7 @@
             s.joint_qd = wp.clone(self.joint_qd, requires_grad=requires_grad)
 
         # attach custom attributes with assignment==STATE
-<<<<<<< HEAD
-        for name, _freq in list(self.attribute_frequency.items()):
-            if self.get_attribute_assignment(name) != AttributeAssignment.STATE:
-                continue
-            src = getattr(self, name, None)
-            if src is None:
-                continue
-            # clone onto state with same dtype
-            setattr(s, name, wp.clone(src, requires_grad=requires_grad))
-=======
         self._add_custom_attributes(s, ModelAttributeAssignment.STATE, requires_grad=requires_grad)
->>>>>>> 67321803
 
         return s
 
@@ -699,22 +604,9 @@
             c.tet_activations = self.tet_activations
             c.muscle_activations = self.muscle_activations
         # attach custom attributes with assignment==CONTROL
-<<<<<<< HEAD
-        for name, _freq in list(self.attribute_frequency.items()):
-            if self.get_attribute_assignment(name) != AttributeAssignment.CONTROL:
-                continue
-            src = getattr(self, name, None)
-            if src is None:
-                continue
-            if clone_variables:
-                setattr(c, name, wp.clone(src, requires_grad=requires_grad))
-            else:
-                setattr(c, name, src)
-=======
         self._add_custom_attributes(
             c, ModelAttributeAssignment.CONTROL, requires_grad=requires_grad, clone_arrays=clone_variables
         )
->>>>>>> 67321803
         return c
 
     def set_gravity(self, gravity: tuple[float, float, float] | list[float] | wp.vec3) -> None:
@@ -801,22 +693,6 @@
 
         contacts = self._collision_pipeline.collide(self, state)
         # attach custom attributes with assignment==CONTACT
-<<<<<<< HEAD
-        for name, _freq in list(self.attribute_frequency.items()):
-            if self.get_attribute_assignment(name) != AttributeAssignment.CONTACT:
-                continue
-            src = getattr(self, name, None)
-            if src is None:
-                continue
-            if isinstance(src, wp.array):
-                setattr(contacts, name, wp.clone(src, requires_grad=requires_grad))
-            else:
-                setattr(contacts, name, src)
-        return contacts
-
-    def add_attribute(
-        self, name: str, attrib: wp.array, frequency: AttributeFrequency, assignment: AttributeAssignment | None = None
-=======
         self._add_custom_attributes(contacts, ModelAttributeAssignment.CONTACT, requires_grad=requires_grad)
         return contacts
 
@@ -859,7 +735,6 @@
         attrib: wp.array,
         frequency: ModelAttributeFrequency,
         assignment: ModelAttributeAssignment | None = None,
->>>>>>> 67321803
     ):
         """
         Add a custom attribute to the model.
@@ -867,13 +742,8 @@
         Args:
             name (str): Name of the attribute.
             attrib (wp.array): The array to add as an attribute.
-<<<<<<< HEAD
-            frequency (AttributeFrequency): The frequency of the attribute using AttributeFrequency enum.
-            assignment (AttributeAssignment, optional): The assignment category using AttributeAssignment enum.
-=======
             frequency (ModelAttributeFrequency): The frequency of the attribute using ModelAttributeFrequency enum.
             assignment (ModelAttributeAssignment, optional): The assignment category using ModelAttributeAssignment enum.
->>>>>>> 67321803
 
         Raises:
             AttributeError: If the attribute already exists, is not a wp.array, or is on the wrong device.
@@ -902,11 +772,7 @@
             name (str): Name of the attribute.
 
         Returns:
-<<<<<<< HEAD
-            AttributeFrequency: The frequency of the attribute as an enum value.
-=======
             ModelAttributeFrequency: The frequency of the attribute as an enum value.
->>>>>>> 67321803
 
         Raises:
             AttributeError: If the attribute frequency is not known.
@@ -914,16 +780,4 @@
         frequency = self.attribute_frequency.get(name)
         if frequency is None:
             raise AttributeError(f"Attribute frequency of '{name}' is not known")
-        return frequency
-
-    def get_attribute_assignment(self, name):
-        """
-        Get the assignment of an attribute.
-
-        Returns:
-            AttributeAssignment: The assignment of the attribute.
-        """
-        assignment = self.attribute_assignment.get(name)
-        if assignment is None:
-            return AttributeAssignment.MODEL
-        return assignment+        return frequency