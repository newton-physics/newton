# SPDX-FileCopyrightText: Copyright (c) 2025 The Newton Developers
# SPDX-License-Identifier: Apache-2.0
#
# Licensed under the Apache License, Version 2.0 (the "License");
# you may not use this file except in compliance with the License.
# You may obtain a copy of the License at
#
# http://www.apache.org/licenses/LICENSE-2.0
#
# Unless required by applicable law or agreed to in writing, software
# distributed under the License is distributed on an "AS IS" BASIS,
# WITHOUT WARRANTIES OR CONDITIONS OF ANY KIND, either express or implied.
# See the License for the specific language governing permissions and
# limitations under the License.

"""Implementation of the Newton model class."""

from __future__ import annotations

from enum import IntEnum

import numpy as np
import warp as wp

from ..core.types import Devicelike
from .contacts import Contacts
from .control import Control
from .state import State


class ModelAttributeAssignment(IntEnum):
    """Enumeration of attribute assignment categories.

    Defines which component of the simulation system owns and manages specific attributes.
    This categorization determines where custom attributes are attached during simulation
    object creation (Model, State, Control, or Contacts).
    """

    MODEL = 0
    """Model attributes are attached to the Model object."""
    STATE = 1
    """State attributes are attached to the State object."""
    CONTROL = 2
    """Control attributes are attached to the Control object."""
    CONTACT = 3
    """Contact attributes are attached to the Contacts object."""


class ModelAttributeFrequency(IntEnum):
    """Enumeration of attribute frequency categories.

    Defines the dimensional structure and indexing pattern for custom attributes.
    This determines how many elements an attribute array should have and how it
    should be indexed in relation to the model's entities such as joints, bodies, shapes, etc.
    """

    ONCE = 0
    """Attribute frequency is a single value."""
    JOINT = 1
    """Attribute frequency follows the number of joints (see :attr:`~newton.Model.joint_count`)."""
    JOINT_DOF = 2
    """Attribute frequency follows the number of joint degrees of freedom (see :attr:`~newton.Model.joint_dof_count`)."""
    JOINT_COORD = 3
    """Attribute frequency follows the number of joint positional coordinates (see :attr:`~newton.Model.joint_coord_count`)."""
    BODY = 4
    """Attribute frequency follows the number of bodies (see :attr:`~newton.Model.body_count`)."""
    SHAPE = 5
    """Attribute frequency follows the number of shapes (see :attr:`~newton.Model.shape_count`)."""
    ARTICULATION = 6
    """Attribute frequency follows the number of articulations (see :attr:`~newton.Model.articulation_count`)."""


class AttributeNamespace:
    """
    A container for namespaced custom attributes.

    Custom attributes are stored as regular instance attributes on this object,
    allowing hierarchical organization of related properties.
    """

    def __init__(self, name: str):
        """Initialize the namespace container.

        Args:
            name: The name of the namespace
        """
        self._name = name

    def __repr__(self):
        """Return a string representation showing the namespace and its attributes."""
        # List all public attributes (not starting with _)
        attrs = [k for k in self.__dict__ if not k.startswith("_")]
        return f"AttributeNamespace('{self._name}', attributes={attrs})"


class Model:
    """
    Represents the static (non-time-varying) definition of a simulation model in Newton.

    The Model class encapsulates all geometry, constraints, and parameters that describe a physical system
    for simulation. It is designed to be constructed via the ModelBuilder, which handles the correct
    initialization and population of all fields.

    Key Features:
        - Stores all static data for simulation: particles, rigid bodies, joints, shapes, soft/rigid elements, etc.
        - Supports grouping of entities by world using world indices (e.g., `particle_world`, `body_world`, etc.).
          - Index -1: global entities shared across all worlds.
          - Indices 0, 1, 2, ...: world-specific entities.
        - Grouping enables:
          - Collision detection optimization (e.g., separating worlds)
          - Visualization (e.g., spatially separating worlds)
          - Parallel processing of independent worlds

    Note:
        It is strongly recommended to use the :class:`ModelBuilder` to construct a Model.
        Direct instantiation and manual population of Model fields is possible but discouraged.
    """

    def __init__(self, device: Devicelike | None = None):
        """
        Initialize a Model object.

        Args:
            device (wp.Device, optional): Device on which the Model's data will be allocated.
        """
        self.requires_grad = False
        """Whether the model was finalized (see :meth:`ModelBuilder.finalize`) with gradient computation enabled."""
        self.num_worlds = 0
        """Number of articulation worlds added to the ModelBuilder via `add_builder`."""

        self.particle_q = None
        """Particle positions, shape [particle_count, 3], float."""
        self.particle_qd = None
        """Particle velocities, shape [particle_count, 3], float."""
        self.particle_mass = None
        """Particle mass, shape [particle_count], float."""
        self.particle_inv_mass = None
        """Particle inverse mass, shape [particle_count], float."""
        self.particle_radius = None
        """Particle radius, shape [particle_count], float."""
        self.particle_max_radius = 0.0
        """Maximum particle radius (useful for HashGrid construction)."""
        self.particle_ke = 1.0e3
        """Particle normal contact stiffness (used by :class:`~newton.solvers.SolverSemiImplicit`)."""
        self.particle_kd = 1.0e2
        """Particle normal contact damping (used by :class:`~newton.solvers.SolverSemiImplicit`)."""
        self.particle_kf = 1.0e2
        """Particle friction force stiffness (used by :class:`~newton.solvers.SolverSemiImplicit`)."""
        self.particle_mu = 0.5
        """Particle friction coefficient."""
        self.particle_cohesion = 0.0
        """Particle cohesion strength."""
        self.particle_adhesion = 0.0
        """Particle adhesion strength."""
        self.particle_grid = None
        """HashGrid instance for accelerated simulation of particle interactions."""
        self.particle_flags = None
        """Particle enabled state, shape [particle_count], int."""
        self.particle_max_velocity = 1e5
        """Maximum particle velocity (to prevent instability)."""
        self.particle_world = None
        """World index for each particle, shape [particle_count], int. -1 for global."""

        self.shape_key = []
        """List of keys for each shape."""
        self.shape_transform = None
        """Rigid shape transforms, shape [shape_count, 7], float."""
        self.shape_body = None
        """Rigid shape body index, shape [shape_count], int."""
        self.shape_flags = None
        """Rigid shape flags, shape [shape_count], int."""
        self.body_shapes = {}
        """Mapping from body index to list of attached shape indices."""

        # Shape material properties
        self.shape_material_ke = None
        """Shape contact elastic stiffness, shape [shape_count], float."""
        self.shape_material_kd = None
        """Shape contact damping stiffness, shape [shape_count], float."""
        self.shape_material_kf = None
        """Shape contact friction stiffness, shape [shape_count], float."""
        self.shape_material_ka = None
        """Shape contact adhesion distance, shape [shape_count], float."""
        self.shape_material_mu = None
        """Shape coefficient of friction, shape [shape_count], float."""
        self.shape_material_restitution = None
        """Shape coefficient of restitution, shape [shape_count], float."""
<<<<<<< HEAD
        self.shape_material_torsional_friction = None
        """Shape torsional friction coefficient (resistance to spinning at contact point), shape [shape_count], float."""
        self.shape_material_rolling_friction = None
        """Shape rolling friction coefficient (resistance to rolling motion), shape [shape_count], float."""
=======
        self.shape_contact_margin = None
        """Shape contact margin for collision detection, shape [shape_count], float."""
>>>>>>> 691576bc

        # Shape geometry properties
        self.shape_type = None
        """Shape geometry type, shape [shape_count], int32."""
        self.shape_is_solid = None
        """Whether shape is solid or hollow, shape [shape_count], bool."""
        self.shape_thickness = None
        """Shape thickness, shape [shape_count], float."""
        self.shape_source = []
        """List of source geometry objects (e.g., :class:`~newton.Mesh`, :class:`~newton.SDF`) used for rendering and broadphase, shape [shape_count]."""
        self.shape_source_ptr = None
        """Geometry source pointer to be used inside the Warp kernels which can be generated by finalizing the geometry objects, see for example :meth:`newton.Mesh.finalize`, shape [shape_count], uint64."""
        self.shape_scale = None
        """Shape 3D scale, shape [shape_count, 3], float."""
        self.shape_filter = None
        """Shape filter group, shape [shape_count], int."""

        self.shape_collision_group = None
        """Collision group of each shape, shape [shape_count], int. Array populated during finalization."""
        self.shape_collision_filter_pairs: set[tuple[int, int]] = set()
        """Pairs of shape indices that should not collide."""
        self.shape_collision_radius = None
        """Collision radius for bounding sphere broadphase, shape [shape_count], float."""
        self.shape_contact_pairs = None
        """Pairs of shape indices that may collide, shape [contact_pair_count, 2], int."""
        self.shape_contact_pair_count = 0
        """Number of shape contact pairs."""
        self.shape_world = None
        """World index for each shape, shape [shape_count], int. -1 for global."""

        self.spring_indices = None
        """Particle spring indices, shape [spring_count*2], int."""
        self.spring_rest_length = None
        """Particle spring rest length, shape [spring_count], float."""
        self.spring_stiffness = None
        """Particle spring stiffness, shape [spring_count], float."""
        self.spring_damping = None
        """Particle spring damping, shape [spring_count], float."""
        self.spring_control = None
        """Particle spring activation, shape [spring_count], float."""
        self.spring_constraint_lambdas = None
        """Lagrange multipliers for spring constraints (internal use)."""

        self.tri_indices = None
        """Triangle element indices, shape [tri_count*3], int."""
        self.tri_poses = None
        """Triangle element rest pose, shape [tri_count, 2, 2], float."""
        self.tri_activations = None
        """Triangle element activations, shape [tri_count], float."""
        self.tri_materials = None
        """Triangle element materials, shape [tri_count, 5], float."""
        self.tri_areas = None
        """Triangle element rest areas, shape [tri_count], float."""

        self.edge_indices = None
        """Bending edge indices, shape [edge_count*4], int, each row is [o0, o1, v1, v2], where v1, v2 are on the edge."""
        self.edge_rest_angle = None
        """Bending edge rest angle, shape [edge_count], float."""
        self.edge_rest_length = None
        """Bending edge rest length, shape [edge_count], float."""
        self.edge_bending_properties = None
        """Bending edge stiffness and damping, shape [edge_count, 2], float."""
        self.edge_constraint_lambdas = None
        """Lagrange multipliers for edge constraints (internal use)."""

        self.tet_indices = None
        """Tetrahedral element indices, shape [tet_count*4], int."""
        self.tet_poses = None
        """Tetrahedral rest poses, shape [tet_count, 3, 3], float."""
        self.tet_activations = None
        """Tetrahedral volumetric activations, shape [tet_count], float."""
        self.tet_materials = None
        """Tetrahedral elastic parameters in form :math:`k_{mu}, k_{lambda}, k_{damp}`, shape [tet_count, 3]."""

        self.muscle_start = None
        """Start index of the first muscle point per muscle, shape [muscle_count], int."""
        self.muscle_params = None
        """Muscle parameters, shape [muscle_count, 5], float."""
        self.muscle_bodies = None
        """Body indices of the muscle waypoints, int."""
        self.muscle_points = None
        """Local body offset of the muscle waypoints, float."""
        self.muscle_activations = None
        """Muscle activations, shape [muscle_count], float."""

        self.body_q = None
        """Rigid body poses for state initialization, shape [body_count, 7], float."""
        self.body_qd = None
        """Rigid body velocities for state initialization, shape [body_count, 6], float."""
        self.body_com = None
        """Rigid body center of mass (in local frame), shape [body_count, 3], float."""
        self.body_inertia = None
        """Rigid body inertia tensor (relative to COM), shape [body_count, 3, 3], float."""
        self.body_inv_inertia = None
        """Rigid body inverse inertia tensor (relative to COM), shape [body_count, 3, 3], float."""
        self.body_mass = None
        """Rigid body mass, shape [body_count], float."""
        self.body_inv_mass = None
        """Rigid body inverse mass, shape [body_count], float."""
        self.body_key = []
        """Rigid body keys, shape [body_count], str."""
        self.body_world = None
        """World index for each body, shape [body_count], int. Global entities have index -1."""

        self.joint_q = None
        """Generalized joint positions for state initialization, shape [joint_coord_count], float."""
        self.joint_qd = None
        """Generalized joint velocities for state initialization, shape [joint_dof_count], float."""
        self.joint_f = None
        """Generalized joint forces for state initialization, shape [joint_dof_count], float."""
        self.joint_target_pos = None
        """Generalized joint position targets, shape [joint_dof_count], float."""
        self.joint_target_vel = None
        """Generalized joint velocity targets, shape [joint_dof_count], float."""
        self.joint_type = None
        """Joint type, shape [joint_count], int."""
        self.joint_parent = None
        """Joint parent body indices, shape [joint_count], int."""
        self.joint_child = None
        """Joint child body indices, shape [joint_count], int."""
        self.joint_ancestor = None
        """Maps from joint index to the index of the joint that has the current joint parent body as child (-1 if no such joint ancestor exists), shape [joint_count], int."""
        self.joint_X_p = None
        """Joint transform in parent frame, shape [joint_count, 7], float."""
        self.joint_X_c = None
        """Joint mass frame in child frame, shape [joint_count, 7], float."""
        self.joint_axis = None
        """Joint axis in child frame, shape [joint_dof_count, 3], float."""
        self.joint_armature = None
        """Armature for each joint axis (used by :class:`~newton.solvers.SolverMuJoCo` and :class:`~newton.solvers.SolverFeatherstone`), shape [joint_dof_count], float."""
        self.joint_target_ke = None
        """Joint stiffness, shape [joint_dof_count], float."""
        self.joint_target_kd = None
        """Joint damping, shape [joint_dof_count], float."""
        self.joint_effort_limit = None
        """Joint effort (force/torque) limits, shape [joint_dof_count], float."""
        self.joint_velocity_limit = None
        """Joint velocity limits, shape [joint_dof_count], float."""
        self.joint_friction = None
        """Joint friction coefficient, shape [joint_dof_count], float."""
        self.joint_dof_dim = None
        """Number of linear and angular dofs per joint, shape [joint_count, 2], int."""
        self.joint_enabled = None
        """Controls which joint is simulated (bodies become disconnected if False), shape [joint_count], int."""
        self.joint_limit_lower = None
        """Joint lower position limits, shape [joint_dof_count], float."""
        self.joint_limit_upper = None
        """Joint upper position limits, shape [joint_dof_count], float."""
        self.joint_limit_ke = None
        """Joint position limit stiffness (used by :class:`~newton.solvers.SolverSemiImplicit` and :class:`~newton.solvers.SolverFeatherstone`), shape [joint_dof_count], float."""
        self.joint_limit_kd = None
        """Joint position limit damping (used by :class:`~newton.solvers.SolverSemiImplicit` and :class:`~newton.solvers.SolverFeatherstone`), shape [joint_dof_count], float."""
        self.joint_twist_lower = None
        """Joint lower twist limit, shape [joint_count], float."""
        self.joint_twist_upper = None
        """Joint upper twist limit, shape [joint_count], float."""
        self.joint_q_start = None
        """Start index of the first position coordinate per joint (last value is a sentinel for dimension queries), shape [joint_count + 1], int."""
        self.joint_qd_start = None
        """Start index of the first velocity coordinate per joint (last value is a sentinel for dimension queries), shape [joint_count + 1], int."""
        self.joint_key = []
        """Joint keys, shape [joint_count], str."""
        self.joint_world = None
        """World index for each joint, shape [joint_count], int. -1 for global."""
        self.articulation_start = None
        """Articulation start index, shape [articulation_count], int."""
        self.articulation_key = []
        """Articulation keys, shape [articulation_count], str."""
        self.articulation_world = None
        """World index for each articulation, shape [articulation_count], int. -1 for global."""
        self.max_joints_per_articulation = 0
        """Maximum number of joints in any articulation (used for IK kernel dimensioning)."""

        self.soft_contact_ke = 1.0e3
        """Stiffness of soft contacts (used by :class:`~newton.solvers.SolverSemiImplicit` and :class:`~newton.solvers.SolverFeatherstone`)."""
        self.soft_contact_kd = 10.0
        """Damping of soft contacts (used by :class:`~newton.solvers.SolverSemiImplicit` and :class:`~newton.solvers.SolverFeatherstone`)."""
        self.soft_contact_kf = 1.0e3
        """Stiffness of friction force in soft contacts (used by :class:`~newton.solvers.SolverSemiImplicit` and :class:`~newton.solvers.SolverFeatherstone`)."""
        self.soft_contact_mu = 0.5
        """Friction coefficient of soft contacts."""
        self.soft_contact_restitution = 0.0
        """Restitution coefficient of soft contacts (used by :class:`SolverXPBD`)."""

        self.rigid_contact_max = 0
        """Number of potential contact points between rigid bodies."""

        self.up_vector = np.array((0.0, 0.0, 1.0))
        """Up vector of the world, shape [3], float."""
        self.up_axis = 2
        """Up axis: 0 for x, 1 for y, 2 for z."""
        self.gravity = None
        """Gravity vector, shape [1], dtype vec3."""

        self.equality_constraint_type = None
        """Type of equality constraint, shape [equality_constraint_count], int."""
        self.equality_constraint_body1 = None
        """First body index, shape [equality_constraint_count], int."""
        self.equality_constraint_body2 = None
        """Second body index, shape [equality_constraint_count], int."""
        self.equality_constraint_anchor = None
        """Anchor point on first body, shape [equality_constraint_count, 3], float."""
        self.equality_constraint_torquescale = None
        """Torque scale, shape [equality_constraint_count], float."""
        self.equality_constraint_relpose = None
        """Relative pose, shape [equality_constraint_count, 7], float."""
        self.equality_constraint_joint1 = None
        """First joint index, shape [equality_constraint_count], int."""
        self.equality_constraint_joint2 = None
        """Second joint index, shape [equality_constraint_count], int."""
        self.equality_constraint_polycoef = None
        """Polynomial coefficients, shape [equality_constraint_count, 2], float."""
        self.equality_constraint_key = []
        """Constraint name/key, shape [equality_constraint_count], str."""
        self.equality_constraint_enabled = None
        """Whether constraint is active, shape [equality_constraint_count], bool."""

        self.particle_count = 0
        """Total number of particles in the system."""
        self.body_count = 0
        """Total number of bodies in the system."""
        self.shape_count = 0
        """Total number of shapes in the system."""
        self.joint_count = 0
        """Total number of joints in the system."""
        self.tri_count = 0
        """Total number of triangles in the system."""
        self.tet_count = 0
        """Total number of tetrahedra in the system."""
        self.edge_count = 0
        """Total number of edges in the system."""
        self.spring_count = 0
        """Total number of springs in the system."""
        self.muscle_count = 0
        """Total number of muscles in the system."""
        self.articulation_count = 0
        """Total number of articulations in the system."""
        self.joint_dof_count = 0
        """Total number of velocity degrees of freedom of all joints. Equals the number of joint axes."""
        self.joint_coord_count = 0
        """Total number of position degrees of freedom of all joints."""
        self.equality_constraint_count = 0
        """Total number of equality constraints in the system."""

        # indices of particles sharing the same color
        self.particle_color_groups = []
        """Coloring of all particles for Gauss-Seidel iteration (see :class:`~newton.solvers.SolverVBD`). Each array contains indices of particles sharing the same color."""
        self.particle_colors = None
        """Color assignment for every particle."""

        self.device = wp.get_device(device)
        """Device on which the Model was allocated."""

        self.attribute_frequency = {}
        """Classifies each attribute using ModelAttributeFrequency enum values (per body, per joint, per DOF, etc.)."""

        self.attribute_assignment = {}
        """Assignment for custom attributes using ModelAttributeAssignment enum values.
        If an attribute is not in this dictionary, it is assumed to be a Model attribute (assignment=ModelAttributeAssignment.MODEL)."""

        # attributes per body
        self.attribute_frequency["body_q"] = ModelAttributeFrequency.BODY
        self.attribute_frequency["body_qd"] = ModelAttributeFrequency.BODY
        self.attribute_frequency["body_com"] = ModelAttributeFrequency.BODY
        self.attribute_frequency["body_inertia"] = ModelAttributeFrequency.BODY
        self.attribute_frequency["body_inv_inertia"] = ModelAttributeFrequency.BODY
        self.attribute_frequency["body_mass"] = ModelAttributeFrequency.BODY
        self.attribute_frequency["body_inv_mass"] = ModelAttributeFrequency.BODY
        self.attribute_frequency["body_f"] = ModelAttributeFrequency.BODY

        # attributes per joint
        self.attribute_frequency["joint_type"] = ModelAttributeFrequency.JOINT
        self.attribute_frequency["joint_parent"] = ModelAttributeFrequency.JOINT
        self.attribute_frequency["joint_child"] = ModelAttributeFrequency.JOINT
        self.attribute_frequency["joint_ancestor"] = ModelAttributeFrequency.JOINT
        self.attribute_frequency["joint_X_p"] = ModelAttributeFrequency.JOINT
        self.attribute_frequency["joint_X_c"] = ModelAttributeFrequency.JOINT
        self.attribute_frequency["joint_dof_dim"] = ModelAttributeFrequency.JOINT
        self.attribute_frequency["joint_enabled"] = ModelAttributeFrequency.JOINT
        self.attribute_frequency["joint_twist_lower"] = ModelAttributeFrequency.JOINT
        self.attribute_frequency["joint_twist_upper"] = ModelAttributeFrequency.JOINT

        # attributes per joint coord
        self.attribute_frequency["joint_q"] = ModelAttributeFrequency.JOINT_COORD

        # attributes per joint dof
        self.attribute_frequency["joint_qd"] = ModelAttributeFrequency.JOINT_DOF
        self.attribute_frequency["joint_f"] = ModelAttributeFrequency.JOINT_DOF
        self.attribute_frequency["joint_armature"] = ModelAttributeFrequency.JOINT_DOF
        self.attribute_frequency["joint_target_pos"] = ModelAttributeFrequency.JOINT_DOF
        self.attribute_frequency["joint_target_vel"] = ModelAttributeFrequency.JOINT_DOF
        self.attribute_frequency["joint_axis"] = ModelAttributeFrequency.JOINT_DOF
        self.attribute_frequency["joint_target_ke"] = ModelAttributeFrequency.JOINT_DOF
        self.attribute_frequency["joint_target_kd"] = ModelAttributeFrequency.JOINT_DOF
        self.attribute_frequency["joint_limit_lower"] = ModelAttributeFrequency.JOINT_DOF
        self.attribute_frequency["joint_limit_upper"] = ModelAttributeFrequency.JOINT_DOF
        self.attribute_frequency["joint_limit_ke"] = ModelAttributeFrequency.JOINT_DOF
        self.attribute_frequency["joint_limit_kd"] = ModelAttributeFrequency.JOINT_DOF
        self.attribute_frequency["joint_effort_limit"] = ModelAttributeFrequency.JOINT_DOF
        self.attribute_frequency["joint_friction"] = ModelAttributeFrequency.JOINT_DOF
        self.attribute_frequency["joint_velocity_limit"] = ModelAttributeFrequency.JOINT_DOF

        # attributes per shape
        self.attribute_frequency["shape_transform"] = ModelAttributeFrequency.SHAPE
        self.attribute_frequency["shape_body"] = ModelAttributeFrequency.SHAPE
        self.attribute_frequency["shape_flags"] = ModelAttributeFrequency.SHAPE
        self.attribute_frequency["shape_material_ke"] = ModelAttributeFrequency.SHAPE
        self.attribute_frequency["shape_material_kd"] = ModelAttributeFrequency.SHAPE
        self.attribute_frequency["shape_material_kf"] = ModelAttributeFrequency.SHAPE
        self.attribute_frequency["shape_material_ka"] = ModelAttributeFrequency.SHAPE
        self.attribute_frequency["shape_material_mu"] = ModelAttributeFrequency.SHAPE
        self.attribute_frequency["shape_material_restitution"] = ModelAttributeFrequency.SHAPE
        self.attribute_frequency["shape_material_torsional_friction"] = ModelAttributeFrequency.SHAPE
        self.attribute_frequency["shape_material_rolling_friction"] = ModelAttributeFrequency.SHAPE
        self.attribute_frequency["shape_type"] = ModelAttributeFrequency.SHAPE
        self.attribute_frequency["shape_is_solid"] = ModelAttributeFrequency.SHAPE
        self.attribute_frequency["shape_thickness"] = ModelAttributeFrequency.SHAPE
        self.attribute_frequency["shape_source_ptr"] = ModelAttributeFrequency.SHAPE
        self.attribute_frequency["shape_scale"] = ModelAttributeFrequency.SHAPE
        self.attribute_frequency["shape_filter"] = ModelAttributeFrequency.SHAPE

    def state(self, requires_grad: bool | None = None) -> State:
        """
        Create and return a new :class:`State` object for this model.

        The returned state is initialized with the initial configuration from the model description.

        Args:
            requires_grad (bool, optional): Whether the state variables should have `requires_grad` enabled.
                If None, uses the model's :attr:`requires_grad` setting.

        Returns:
            State: The state object
        """
        s = State()
        if requires_grad is None:
            requires_grad = self.requires_grad

        # particles
        if self.particle_count:
            s.particle_q = wp.clone(self.particle_q, requires_grad=requires_grad)
            s.particle_qd = wp.clone(self.particle_qd, requires_grad=requires_grad)
            s.particle_f = wp.zeros_like(self.particle_qd, requires_grad=requires_grad)

        # rigid bodies
        if self.body_count:
            s.body_q = wp.clone(self.body_q, requires_grad=requires_grad)
            s.body_qd = wp.clone(self.body_qd, requires_grad=requires_grad)
            s.body_f = wp.zeros_like(self.body_qd, requires_grad=requires_grad)

        # joints
        if self.joint_count:
            s.joint_q = wp.clone(self.joint_q, requires_grad=requires_grad)
            s.joint_qd = wp.clone(self.joint_qd, requires_grad=requires_grad)

        # attach custom attributes with assignment==STATE
        self._add_custom_attributes(s, ModelAttributeAssignment.STATE, requires_grad=requires_grad)

        return s

    def control(self, requires_grad: bool | None = None, clone_variables: bool = True) -> Control:
        """
        Create and return a new :class:`Control` object for this model.

        The returned control object is initialized with the control inputs from the model description.

        Args:
            requires_grad (bool, optional): Whether the control variables should have `requires_grad` enabled.
                If None, uses the model's :attr:`requires_grad` setting.
            clone_variables (bool): If True, clone the control input arrays; if False, use references.

        Returns:
            Control: The initialized control object.
        """
        c = Control()
        if requires_grad is None:
            requires_grad = self.requires_grad
        if clone_variables:
            if self.joint_count:
                c.joint_target_pos = wp.clone(self.joint_target_pos, requires_grad=requires_grad)
                c.joint_target_vel = wp.clone(self.joint_target_vel, requires_grad=requires_grad)
                c.joint_f = wp.clone(self.joint_f, requires_grad=requires_grad)
            if self.tri_count:
                c.tri_activations = wp.clone(self.tri_activations, requires_grad=requires_grad)
            if self.tet_count:
                c.tet_activations = wp.clone(self.tet_activations, requires_grad=requires_grad)
            if self.muscle_count:
                c.muscle_activations = wp.clone(self.muscle_activations, requires_grad=requires_grad)
        else:
            c.joint_target_pos = self.joint_target_pos
            c.joint_target_vel = self.joint_target_vel
            c.joint_f = self.joint_f
            c.tri_activations = self.tri_activations
            c.tet_activations = self.tet_activations
            c.muscle_activations = self.muscle_activations
        # attach custom attributes with assignment==CONTROL
        self._add_custom_attributes(
            c, ModelAttributeAssignment.CONTROL, requires_grad=requires_grad, clone_arrays=clone_variables
        )
        return c

    def set_gravity(self, gravity: tuple[float, float, float] | list[float] | wp.vec3) -> None:
        """
        Set gravity for runtime modification.

        Args:
            gravity: Gravity vector as a tuple, list, or wp.vec3.
                    Common values: (0, 0, -9.81) for Z-up, (0, -9.81, 0) for Y-up.

        Note:
            After calling this method, you should notify solvers via
            `solver.notify_model_changed(SolverNotifyFlags.MODEL_PROPERTIES)`.
        """
        if self.gravity is None:
            raise RuntimeError(
                "Model gravity not initialized. Ensure the model was created via ModelBuilder.finalize()"
            )

        if isinstance(gravity, tuple | list):
            self.gravity.assign([wp.vec3(gravity[0], gravity[1], gravity[2])])
        else:
            self.gravity.assign([gravity])

    def collide(
        self: Model,
        state: State,
        collision_pipeline: CollisionPipeline | None = None,
        rigid_contact_max_per_pair: int | None = None,
        soft_contact_max: int | None = None,
        soft_contact_margin: float = 0.01,
        edge_sdf_iter: int = 10,
        requires_grad: bool | None = None,
    ) -> Contacts:
        """
        Generate contact points for the particles and rigid bodies in the model.

        This method produces a :class:`Contacts` object containing collision/contact information
        for use in contact-dynamics kernels.

        Args:
            state (State): The current state of the model.
            collision_pipeline (CollisionPipeline, optional): Collision pipeline to use for contact generation.
                If not provided, a new one will be created if it hasn't been constructed before for this model.
            rigid_contact_max_per_pair (int, optional): Maximum number of rigid contacts per shape pair.
                If None, a kernel is launched to count the number of possible contacts.
            soft_contact_max (int, optional): Maximum number of soft contacts.
                If None, a kernel is launched to count the number of possible contacts.
            soft_contact_margin (float, optional): Margin for soft contact generation. Default is 0.01.
            edge_sdf_iter (int, optional): Number of search iterations for finding closest contact points between edges and SDF. Default is 10.
            requires_grad (bool, optional): Whether to duplicate contact arrays for gradient computation. If None, uses :attr:`Model.requires_grad`.

        Returns:
            Contacts: The contact object containing collision information.

        Note:
            Rigid contact margins are controlled per-shape via :attr:`Model.shape_contact_margin`, which is populated
            from ``ShapeConfig.contact_margin`` during model building. If a shape doesn't specify a contact margin,
            it defaults to ``builder.rigid_contact_margin``. To adjust contact margins, set them before calling
            :meth:`ModelBuilder.finalize`.
        """
        from .collide import CollisionPipeline  # noqa: PLC0415

        if requires_grad is None:
            requires_grad = self.requires_grad

        if collision_pipeline is not None:
            self._collision_pipeline = collision_pipeline
        elif not hasattr(self, "_collision_pipeline"):
            self._collision_pipeline = CollisionPipeline.from_model(
                model=self,
                rigid_contact_max_per_pair=rigid_contact_max_per_pair,
                soft_contact_max=soft_contact_max,
                soft_contact_margin=soft_contact_margin,
                edge_sdf_iter=edge_sdf_iter,
                requires_grad=requires_grad,
            )

        # update any additional parameters
        self._collision_pipeline.soft_contact_margin = soft_contact_margin
        self._collision_pipeline.edge_sdf_iter = edge_sdf_iter

        contacts = self._collision_pipeline.collide(self, state)
        # attach custom attributes with assignment==CONTACT
        self._add_custom_attributes(contacts, ModelAttributeAssignment.CONTACT, requires_grad=requires_grad)
        return contacts

    def _add_custom_attributes(
        self,
        destination: object,
        assignment: ModelAttributeAssignment,
        requires_grad: bool = False,
        clone_arrays: bool = True,
    ) -> None:
        """
        Add custom attributes of a specific assignment type to a destination object.

        Args:
            destination: The object to add attributes to (State, Control, or Contacts)
            assignment: The assignment type to filter attributes by
            requires_grad: Whether cloned arrays should have requires_grad enabled
            clone_arrays: Whether to clone wp.arrays (True) or use references (False)
        """
        for full_name, _freq in self.attribute_frequency.items():
            if self.attribute_assignment.get(full_name, ModelAttributeAssignment.MODEL) != assignment:
                continue

            # Parse namespace from full_name (format: "namespace:attr_name" or "attr_name")
            if ":" in full_name:
                namespace, attr_name = full_name.split(":", 1)
                # Get source from namespaced location on model
                ns_obj = getattr(self, namespace, None)
                if ns_obj is None:
                    raise AttributeError(f"Namespace '{namespace}' does not exist on the model")
                src = getattr(ns_obj, attr_name, None)
                if src is None:
                    raise AttributeError(
                        f"Attribute '{namespace}.{attr_name}' is registered but does not exist on the model"
                    )
                # Create namespace on destination if it doesn't exist
                if not hasattr(destination, namespace):
                    setattr(destination, namespace, AttributeNamespace(namespace))
                dest = getattr(destination, namespace)
            else:
                # Non-namespaced attribute - add directly to destination
                attr_name = full_name
                src = getattr(self, attr_name, None)
                if src is None:
                    raise AttributeError(
                        f"Attribute '{attr_name}' is registered in attribute_frequency but does not exist on the model"
                    )
                dest = destination

            # Add attribute to the determined destination (either destination or dest_ns)
            if isinstance(src, wp.array):
                if clone_arrays:
                    setattr(dest, attr_name, wp.clone(src, requires_grad=requires_grad))
                else:
                    setattr(dest, attr_name, src)
            else:
                setattr(dest, attr_name, src)

    def add_attribute(
        self,
        name: str,
        attrib: wp.array,
        frequency: ModelAttributeFrequency,
        assignment: ModelAttributeAssignment | None = None,
        namespace: str | None = None,
    ):
        """
        Add a custom attribute to the model.

        Args:
            name (str): Name of the attribute.
            attrib (wp.array): The array to add as an attribute.
            frequency (ModelAttributeFrequency): The frequency of the attribute using ModelAttributeFrequency enum.
            assignment (ModelAttributeAssignment, optional): The assignment category using ModelAttributeAssignment enum.
                Determines which object will hold the attribute.
            namespace (str, optional): Namespace for the attribute.
                If None, attribute is added directly to the assignment object (e.g., model.attr_name).
                If specified, attribute is added to a namespace object (e.g., model.namespace_name.attr_name).

        Raises:
            TypeError: If the attribute is not a wp.array.
            AttributeError: If the attribute already exists or is on the wrong device.
        """
        if not isinstance(attrib, wp.array):
            raise TypeError(f"Attribute '{name}' must be a wp.array")
        if attrib.device != self.device:
            raise AttributeError(f"Attribute '{name}' device mismatch (model={self.device}, got={attrib.device})")

        # Handle namespaced attributes
        if namespace:
            # Create namespace object if it doesn't exist
            if not hasattr(self, namespace):
                setattr(self, namespace, AttributeNamespace(namespace))

            ns_obj = getattr(self, namespace)
            if hasattr(ns_obj, name):
                raise AttributeError(f"Attribute already exists: {namespace}.{name}")

            setattr(ns_obj, name, attrib)
            full_name = f"{namespace}:{name}"
        else:
            # Add directly to model
            if hasattr(self, name):
                raise AttributeError(f"Attribute already exists: {name}")
            setattr(self, name, attrib)
            full_name = name

        self.attribute_frequency[full_name] = frequency
        if assignment is not None:
            self.attribute_assignment[full_name] = assignment

    def get_attribute_frequency(self, name: str) -> ModelAttributeFrequency:
        """
        Get the frequency of an attribute.

        Args:
            name (str): Name of the attribute.

        Returns:
            ModelAttributeFrequency: The frequency of the attribute as an enum value.

        Raises:
            AttributeError: If the attribute frequency is not known.
        """
        frequency = self.attribute_frequency.get(name)
        if frequency is None:
            raise AttributeError(f"Attribute frequency of '{name}' is not known")
        return frequency<|MERGE_RESOLUTION|>--- conflicted
+++ resolved
@@ -185,15 +185,12 @@
         """Shape coefficient of friction, shape [shape_count], float."""
         self.shape_material_restitution = None
         """Shape coefficient of restitution, shape [shape_count], float."""
-<<<<<<< HEAD
         self.shape_material_torsional_friction = None
         """Shape torsional friction coefficient (resistance to spinning at contact point), shape [shape_count], float."""
         self.shape_material_rolling_friction = None
         """Shape rolling friction coefficient (resistance to rolling motion), shape [shape_count], float."""
-=======
         self.shape_contact_margin = None
         """Shape contact margin for collision detection, shape [shape_count], float."""
->>>>>>> 691576bc
 
         # Shape geometry properties
         self.shape_type = None
