--- conflicted
+++ resolved
@@ -1821,24 +1821,7 @@
                 merged.values = {}
             merged.values.update({offset + idx: value for idx, value in attr.values.items()})
 
-<<<<<<< HEAD
-    def add_body(
-=======
-        if update_num_world_count:
-            # Globals do not contribute to the world count
-            if group_idx >= 0:
-                # If an explicit world is provided, ensure num_worlds >= group_idx+1.
-                # Otherwise, auto-increment for the next world.
-                if world is None:
-                    self.num_worlds += 1
-                else:
-                    self.num_worlds = max(self.num_worlds, group_idx + 1)
-
-        # Restore the previous world
-        self.current_world = prev_world
-
     def add_link(
->>>>>>> 2c3df817
         self,
         xform: Transform | None = None,
         armature: float | None = None,
