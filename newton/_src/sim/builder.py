# SPDX-FileCopyrightText: Copyright (c) 2025 The Newton Developers
# SPDX-License-Identifier: Apache-2.0
#
# Licensed under the Apache License, Version 2.0 (the "License");
# you may not use this file except in compliance with the License.
# You may obtain a copy of the License at
#
# http://www.apache.org/licenses/LICENSE-2.0
#
# Unless required by applicable law or agreed to in writing, software
# distributed under the License is distributed on an "AS IS" BASIS,
# WITHOUT WARRANTIES OR CONDITIONS OF ANY KIND, either express or implied.
# See the License for the specific language governing permissions and
# limitations under the License.

"""A module for building Newton models."""

from __future__ import annotations

import copy
import ctypes
import math
import warnings
from collections.abc import Iterable
from dataclasses import dataclass
from typing import Any, Literal

import numpy as np
import warp as wp

from ..core.types import (
    Axis,
    AxisType,
    Devicelike,
    Mat33,
    Quat,
    Sequence,
    Transform,
    Vec3,
    Vec4,
    axis_to_vec3,
    flag_to_int,
    nparray,
)
from ..geometry import (
    MESH_MAXHULLVERT,
    SDF,
    GeoType,
    Mesh,
    ParticleFlags,
    ShapeFlags,
    compute_shape_inertia,
    compute_shape_radius,
    transform_inertia,
)
from ..geometry.inertia import validate_and_correct_inertia_kernel, verify_and_correct_inertia
from ..geometry.utils import RemeshingMethod, compute_inertia_obb, remesh_mesh
from ..utils.schema_resolver import SchemaResolver
from .graph_coloring import ColoringAlgorithm, color_trimesh, combine_independent_particle_coloring
from .joints import (
    EqType,
    JointMode,
    JointType,
    get_joint_dof_count,
)
from .model import CustomAttribute, Model, ModelAttributeAssignment, ModelAttributeFrequency


class ModelBuilder:
    """A helper class for building simulation models at runtime.

    Use the ModelBuilder to construct a simulation scene. The ModelBuilder
    represents the scene using standard Python data structures like lists,
    which are convenient but unsuitable for efficient simulation.
    Call :meth:`finalize` to construct a simulation-ready Model.

    Example
    -------

    .. testcode::

        import newton
        from newton.solvers import SolverXPBD

        builder = newton.ModelBuilder()

        # anchor point (zero mass)
        builder.add_particle((0, 1.0, 0.0), (0.0, 0.0, 0.0), 0.0)

        # build chain
        for i in range(1, 10):
            builder.add_particle((i, 1.0, 0.0), (0.0, 0.0, 0.0), 1.0)
            builder.add_spring(i - 1, i, 1.0e3, 0.0, 0)

        # create model
        model = builder.finalize()

        state_0, state_1 = model.state(), model.state()
        control = model.control()
        solver = SolverXPBD(model)

        for i in range(10):
            state_0.clear_forces()
            contacts = model.collide(state_0)
            solver.step(state_0, state_1, control, contacts, dt=1.0 / 60.0)
            state_0, state_1 = state_1, state_0

    Environment Grouping
    --------------------

    ModelBuilder supports environment grouping to organize entities for multi-environment simulations.
    Each entity (particle, body, shape, joint, articulation) has an associated group index:

    - Group -1: Global entities shared across all environments (e.g., ground plane)
    - Group 0, 1, 2, ...: Environment-specific entities

    There are two ways to assign environment groups:

    1. **Direct entity creation**: Entities inherit the builder's `current_env_group` value::

           builder = ModelBuilder()
           builder.current_env_group = -1  # Following entities will be global
           builder.add_ground_plane()
           builder.current_env_group = 0  # Following entities will be in environment 0
           builder.add_body(...)

    2. **Using add_builder()**: ALL entities from the sub-builder are assigned to the specified group::

           robot = ModelBuilder()
           robot.add_body(...)  # Group assignments here will be overridden

           main = ModelBuilder()
           main.add_builder(robot, environment=0)  # All robot entities -> group 0
           main.add_builder(robot, environment=1)  # All robot entities -> group 1

    Note:
        It is strongly recommended to use the ModelBuilder to construct a simulation rather
        than creating your own Model object directly, however it is possible to do so if
        desired.
    """

    @dataclass
    class ShapeConfig:
        """
        Represents the properties of a collision shape used in simulation.
        """

        density: float = 1000.0
        """The density of the shape material."""
        ke: float = 1.0e5
        """The contact elastic stiffness."""
        kd: float = 1000.0
        """The contact damping stiffness."""
        kf: float = 1000.0
        """The contact friction stiffness."""
        ka: float = 0.0
        """The contact adhesion distance."""
        mu: float = 0.5
        """The coefficient of friction."""
        restitution: float = 0.0
        """The coefficient of restitution."""
        thickness: float = 1e-5
        """The thickness of the shape."""
        is_solid: bool = True
        """Indicates whether the shape is solid or hollow. Defaults to True."""
        collision_group: int = -1
        """The collision group ID for the shape. Defaults to -1."""
        collision_filter_parent: bool = True
        """Whether to inherit collision filtering from the parent. Defaults to True."""
        has_shape_collision: bool = True
        """Whether the shape can collide with other shapes. Defaults to True."""
        has_particle_collision: bool = True
        """Whether the shape can collide with particles. Defaults to True."""
        is_visible: bool = True
        """Indicates whether the shape is visible in the simulation. Defaults to True."""

        @property
        def flags(self) -> int:
            """Returns the flags for the shape."""

            shape_flags = ShapeFlags.VISIBLE if self.is_visible else 0
            shape_flags |= ShapeFlags.COLLIDE_SHAPES if self.has_shape_collision else 0
            shape_flags |= ShapeFlags.COLLIDE_PARTICLES if self.has_particle_collision else 0
            return shape_flags

        @flags.setter
        def flags(self, value: int):
            """Sets the flags for the shape."""

            self.is_visible = bool(value & ShapeFlags.VISIBLE)
            self.has_shape_collision = bool(value & ShapeFlags.COLLIDE_SHAPES)
            self.has_particle_collision = bool(value & ShapeFlags.COLLIDE_PARTICLES)

        def copy(self) -> ModelBuilder.ShapeConfig:
            return copy.copy(self)

    class JointDofConfig:
        """
        Describes a joint axis (a single degree of freedom) that can have limits and be driven towards a target.
        """

        def __init__(
            self,
            axis: AxisType | Vec3 = Axis.X,
            limit_lower: float = -1e6,
            limit_upper: float = 1e6,
            limit_ke: float = 1e4,
            limit_kd: float = 1e1,
            target: float = 0.0,
            target_ke: float = 0.0,
            target_kd: float = 0.0,
            mode: int = JointMode.TARGET_POSITION,
            armature: float = 1e-2,
            effort_limit: float = 1e6,
            velocity_limit: float = 1e6,
            friction: float = 0.0,
        ):
            self.axis = wp.normalize(axis_to_vec3(axis))
            """The 3D axis that this JointDofConfig object describes."""
            self.limit_lower = limit_lower
            """The lower position limit of the joint axis. Defaults to -1e6."""
            self.limit_upper = limit_upper
            """The upper position limit of the joint axis. Defaults to 1e6."""
            self.limit_ke = limit_ke
            """The elastic stiffness of the joint axis limits. Defaults to 1e4."""
            self.limit_kd = limit_kd
            """The damping stiffness of the joint axis limits. Defaults to 1e1."""
            self.target = target
            """The target position or velocity (depending on the mode) of the joint axis.
            If `mode` is `JointMode.TARGET_POSITION` and the initial `target` is outside the limits,
            it defaults to the midpoint of `limit_lower` and `limit_upper`. Otherwise, defaults to 0.0."""
            self.target_ke = target_ke
            """The proportional gain of the target drive PD controller. Defaults to 0.0."""
            self.target_kd = target_kd
            """The derivative gain of the target drive PD controller. Defaults to 0.0."""
            self.mode = mode
            """The mode of the joint axis (e.g., `JointMode.TARGET_POSITION` or `JointMode.TARGET_VELOCITY`). Defaults to `JointMode.TARGET_POSITION`."""
            self.armature = armature
            """Artificial inertia added around the joint axis. Defaults to 1e-2."""
            self.effort_limit = effort_limit
            """Maximum effort (force or torque) the joint axis can exert. Defaults to 1e6."""
            self.velocity_limit = velocity_limit
            """Maximum velocity the joint axis can achieve. Defaults to 1e6."""
            self.friction = friction
            """Friction coefficient for the joint axis. Defaults to 0.0."""

            if self.mode == JointMode.TARGET_POSITION and (
                self.target > self.limit_upper or self.target < self.limit_lower
            ):
                self.target = 0.5 * (self.limit_lower + self.limit_upper)

        @classmethod
        def create_unlimited(cls, axis: AxisType | Vec3) -> ModelBuilder.JointDofConfig:
            """Creates a JointDofConfig with no limits."""
            return ModelBuilder.JointDofConfig(
                axis=axis,
                limit_lower=-1e6,
                limit_upper=1e6,
                target=0.0,
                target_ke=0.0,
                target_kd=0.0,
                armature=0.0,
                limit_ke=0.0,
                limit_kd=0.0,
                mode=JointMode.NONE,
            )

    def __init__(self, up_axis: AxisType = Axis.Z, gravity: float = -9.81):
        """
        Initializes a new ModelBuilder instance for constructing simulation models.

        Args:
            up_axis (AxisType, optional): The axis to use as the "up" direction in the simulation.
                Defaults to Axis.Z.
            gravity (float, optional): The magnitude of gravity to apply along the up axis.
                Defaults to -9.81.
        """
        self.num_envs = 0

        # region defaults
        self.default_shape_cfg = ModelBuilder.ShapeConfig()
        self.default_joint_cfg = ModelBuilder.JointDofConfig()

        # Default particle settings
        self.default_particle_radius = 0.1

        # Default triangle soft mesh settings
        self.default_tri_ke = 100.0
        self.default_tri_ka = 100.0
        self.default_tri_kd = 10.0
        self.default_tri_drag = 0.0
        self.default_tri_lift = 0.0

        # Default distance constraint properties
        self.default_spring_ke = 100.0
        self.default_spring_kd = 0.0

        # Default edge bending properties
        self.default_edge_ke = 100.0
        self.default_edge_kd = 0.0

        # Default body settings
        self.default_body_armature = 0.0
        # endregion

        # region compiler settings (similar to MuJoCo)
        self.balance_inertia = True
        """Whether to automatically correct rigid body inertia tensors that violate the triangle inequality.
        When True, adds a scalar multiple of the identity matrix to preserve rotation structure while
        ensuring physical validity (I1 + I2 >= I3 for principal moments). Default: True."""

        self.bound_mass = None
        """Minimum allowed mass value for rigid bodies. If set, any body mass below this value will be
        clamped to this minimum. Set to None to disable mass clamping. Default: None."""

        self.bound_inertia = None
        """Minimum allowed eigenvalue for rigid body inertia tensors. If set, ensures all principal
        moments of inertia are at least this value. Set to None to disable inertia eigenvalue
        clamping. Default: None."""

        self.validate_inertia_detailed = False
        """Whether to use detailed (slower) inertia validation that provides per-body warnings.
        When False, uses a fast GPU kernel that reports only the total number of corrected bodies
        and directly assigns the corrected arrays to the Model (ModelBuilder state is not updated).
        When True, uses a CPU implementation that reports specific issues for each body and updates
        the ModelBuilder's internal state.
        Default: False."""
        # endregion

        # particles
        self.particle_q = []
        self.particle_qd = []
        self.particle_mass = []
        self.particle_radius = []
        self.particle_flags = []
        self.particle_max_velocity = 1e5
        self.particle_color_groups: list[nparray] = []
        self.particle_group = []  # environment group index for each particle

        # shapes (each shape has an entry in these arrays)
        self.shape_key = []  # shape keys
        # transform from shape to body
        self.shape_transform = []
        # maps from shape index to body index
        self.shape_body = []
        self.shape_flags = []
        self.shape_type = []
        self.shape_scale = []
        self.shape_source = []
        self.shape_is_solid = []
        self.shape_thickness = []
        self.shape_material_ke = []
        self.shape_material_kd = []
        self.shape_material_kf = []
        self.shape_material_ka = []
        self.shape_material_mu = []
        self.shape_material_restitution = []
        # collision groups within collisions are handled
        self.shape_collision_group = []
        # radius to use for broadphase collision checking
        self.shape_collision_radius = []
        # environment group index for each shape
        self.shape_group = []

        # filtering to ignore certain collision pairs
        self.shape_collision_filter_pairs: list[tuple[int, int]] = []

        # springs
        self.spring_indices = []
        self.spring_rest_length = []
        self.spring_stiffness = []
        self.spring_damping = []
        self.spring_control = []

        # triangles
        self.tri_indices = []
        self.tri_poses = []
        self.tri_activations = []
        self.tri_materials = []
        self.tri_areas = []

        # edges (bending)
        self.edge_indices = []
        self.edge_rest_angle = []
        self.edge_rest_length = []
        self.edge_bending_properties = []

        # tetrahedra
        self.tet_indices = []
        self.tet_poses = []
        self.tet_activations = []
        self.tet_materials = []

        # muscles
        self.muscle_start = []
        self.muscle_params = []
        self.muscle_activations = []
        self.muscle_bodies = []
        self.muscle_points = []

        # rigid bodies
        self.body_mass = []
        self.body_inertia = []
        self.body_inv_mass = []
        self.body_inv_inertia = []
        self.body_com = []
        self.body_q = []
        self.body_qd = []
        self.body_key = []
        self.body_shapes = {-1: []}  # mapping from body to shapes
        self.body_group = []  # environment group index for each body

        # rigid joints
        self.joint_parent = []  # index of the parent body                      (constant)
        self.joint_parents = {}  # mapping from joint to parent bodies
        self.joint_child = []  # index of the child body                       (constant)
        self.joint_axis = []  # joint axis in child joint frame               (constant)
        self.joint_X_p = []  # frame of joint in parent                      (constant)
        self.joint_X_c = []  # frame of child com (in child coordinates)     (constant)
        self.joint_q = []
        self.joint_qd = []
        self.joint_f = []

        self.joint_type = []
        self.joint_key = []
        self.joint_armature = []
        self.joint_target_ke = []
        self.joint_target_kd = []
        self.joint_dof_mode = []
        self.joint_limit_lower = []
        self.joint_limit_upper = []
        self.joint_limit_ke = []
        self.joint_limit_kd = []
        self.joint_target = []
        self.joint_effort_limit = []
        self.joint_velocity_limit = []
        self.joint_friction = []

        self.joint_twist_lower = []
        self.joint_twist_upper = []

        self.joint_enabled = []

        self.joint_q_start = []
        self.joint_qd_start = []
        self.joint_dof_dim = []
        self.joint_group = []  # environment group index for each joint

        self.articulation_start = []
        self.articulation_key = []
        self.articulation_group = []  # environment group index for each articulation

        self.joint_dof_count = 0
        self.joint_coord_count = 0

        # current environment group index for entities being added directly to this builder.
        # set to -1 to create global entities shared across all environments.
        # note: this value is temporarily overridden when using add_builder().
        self.current_env_group = -1

        self.up_axis: Axis = Axis.from_any(up_axis)
        self.gravity: float = gravity

        # contacts to be generated within the given distance margin to be generated at
        # every simulation substep (can be 0 if only one PBD solver iteration is used)
        self.rigid_contact_margin = 0.1
        # torsional friction coefficient (only considered by XPBD so far)
        self.rigid_contact_torsional_friction = 0.5
        # rolling friction coefficient (only considered by XPBD so far)
        self.rigid_contact_rolling_friction = 0.001

        # number of rigid contact points to allocate in the model during self.finalize() per environment
        # if setting is None, the number of worst-case number of contacts will be calculated in self.finalize()
        self.num_rigid_contacts_per_env = None

        # equality constraints
        self.equality_constraint_type = []
        self.equality_constraint_body1 = []
        self.equality_constraint_body2 = []
        self.equality_constraint_anchor = []
        self.equality_constraint_relpose = []
        self.equality_constraint_torquescale = []
        self.equality_constraint_joint1 = []
        self.equality_constraint_joint2 = []
        self.equality_constraint_polycoef = []
        self.equality_constraint_key = []
        self.equality_constraint_enabled = []
        # Custom attributes (user-defined per-frequency arrays)
        self.custom_attributes: dict[str, CustomAttribute] = {}

    def add_custom_attribute(
        self,
        name: str,
        frequency: ModelAttributeFrequency,
        default=None,
        dtype=None,
        assignment: ModelAttributeAssignment = ModelAttributeAssignment.MODEL,
    ):
        """Define a custom per-entity attribute to be added to the Model.

        Args:
            name: Variable name to expose on the Model
            frequency: ModelAttributeFrequency enum value
            default: Default value for the attribute. If None, will use dtype-specific default
                (e.g., 0.0 for scalars, zeros vector for vectors, False for booleans)
            dtype: Warp dtype (e.g., wp.float32, wp.int32, wp.bool, wp.vec3). If None, defaults to wp.float32
            assignment: ModelAttributeAssignment enum value determining where the attribute appears
        """
        if name in self.custom_attributes:
            # validate that specification matches exactly
            existing = self.custom_attributes[name]
            # if caller did not pass dtype, treat as unspecified (i.e., must match existing)
            target_dtype = dtype if dtype is not None else existing.dtype
            if existing.frequency != frequency or existing.dtype != target_dtype or existing.assignment != assignment:
                raise ValueError(
                    f"Custom attribute '{name}' already exists with frequency='{existing.frequency}', dtype='{existing.dtype}', assignment='{existing.assignment}'. "
                )
            return

        self.custom_attributes[name] = CustomAttribute(
            assignment=assignment,
            frequency=frequency,
            name=name,
            dtype=dtype if dtype is not None else wp.float32,
            default=default,
        )
<<<<<<< HEAD
=======

    def _process_custom_attributes(
        self,
        entity_index: int,
        frequency: ModelAttributeFrequency,
        custom_attrs: dict[str, Any],
        assignment: ModelAttributeAssignment = ModelAttributeAssignment.MODEL,
    ) -> None:
        """Process custom attributes from kwargs and assign them to an entity.

        Args:
            entity_index: Index of the entity (body, shape, joint, etc.)
            frequency: Frequency type for the custom attributes
            custom_attrs: Dictionary of custom attribute names to values
            assignment: Assignment category for the attributes
        """
        for attr_name, value in custom_attrs.items():
            # Infer dtype from the value
            if isinstance(value, bool):
                dtype = wp.bool
            elif isinstance(value, str):
                # For strings, we'll store them as int32 indices into a string table
                # For now, just skip strings as they're not directly supported by warp arrays
                print(f"Warning: String attribute '{attr_name}' with value '{value}' is not supported. Skipping.")
                continue
            elif isinstance(value, int):
                dtype = wp.int32
            elif isinstance(value, float):
                dtype = wp.float32
            elif hasattr(value, "__len__") and not isinstance(value, str):
                # Handle vector types (but exclude strings which also have __len__)
                if len(value) == 2:
                    dtype = wp.vec2
                elif len(value) == 3:
                    dtype = wp.vec3
                elif len(value) == 4:
                    # Could be vec4 or quat - assume vec4 for now
                    dtype = wp.vec4
                else:
                    dtype = wp.float32  # fallback
            else:
                dtype = wp.float32  # fallback for unknown types

            # Ensure the custom attribute is defined
            if attr_name not in self.custom_attributes:
                self.add_custom_attribute(name=attr_name, frequency=frequency, dtype=dtype, assignment=assignment)

            # Set the value for this specific entity
            custom_attr = self.custom_attributes[attr_name]
            if custom_attr.values is None:
                custom_attr.values = {}
            custom_attr.values[entity_index] = value

    def _process_joint_custom_attributes(
        self,
        joint_index: int,
        custom_attrs: dict[str, Any],
        assignment: ModelAttributeAssignment = ModelAttributeAssignment.MODEL,
    ) -> None:
        """Process custom attributes from kwargs for joints, supporting multiple frequencies.

        Joint attributes can have different frequencies based on prefixes:
        - No prefix: JOINT frequency with one value per joint
        - 'dof_' prefix: JOINT_DOF frequency requiring list with length equal to joint DOF count
        - 'coord_' prefix: JOINT_COORD frequency requiring list with length equal to joint coordinate count

        For DOF and COORD attributes:
        - Values must always be provided as lists
        - List length must exactly match the joint's DOF or coordinate count
        - DOF count determined by linear_axes plus angular_axes specified during joint creation
        - For vector types, provide list of vector values

        Args:
            joint_index: Index of the joint
            custom_attrs: Dictionary of custom attribute names to values
            assignment: Assignment category for the attributes
        """

        # Separate attributes by frequency based on prefixes
        joint_attrs = {}  # JOINT frequency
        dof_attrs = {}  # JOINT_DOF frequency
        coord_attrs = {}  # JOINT_COORD frequency

        for attr_name, value in custom_attrs.items():
            if attr_name.startswith("dof_"):
                # Keep the full attribute name as provided by user
                dof_attrs[attr_name] = value
            elif attr_name.startswith("coord_"):
                # Keep the full attribute name as provided by user
                coord_attrs[attr_name] = value
            else:
                # Default to JOINT frequency
                joint_attrs[attr_name] = value

        # Process JOINT frequency attributes (one per joint)
        if joint_attrs:
            self._process_custom_attributes(
                entity_index=joint_index,
                frequency=ModelAttributeFrequency.JOINT,
                custom_attrs=joint_attrs,
                assignment=assignment,
            )

        # Process JOINT_DOF frequency attributes (one per DOF)
        if dof_attrs:
            # Get DOF range for this joint
            dof_start = self.joint_qd_start[joint_index]
            if joint_index + 1 < len(self.joint_qd_start):
                dof_end = self.joint_qd_start[joint_index + 1]
            else:
                dof_end = self.joint_dof_count

            dof_count = dof_end - dof_start

            for attr_name, value in dof_attrs.items():
                # DOF attributes must always be lists
                if not isinstance(value, list | tuple):
                    raise ValueError(
                        f"DOF attribute '{attr_name}' must be a list with length equal to joint DOF count ({dof_count})"
                    )

                if len(value) != dof_count:
                    raise ValueError(
                        f"DOF attribute '{attr_name}' has {len(value)} values but joint has {dof_count} DOFs"
                    )

                # Apply each value to its corresponding DOF
                for i, dof_value in enumerate(value):
                    single_attr = {attr_name: dof_value}
                    self._process_custom_attributes(
                        entity_index=dof_start + i,
                        frequency=ModelAttributeFrequency.JOINT_DOF,
                        custom_attrs=single_attr,
                        assignment=assignment,
                    )

        # Process JOINT_COORD frequency attributes (one per coordinate)
        if coord_attrs:
            # Get coordinate range for this joint
            coord_start = self.joint_q_start[joint_index]
            if joint_index + 1 < len(self.joint_q_start):
                coord_end = self.joint_q_start[joint_index + 1]
            else:
                coord_end = self.joint_coord_count

            coord_count = coord_end - coord_start

            for attr_name, value in coord_attrs.items():
                # COORD attributes must always be lists
                if not isinstance(value, list | tuple):
                    raise ValueError(
                        f"COORD attribute '{attr_name}' must be a list with length equal to joint coordinate count ({coord_count})"
                    )

                if len(value) != coord_count:
                    raise ValueError(
                        f"COORD attribute '{attr_name}' has {len(value)} values but joint has {coord_count} coordinates"
                    )

                # Apply each value to its corresponding coordinate
                for i, coord_value in enumerate(value):
                    single_attr = {attr_name: coord_value}
                    self._process_custom_attributes(
                        entity_index=coord_start + i,
                        frequency=ModelAttributeFrequency.JOINT_COORD,
                        custom_attrs=single_attr,
                        assignment=assignment,
                    )
>>>>>>> 7fb30ddb

    @property
    def up_vector(self) -> Vec3:
        """
        Returns the 3D unit vector corresponding to the current up axis (read-only).

        This property computes the up direction as a 3D vector based on the value of :attr:`up_axis`.
        For example, if ``up_axis`` is ``Axis.Z``, this returns ``(0, 0, 1)``.

        Returns:
            Vec3: The 3D up vector corresponding to the current up axis.
        """
        return axis_to_vec3(self.up_axis)

    @up_vector.setter
    def up_vector(self, _):
        raise AttributeError(
            "The 'up_vector' property is read-only and cannot be set. Instead, use 'up_axis' to set the up axis."
        )

    # region counts
    @property
    def shape_count(self):
        """
        The number of shapes in the model.
        """
        return len(self.shape_type)

    @property
    def body_count(self):
        """
        The number of rigid bodies in the model.
        """
        return len(self.body_q)

    @property
    def joint_count(self):
        """
        The number of joints in the model.
        """
        return len(self.joint_type)

    @property
    def particle_count(self):
        """
        The number of particles in the model.
        """
        return len(self.particle_q)

    @property
    def tri_count(self):
        """
        The number of triangles in the model.
        """
        return len(self.tri_poses)

    @property
    def tet_count(self):
        """
        The number of tetrahedra in the model.
        """
        return len(self.tet_poses)

    @property
    def edge_count(self):
        """
        The number of edges (for bending) in the model.
        """
        return len(self.edge_rest_angle)

    @property
    def spring_count(self):
        """
        The number of springs in the model.
        """
        return len(self.spring_rest_length)

    @property
    def muscle_count(self):
        """
        The number of muscles in the model.
        """
        return len(self.muscle_start)

    @property
    def articulation_count(self):
        """
        The number of articulations in the model.
        """
        return len(self.articulation_start)

    # endregion

    def _compute_replicate_offsets(self, num_copies: int, spacing: tuple[float, float, float]):
        # compute positional offsets per environment
        spacing = np.array(spacing, dtype=np.float32)
        nonzeros = np.nonzero(spacing)[0]
        num_dim = nonzeros.shape[0]
        if num_dim > 0:
            side_length = int(np.ceil(num_copies ** (1.0 / num_dim)))
            spacings = []
            if num_dim == 1:
                for i in range(num_copies):
                    spacings.append(i * spacing)
            elif num_dim == 2:
                for i in range(num_copies):
                    d0 = i // side_length
                    d1 = i % side_length
                    offset = np.zeros(3)
                    offset[nonzeros[0]] = d0 * spacing[nonzeros[0]]
                    offset[nonzeros[1]] = d1 * spacing[nonzeros[1]]
                    spacings.append(offset)
            elif num_dim == 3:
                for i in range(num_copies):
                    d0 = i // (side_length * side_length)
                    d1 = (i // side_length) % side_length
                    d2 = i % side_length
                    offset = np.zeros(3)
                    offset[0] = d0 * spacing[0]
                    offset[1] = d1 * spacing[1]
                    offset[2] = d2 * spacing[2]
                    spacings.append(offset)
            spacings = np.array(spacings, dtype=np.float32)
        else:
            spacings = np.zeros((num_copies, 3), dtype=np.float32)
        min_offsets = np.min(spacings, axis=0)
        correction = min_offsets + (np.max(spacings, axis=0) - min_offsets) / 2.0
        # ensure the envs are not shifted below the ground plane
        correction[Axis.from_any(self.up_axis)] = 0.0
        spacings -= correction
        return spacings

    def replicate(
        self,
        builder: ModelBuilder,
        num_copies: int,
        spacing: tuple[float, float, float] = (5.0, 5.0, 0.0),
    ):
        """
        Replicates the given builder multiple times, offsetting each copy according to the supplied spacing.

        This method is useful for creating multiple instances of a sub-model (e.g., robots, environments)
        arranged in a regular grid or along a line. Each copy is offset in space by a multiple of the
        specified spacing vector, and all entities from each copy are assigned to a new environment group.

        Args:
            builder (ModelBuilder): The builder to replicate. All entities from this builder will be copied.
            num_copies (int): The number of copies to create.
            spacing (tuple[float, float, float], optional): The spacing between each copy along each axis.
                For example, (5.0, 5.0, 0.0) arranges copies in a 2D grid in the XY plane.
                Defaults to (5.0, 5.0, 0.0).
        """
        offsets = self._compute_replicate_offsets(num_copies, spacing)
        xform = wp.transform_identity()
        for i in range(num_copies):
            xform[:3] = offsets[i]
            self.add_builder(builder, xform=xform)

    def add_articulation(self, key: str | None = None):
        """
        Adds an articulation to the model.
        An articulation is a set of contiguous joints from ``articulation_start[i]`` to ``articulation_start[i+1]``.
        Some functions, such as forward kinematics :func:`newton.eval_fk`, are parallelized over articulations.
        Articulations are automatically 'closed' when calling :meth:`~newton.ModelBuilder.finalize`.

        Args:
            key (str | None): The key of the articulation. If None, a default key will be created.
        """
        self.articulation_start.append(self.joint_count)
        self.articulation_key.append(key or f"articulation_{self.articulation_count}")
        self.articulation_group.append(self.current_env_group)

    # region importers
    def add_urdf(
        self,
        source: str,
        xform: Transform | None = None,
        floating: bool = False,
        base_joint: dict | str | None = None,
        scale: float = 1.0,
        hide_visuals: bool = False,
        parse_visuals_as_colliders: bool = False,
        up_axis: AxisType = Axis.Z,
        force_show_colliders: bool = False,
        enable_self_collisions: bool = True,
        ignore_inertial_definitions: bool = True,
        ensure_nonstatic_links: bool = True,
        static_link_mass: float = 1e-2,
        collapse_fixed_joints: bool = False,
        mesh_maxhullvert: int = MESH_MAXHULLVERT,
    ):
        """
        Parses a URDF file and adds the bodies and joints to the given ModelBuilder.

        Args:
            source (str): The filename of the URDF file to parse.
            xform (Transform): The transform to apply to the root body. If None, the transform is set to identity.
            floating (bool): If True, the root body is a free joint. If False, the root body is connected via a fixed joint to the world, unless a `base_joint` is defined.
            base_joint (Union[str, dict]): The joint by which the root body is connected to the world. This can be either a string defining the joint axes of a D6 joint with comma-separated positional and angular axis names (e.g. "px,py,rz" for a D6 joint with linear axes in x, y and an angular axis in z) or a dict with joint parameters (see :meth:`ModelBuilder.add_joint`).
            scale (float): The scaling factor to apply to the imported mechanism.
            hide_visuals (bool): If True, hide visual shapes.
            parse_visuals_as_colliders (bool): If True, the geometry defined under the `<visual>` tags is used for collision handling instead of the `<collision>` geometries.
            up_axis (AxisType): The up axis of the URDF. This is used to transform the URDF to the builder's up axis. It also determines the up axis of capsules and cylinders in the URDF. The default is Z.
            force_show_colliders (bool): If True, the collision shapes are always shown, even if there are visual shapes.
            enable_self_collisions (bool): If True, self-collisions are enabled.
            ignore_inertial_definitions (bool): If True, the inertial parameters defined in the URDF are ignored and the inertia is calculated from the shape geometry.
            ensure_nonstatic_links (bool): If True, links with zero mass are given a small mass (see `static_link_mass`) to ensure they are dynamic.
            static_link_mass (float): The mass to assign to links with zero mass (if `ensure_nonstatic_links` is set to True).
            collapse_fixed_joints (bool): If True, fixed joints are removed and the respective bodies are merged.
            mesh_maxhullvert (int): Maximum vertices for convex hull approximation of meshes.
        """
        from ..utils.import_urdf import parse_urdf  # noqa: PLC0415

        return parse_urdf(
            self,
            source,
            xform,
            floating,
            base_joint,
            scale,
            hide_visuals,
            parse_visuals_as_colliders,
            up_axis,
            force_show_colliders,
            enable_self_collisions,
            ignore_inertial_definitions,
            ensure_nonstatic_links,
            static_link_mass,
            collapse_fixed_joints,
            mesh_maxhullvert,
        )

    def add_usd(
        self,
        source,
        xform: Transform | None = None,
        only_load_enabled_rigid_bodies: bool = False,
        only_load_enabled_joints: bool = True,
        joint_drive_gains_scaling: float = 1.0,
        invert_rotations: bool = True,
        verbose: bool = False,
        ignore_paths: list[str] | None = None,
        cloned_env: str | None = None,
        collapse_fixed_joints: bool = False,
        enable_self_collisions: bool = True,
        apply_up_axis_from_stage: bool = False,
        root_path: str = "/",
        joint_ordering: Literal["bfs", "dfs"] | None = "dfs",
        bodies_follow_joint_ordering: bool = True,
        skip_mesh_approximation: bool = False,
        load_non_physics_prims: bool = True,
        hide_collision_shapes: bool = False,
        mesh_maxhullvert: int = MESH_MAXHULLVERT,
        schema_resolvers: list[SchemaResolver] | None = None,
        collect_solver_specific_attrs: bool = True,
    ) -> dict[str, Any]:
        """
        Parses a Universal Scene Description (USD) stage containing UsdPhysics schema definitions for rigid-body articulations and adds the bodies, shapes and joints to the given ModelBuilder.

        The USD description has to be either a path (file name or URL), or an existing USD stage instance that implements the `Stage <https://openusd.org/dev/api/class_usd_stage.html>`_ interface.

        Args:
            source (str | pxr.Usd.Stage): The file path to the USD file, or an existing USD stage instance.
            xform (Transform): The transform to apply to the entire scene.
            only_load_enabled_rigid_bodies (bool): If True, only rigid bodies which do not have `physics:rigidBodyEnabled` set to False are loaded.
            only_load_enabled_joints (bool): If True, only joints which do not have `physics:jointEnabled` set to False are loaded.
            joint_drive_gains_scaling (float): The default scaling of the PD control gains (stiffness and damping), if not set in the PhysicsScene with as "newton:joint_drive_gains_scaling".
            invert_rotations (bool): If True, inverts any rotations defined in the shape transforms.
            verbose (bool): If True, print additional information about the parsed USD file. Default is False.
            ignore_paths (List[str]): A list of regular expressions matching prim paths to ignore.
            cloned_env (str): The prim path of an environment which is cloned within this USD file. Siblings of this environment prim will not be parsed but instead be replicated via `ModelBuilder.add_builder(builder, xform)` to speed up the loading of many instantiated environments.
            collapse_fixed_joints (bool): If True, fixed joints are removed and the respective bodies are merged. Only considered if not set on the PhysicsScene as "newton:collapse_fixed_joints".
            enable_self_collisions (bool): Determines the default behavior of whether self-collisions are enabled for all shapes within an articulation. If an articulation has the attribute ``physxArticulation:enabledSelfCollisions`` defined, this attribute takes precedence.
            apply_up_axis_from_stage (bool): If True, the up axis of the stage will be used to set :attr:`newton.ModelBuilder.up_axis`. Otherwise, the stage will be rotated such that its up axis aligns with the builder's up axis. Default is False.
            root_path (str): The USD path to import, defaults to "/".
            joint_ordering (str): The ordering of the joints in the simulation. Can be either "bfs" or "dfs" for breadth-first or depth-first search, or ``None`` to keep joints in the order in which they appear in the USD. Default is "dfs".
            bodies_follow_joint_ordering (bool): If True, the bodies are added to the builder in the same order as the joints (parent then child body). Otherwise, bodies are added in the order they appear in the USD. Default is True.
            skip_mesh_approximation (bool): If True, mesh approximation is skipped. Otherwise, meshes are approximated according to the ``physics:approximation`` attribute defined on the UsdPhysicsMeshCollisionAPI (if it is defined). Default is False.
            load_non_physics_prims (bool): If True, prims that are children of a rigid body that do not have a UsdPhysics schema applied are loaded as visual shapes in a separate pass (may slow down the loading process). Otherwise, non-physics prims are ignored. Default is True.
            hide_collision_shapes (bool): If True, collision shapes are hidden. Default is False.
            mesh_maxhullvert (int): Maximum vertices for convex hull approximation of meshes.
            schema_resolvers (list[SchemaResolver]): Resolver instances in priority order. Default is
                [SchemaResolverNewton()].
            collect_solver_specific_attrs (bool): If True, collect per-prim "solver-specific" attributes for the
                configured schema resolvers. These include namespaced attributes such as ``newton:*``, ``physx*``
                (e.g., ``physxScene:*``, ``physxRigidBody:*``, ``physxSDFMeshCollision:*``), and ``mjc:*`` that
                are authored in the USD but not strictly required to build the simulation. This is useful for
                inspection, experimentation, or custom pipelines that read these values via
                :meth:`_ResolverManager.get_solver_specific_attrs`. If set to ``False``, the parser skips scanning these
                namespaces to avoid unnecessary overhead. For example, if an asset authors PhysX SDF mesh
                properties (``physxSDFMeshCollision:*``) that Newton does not currently use, disabling this flag
                prevents parsing them. Default is ``True``.

        Returns:
            dict: Dictionary with the following entries:

            .. list-table::
                :widths: 25 75

                * - "fps"
                  - USD stage frames per second
                * - "duration"
                  - Difference between end time code and start time code of the USD stage
                * - "up_axis"
                  - :class:`Axis` representing the stage's up axis ("X", "Y", or "Z")
                * - "path_shape_map"
                  - Mapping from prim path (str) of the UsdGeom to the respective shape index in :class:`ModelBuilder`
                * - "path_body_map"
                  - Mapping from prim path (str) of a rigid body prim (e.g. that implements the PhysicsRigidBodyAPI) to the respective body index in :class:`ModelBuilder`
                * - "path_shape_scale"
                  - Mapping from prim path (str) of the UsdGeom to its respective 3D world scale
                * - "mass_unit"
                  - The stage's Kilograms Per Unit (KGPU) definition (1.0 by default)
                * - "linear_unit"
                  - The stage's Meters Per Unit (MPU) definition (1.0 by default)
                * - "scene_attributes"
                  - Dictionary of all attributes applied to the PhysicsScene prim
                * - "collapse_results"
                  - Dictionary returned by :meth:`newton.ModelBuilder.collapse_fixed_joints` if `collapse_fixed_joints` is True, otherwise None.
        """
        from ..utils.import_usd import parse_usd  # noqa: PLC0415

        return parse_usd(
            self,
            source,
            xform,
            only_load_enabled_rigid_bodies,
            only_load_enabled_joints,
            joint_drive_gains_scaling,
            invert_rotations,
            verbose,
            ignore_paths,
            cloned_env,
            collapse_fixed_joints,
            enable_self_collisions,
            apply_up_axis_from_stage,
            root_path,
            joint_ordering,
            bodies_follow_joint_ordering,
            skip_mesh_approximation,
            load_non_physics_prims,
            hide_collision_shapes,
            mesh_maxhullvert,
            schema_resolvers,
            collect_solver_specific_attrs,
        )

    def add_mjcf(
        self,
        source: str,
        xform: Transform | None = None,
        floating: bool | None = None,
        base_joint: dict | str | None = None,
        armature_scale: float = 1.0,
        scale: float = 1.0,
        hide_visuals: bool = False,
        parse_visuals_as_colliders: bool = False,
        parse_meshes: bool = True,
        up_axis: AxisType = Axis.Z,
        ignore_names: Sequence[str] = (),
        ignore_classes: Sequence[str] = (),
        visual_classes: Sequence[str] = ("visual",),
        collider_classes: Sequence[str] = ("collision",),
        no_class_as_colliders: bool = True,
        force_show_colliders: bool = False,
        enable_self_collisions: bool = False,
        ignore_inertial_definitions: bool = True,
        ensure_nonstatic_links: bool = True,
        static_link_mass: float = 1e-2,
        collapse_fixed_joints: bool = False,
        verbose: bool = False,
        skip_equality_constraints: bool = False,
        mesh_maxhullvert: int = MESH_MAXHULLVERT,
    ):
        """
        Parses MuJoCo XML (MJCF) file and adds the bodies and joints to the given ModelBuilder.

        Args:
            source (str): The filename of the MuJoCo file to parse, or the MJCF XML string content.
            xform (Transform): The transform to apply to the imported mechanism.
            floating (bool): If True, the articulation is treated as a floating base. If False, the articulation is treated as a fixed base. If None, the articulation is treated as a floating base if a free joint is found in the MJCF, otherwise it is treated as a fixed base.
            base_joint (Union[str, dict]): The joint by which the root body is connected to the world. This can be either a string defining the joint axes of a D6 joint with comma-separated positional and angular axis names (e.g. "px,py,rz" for a D6 joint with linear axes in x, y and an angular axis in z) or a dict with joint parameters (see :meth:`ModelBuilder.add_joint`).
            armature_scale (float): Scaling factor to apply to the MJCF-defined joint armature values.
            scale (float): The scaling factor to apply to the imported mechanism.
            hide_visuals (bool): If True, hide visual shapes.
            parse_visuals_as_colliders (bool): If True, the geometry defined under the `visual_classes` tags is used for collision handling instead of the `collider_classes` geometries.
            parse_meshes (bool): Whether geometries of type `"mesh"` should be parsed. If False, geometries of type `"mesh"` are ignored.
            up_axis (AxisType): The up axis of the MuJoCo scene. The default is Z up.
            ignore_names (Sequence[str]): A list of regular expressions. Bodies and joints with a name matching one of the regular expressions will be ignored.
            ignore_classes (Sequence[str]): A list of regular expressions. Bodies and joints with a class matching one of the regular expressions will be ignored.
            visual_classes (Sequence[str]): A list of regular expressions. Visual geometries with a class matching one of the regular expressions will be parsed.
            collider_classes (Sequence[str]): A list of regular expressions. Collision geometries with a class matching one of the regular expressions will be parsed.
            no_class_as_colliders: If True, geometries without a class are parsed as collision geometries. If False, geometries without a class are parsed as visual geometries.
            force_show_colliders (bool): If True, the collision shapes are always shown, even if there are visual shapes.
            enable_self_collisions (bool): If True, self-collisions are enabled.
            ignore_inertial_definitions (bool): If True, the inertial parameters defined in the MJCF are ignored and the inertia is calculated from the shape geometry.
            ensure_nonstatic_links (bool): If True, links with zero mass are given a small mass (see `static_link_mass`) to ensure they are dynamic.
            static_link_mass (float): The mass to assign to links with zero mass (if `ensure_nonstatic_links` is set to True).
            collapse_fixed_joints (bool): If True, fixed joints are removed and the respective bodies are merged.
            verbose (bool): If True, print additional information about parsing the MJCF.
            skip_equality_constraints (bool): Whether <equality> tags should be parsed. If True, equality constraints are ignored.
            mesh_maxhullvert (int): Maximum vertices for convex hull approximation of meshes.
        """
        from ..utils.import_mjcf import parse_mjcf  # noqa: PLC0415

        return parse_mjcf(
            self,
            source,
            xform,
            floating,
            base_joint,
            armature_scale,
            scale,
            hide_visuals,
            parse_visuals_as_colliders,
            parse_meshes,
            up_axis,
            ignore_names,
            ignore_classes,
            visual_classes,
            collider_classes,
            no_class_as_colliders,
            force_show_colliders,
            enable_self_collisions,
            ignore_inertial_definitions,
            ensure_nonstatic_links,
            static_link_mass,
            collapse_fixed_joints,
            verbose,
            skip_equality_constraints,
            mesh_maxhullvert,
        )

    # endregion

    def add_builder(
        self,
        builder: ModelBuilder,
        xform: Transform | None = None,
        update_num_env_count: bool = True,
        environment: int | None = None,
    ):
        """Copies the data from `builder`, another `ModelBuilder` to this `ModelBuilder`.

        **Environment Group Behavior:**
        When adding a builder, ALL entities from the source builder will be assigned to the same
        environment group, overriding any group assignments that existed in the source builder.
        This ensures that all entities from a sub-builder are grouped together as a single environment.

        Environment groups automatically handle collision filtering between different environments:
        - Entities from different environments (except -1) do not collide with each other
        - Global entities (group -1) collide with all environments
        - Collision groups from the source builder are preserved as-is for fine-grained collision control within each environment

        To create global entities that are shared across all environments, set the main builder's
        `current_env_group` to -1 before adding entities directly (not via add_builder).

        Example::

            main_builder = ModelBuilder()
            # Create global ground plane
            main_builder.current_env_group = -1
            main_builder.add_ground_plane()

            # Create robot builder
            robot_builder = ModelBuilder()
            robot_builder.add_body(...)  # These group assignments will be overridden

            # Add multiple robot instances
            main_builder.add_builder(robot_builder, environment=0)  # All entities -> group 0
            main_builder.add_builder(robot_builder, environment=1)  # All entities -> group 1

        Args:
            builder (ModelBuilder): a model builder to add model data from.
            xform (Transform): offset transform applied to root bodies.
            update_num_env_count (bool): if True, the number of environments is updated appropriately.
                For non-global entities (environment >= 0), this either increments num_envs (when environment is None)
                or ensures num_envs is at least environment+1. Global entities (environment=-1) do not affect num_envs.
            environment (int | None): environment group index to assign to ALL entities from this builder.
                If None, uses the current environment count as the group index. Use -1 for global entities.
                Note: environment=-1 does not increase num_envs even when update_num_env_count=True.
        """

        if builder.up_axis != self.up_axis:
            raise ValueError("Cannot add a builder with a different up axis.")

        # Set the environment group for entities being added
        if environment is None:
            # Use the current environment count as the group index if not specified
            group_idx = self.num_envs if update_num_env_count else self.current_env_group
        else:
            group_idx = environment

        # Save the previous environment group
        prev_env_group = self.current_env_group
        self.current_env_group = group_idx

        # explicitly resolve the transform multiplication function to avoid
        # repeatedly resolving builtin overloads during shape transformation
        transform_mul_cfunc = wp.context.runtime.core.wp_builtin_mul_transformf_transformf

        # dispatches two transform multiplies to the native implementation
        def transform_mul(a, b):
            out = wp.transform.from_buffer(np.empty(7, dtype=np.float32))
            transform_mul_cfunc(a, b, ctypes.byref(out))
            return out

        start_particle_idx = self.particle_count
        if builder.particle_count:
            self.particle_max_velocity = builder.particle_max_velocity
            if xform is not None:
                pos_offset = xform.p
            else:
                pos_offset = np.zeros(3)
            self.particle_q.extend((np.array(builder.particle_q) + pos_offset).tolist())
            # other particle attributes are added below

        if builder.spring_count:
            self.spring_indices.extend((np.array(builder.spring_indices, dtype=np.int32) + start_particle_idx).tolist())
        if builder.edge_count:
            # Update edge indices by adding offset, preserving -1 values
            edge_indices = np.array(builder.edge_indices, dtype=np.int32)
            mask = edge_indices != -1
            edge_indices[mask] += start_particle_idx
            self.edge_indices.extend(edge_indices.tolist())
        if builder.tri_count:
            self.tri_indices.extend((np.array(builder.tri_indices, dtype=np.int32) + start_particle_idx).tolist())
        if builder.tet_count:
            self.tet_indices.extend((np.array(builder.tet_indices, dtype=np.int32) + start_particle_idx).tolist())

        builder_coloring_translated = [group + start_particle_idx for group in builder.particle_color_groups]
        self.particle_color_groups = combine_independent_particle_coloring(
            self.particle_color_groups, builder_coloring_translated
        )

        start_body_idx = self.body_count
        start_shape_idx = self.shape_count
        for s, b in enumerate(builder.shape_body):
            if b > -1:
                new_b = b + start_body_idx
                self.shape_body.append(new_b)
                self.shape_transform.append(builder.shape_transform[s])
            else:
                self.shape_body.append(-1)
                # apply offset transform to root bodies
                if xform is not None:
                    self.shape_transform.append(transform_mul(xform, builder.shape_transform[s]))
                else:
                    self.shape_transform.append(builder.shape_transform[s])

        for b, shapes in builder.body_shapes.items():
            if b == -1:
                self.body_shapes[-1].extend([s + start_shape_idx for s in shapes])
            else:
                self.body_shapes[b + start_body_idx] = [s + start_shape_idx for s in shapes]

        if builder.joint_count:
            start_q = len(self.joint_q)
            start_X_p = len(self.joint_X_p)
            self.joint_X_p.extend(builder.joint_X_p)
            self.joint_q.extend(builder.joint_q)
            if xform is not None:
                for i in range(len(builder.joint_X_p)):
                    if builder.joint_type[i] == JointType.FREE:
                        qi = builder.joint_q_start[i]
                        xform_prev = wp.transform(*builder.joint_q[qi : qi + 7])
                        tf = transform_mul(xform, xform_prev)
                        qi += start_q
                        self.joint_q[qi : qi + 7] = tf
                    elif builder.joint_parent[i] == -1:
                        self.joint_X_p[start_X_p + i] = transform_mul(xform, builder.joint_X_p[i])

            # offset the indices
            self.articulation_start.extend([a + self.joint_count for a in builder.articulation_start])
            self.joint_parent.extend([p + self.body_count if p != -1 else -1 for p in builder.joint_parent])
            self.joint_child.extend([c + self.body_count for c in builder.joint_child])

            self.joint_q_start.extend([c + self.joint_coord_count for c in builder.joint_q_start])
            self.joint_qd_start.extend([c + self.joint_dof_count for c in builder.joint_qd_start])

        if xform is not None:
            for i in range(builder.body_count):
                self.body_q.append(transform_mul(xform, builder.body_q[i]))
        else:
            self.body_q.extend(builder.body_q)

        # Copy collision groups without modification
        self.shape_collision_group.extend(builder.shape_collision_group)

        # Copy collision filter pairs with offset
        self.shape_collision_filter_pairs.extend(
            [(i + start_shape_idx, j + start_shape_idx) for i, j in builder.shape_collision_filter_pairs]
        )

        # Handle environment group assignments
        # For particles
        if builder.particle_count > 0:
            # Override all group indices with current environment group
            particle_groups = [self.current_env_group] * builder.particle_count
            self.particle_group.extend(particle_groups)

        # For bodies
        if builder.body_count > 0:
            body_groups = [self.current_env_group] * builder.body_count
            self.body_group.extend(body_groups)

        # For shapes
        if builder.shape_count > 0:
            shape_groups = [self.current_env_group] * builder.shape_count
            self.shape_group.extend(shape_groups)

        # For joints
        if builder.joint_count > 0:
            joint_groups = [self.current_env_group] * builder.joint_count
            self.joint_group.extend(joint_groups)

        # For articulations
        if builder.articulation_count > 0:
            articulation_groups = [self.current_env_group] * builder.articulation_count
            self.articulation_group.extend(articulation_groups)

        more_builder_attrs = [
            "articulation_key",
            "body_inertia",
            "body_mass",
            "body_inv_inertia",
            "body_inv_mass",
            "body_com",
            "body_qd",
            "body_key",
            "joint_type",
            "joint_enabled",
            "joint_X_c",
            "joint_armature",
            "joint_axis",
            "joint_dof_dim",
            "joint_dof_mode",
            "joint_key",
            "joint_qd",
            "joint_f",
            "joint_target",
            "joint_limit_lower",
            "joint_limit_upper",
            "joint_limit_ke",
            "joint_limit_kd",
            "joint_target_ke",
            "joint_target_kd",
            "joint_effort_limit",
            "joint_velocity_limit",
            "joint_friction",
            "shape_key",
            "shape_flags",
            "shape_type",
            "shape_scale",
            "shape_source",
            "shape_is_solid",
            "shape_thickness",
            "shape_material_ke",
            "shape_material_kd",
            "shape_material_kf",
            "shape_material_ka",
            "shape_material_mu",
            "shape_material_restitution",
            "shape_collision_radius",
            "particle_qd",
            "particle_mass",
            "particle_radius",
            "particle_flags",
            "edge_rest_angle",
            "edge_rest_length",
            "edge_bending_properties",
            "spring_rest_length",
            "spring_stiffness",
            "spring_damping",
            "spring_control",
            "tri_poses",
            "tri_activations",
            "tri_materials",
            "tri_areas",
            "tet_poses",
            "tet_activations",
            "tet_materials",
            "equality_constraint_type",
            "equality_constraint_body1",
            "equality_constraint_body2",
            "equality_constraint_anchor",
            "equality_constraint_torquescale",
            "equality_constraint_relpose",
            "equality_constraint_joint1",
            "equality_constraint_joint2",
            "equality_constraint_polycoef",
            "equality_constraint_key",
            "equality_constraint_enabled",
        ]

        for attr in more_builder_attrs:
            getattr(self, attr).extend(getattr(builder, attr))

        self.joint_dof_count += builder.joint_dof_count
        self.joint_coord_count += builder.joint_coord_count

        if update_num_env_count:
            # Globals do not contribute to the environment count
            if group_idx >= 0:
                # If an explicit environment is provided, ensure num_envs >= group_idx+1.
                # Otherwise, auto-increment for the next environment.
                if environment is None:
                    self.num_envs += 1
                else:
                    self.num_envs = max(self.num_envs, group_idx + 1)

        # Restore the previous environment group
        self.current_env_group = prev_env_group

    def add_body(
        self,
        xform: Transform | None = None,
        armature: float | None = None,
        com: Vec3 | None = None,
        I_m: Mat33 | None = None,
        mass: float = 0.0,
        key: str | None = None,
        **kwargs,
    ) -> int:
        """Adds a rigid body to the model.

        Args:
            xform: The location of the body in the world frame.
            armature: Artificial inertia added to the body. If None, the default value from :attr:`default_body_armature` is used.
            com: The center of mass of the body w.r.t its origin. If None, the center of mass is assumed to be at the origin.
            I_m: The 3x3 inertia tensor of the body (specified relative to the center of mass). If None, the inertia tensor is assumed to be zero.
            mass: Mass of the body.
            key: Key of the body (optional).
            **kwargs: Additional custom attributes to assign to this body. Each keyword argument
                creates a custom attribute with BODY frequency applied to this specific body.

        Returns:
            The index of the body in the model.

        Note:
            If the mass is zero then the body is treated as kinematic with no dynamics.

        """

        if xform is None:
            xform = wp.transform()
        else:
            xform = wp.transform(*xform)
        if com is None:
            com = wp.vec3()
        if I_m is None:
            I_m = wp.mat33()

        body_id = len(self.body_mass)

        # body data
        if armature is None:
            armature = self.default_body_armature
        inertia = I_m + wp.mat33(np.eye(3)) * armature
        self.body_inertia.append(inertia)
        self.body_mass.append(mass)
        self.body_com.append(com)

        if mass > 0.0:
            self.body_inv_mass.append(1.0 / mass)
        else:
            self.body_inv_mass.append(0.0)

        if any(x for x in inertia):
            self.body_inv_inertia.append(wp.inverse(inertia))
        else:
            self.body_inv_inertia.append(inertia)

        self.body_q.append(xform)
        self.body_qd.append(wp.spatial_vector())

        self.body_key.append(key or f"body_{body_id}")
        self.body_shapes[body_id] = []
        self.body_group.append(self.current_env_group)

        # Process custom attributes from kwargs
        if kwargs:
            self._process_custom_attributes(
                entity_index=body_id,
                frequency=ModelAttributeFrequency.BODY,
                custom_attrs=kwargs,
                assignment=ModelAttributeAssignment.MODEL,
            )

        return body_id

    # region joints

    def add_joint(
        self,
        joint_type: wp.constant,
        parent: int,
        child: int,
        linear_axes: list[JointDofConfig] | None = None,
        angular_axes: list[JointDofConfig] | None = None,
        key: str | None = None,
        parent_xform: Transform | None = None,
        child_xform: Transform | None = None,
        collision_filter_parent: bool = True,
        enabled: bool = True,
        **kwargs,
    ) -> int:
        """
        Generic method to add any type of joint to this ModelBuilder.

        Args:
            joint_type (constant): The type of joint to add (see :ref:'joint-types').
            parent (int): The index of the parent body (-1 is the world).
            child (int): The index of the child body.
            linear_axes (list(:class:`JointDofConfig`)): The linear axes (see :class:`JointDofConfig`) of the joint.
            angular_axes (list(:class:`JointDofConfig`)): The angular axes (see :class:`JointDofConfig`) of the joint.
            key (str): The key of the joint (optional).
            parent_xform (Transform): The transform of the joint in the parent body's local frame. If None, the identity transform is used.
            child_xform (Transform): The transform of the joint in the child body's local frame. If None, the identity transform is used.
            collision_filter_parent (bool): Whether to filter collisions between shapes of the parent and child bodies.
            enabled (bool): Whether the joint is enabled (not considered by :class:`SolverFeatherstone`).
            **kwargs: Additional custom attributes to assign to this joint. Supports different frequencies:
                - No prefix: JOINT frequency with one scalar value applied to the joint
                - 'dof_' prefix: JOINT_DOF frequency requiring a list of values, one per DOF
                  List length must equal total DOF count determined by linear_axes plus angular_axes
                  For vector types, provide a list of vector values
                - 'coord_' prefix: JOINT_COORD frequency requiring a list of values, one per coordinate
                  List length must equal joint coordinate count

        Returns:
            The index of the added joint.
        """
        if linear_axes is None:
            linear_axes = []
        if angular_axes is None:
            angular_axes = []

        if parent_xform is None:
            parent_xform = wp.transform()
        else:
            parent_xform = wp.transform(*parent_xform)
        if child_xform is None:
            child_xform = wp.transform()
        else:
            child_xform = wp.transform(*child_xform)

        if len(self.articulation_start) == 0:
            # automatically add an articulation if none exists
            self.add_articulation()
        self.joint_type.append(joint_type)
        self.joint_parent.append(parent)
        if child not in self.joint_parents:
            self.joint_parents[child] = [parent]
        else:
            self.joint_parents[child].append(parent)
        self.joint_child.append(child)
        self.joint_X_p.append(wp.transform(parent_xform))
        self.joint_X_c.append(wp.transform(child_xform))
        self.joint_key.append(key or f"joint_{self.joint_count}")
        self.joint_dof_dim.append((len(linear_axes), len(angular_axes)))
        self.joint_enabled.append(enabled)
        self.joint_group.append(self.current_env_group)

        def add_axis_dim(dim: ModelBuilder.JointDofConfig):
            self.joint_axis.append(dim.axis)
            self.joint_dof_mode.append(dim.mode)
            self.joint_target.append(dim.target)
            self.joint_target_ke.append(dim.target_ke)
            self.joint_target_kd.append(dim.target_kd)
            self.joint_limit_ke.append(dim.limit_ke)
            self.joint_limit_kd.append(dim.limit_kd)
            self.joint_armature.append(dim.armature)
            self.joint_effort_limit.append(dim.effort_limit)
            self.joint_velocity_limit.append(dim.velocity_limit)
            self.joint_friction.append(dim.friction)
            if np.isfinite(dim.limit_lower):
                self.joint_limit_lower.append(dim.limit_lower)
            else:
                self.joint_limit_lower.append(-1e6)
            if np.isfinite(dim.limit_upper):
                self.joint_limit_upper.append(dim.limit_upper)
            else:
                self.joint_limit_upper.append(1e6)

        for dim in linear_axes:
            add_axis_dim(dim)
        for dim in angular_axes:
            add_axis_dim(dim)

        dof_count, coord_count = get_joint_dof_count(joint_type, len(linear_axes) + len(angular_axes))

        for _ in range(coord_count):
            self.joint_q.append(0.0)
        for _ in range(dof_count):
            self.joint_qd.append(0.0)
            self.joint_f.append(0.0)

        if joint_type == JointType.FREE or joint_type == JointType.DISTANCE or joint_type == JointType.BALL:
            # ensure that a valid quaternion is used for the angular dofs
            self.joint_q[-1] = 1.0

        self.joint_q_start.append(self.joint_coord_count)
        self.joint_qd_start.append(self.joint_dof_count)

        self.joint_dof_count += dof_count
        self.joint_coord_count += coord_count

        if collision_filter_parent and parent > -1:
            for child_shape in self.body_shapes[child]:
                if not self.shape_flags[child_shape] & ShapeFlags.COLLIDE_SHAPES:
                    continue
                for parent_shape in self.body_shapes[parent]:
                    if not self.shape_flags[parent_shape] & ShapeFlags.COLLIDE_SHAPES:
                        continue
                    # Ensure canonical order (smaller, larger) for consistent lookup
                    a, b = parent_shape, child_shape
                    if a > b:
                        a, b = b, a
                    self.shape_collision_filter_pairs.append((a, b))

        joint_index = self.joint_count - 1

        # Process custom attributes from kwargs
        if kwargs:
            self._process_joint_custom_attributes(
                joint_index=joint_index, custom_attrs=kwargs, assignment=ModelAttributeAssignment.MODEL
            )

        return joint_index

    def add_joint_revolute(
        self,
        parent: int,
        child: int,
        parent_xform: Transform | None = None,
        child_xform: Transform | None = None,
        axis: AxisType | Vec3 | JointDofConfig | None = None,
        target: float | None = None,
        target_ke: float | None = None,
        target_kd: float | None = None,
        mode: int | None = None,
        limit_lower: float | None = None,
        limit_upper: float | None = None,
        limit_ke: float | None = None,
        limit_kd: float | None = None,
        armature: float | None = None,
        effort_limit: float | None = None,
        velocity_limit: float | None = None,
        friction: float | None = None,
        key: str | None = None,
        collision_filter_parent: bool = True,
        enabled: bool = True,
        **kwargs,
    ) -> int:
        """Adds a revolute (hinge) joint to the model. It has one degree of freedom.

        Args:
            parent: The index of the parent body.
            child: The index of the child body.
            parent_xform (Transform): The transform of the joint in the parent body's local frame.
            child_xform (Transform): The transform of the joint in the child body's local frame.
            axis (AxisType | Vec3 | JointDofConfig): The axis of rotation in the parent body's local frame, can be a :class:`JointDofConfig` object whose settings will be used instead of the other arguments.
            target: The target angle (in radians) or target velocity of the joint.
            target_ke: The stiffness of the joint target.
            target_kd: The damping of the joint target.
            mode: The control mode of the joint. If None, the default value from :attr:`default_joint_control_mode` is used.
            limit_lower: The lower limit of the joint. If None, the default value from :attr:`default_joint_limit_lower` is used.
            limit_upper: The upper limit of the joint. If None, the default value from :attr:`default_joint_limit_upper` is used.
            limit_ke: The stiffness of the joint limit. If None, the default value from :attr:`default_joint_limit_ke` is used.
            limit_kd: The damping of the joint limit. If None, the default value from :attr:`default_joint_limit_kd` is used.
            armature: Artificial inertia added around the joint axis. If None, the default value from :attr:`default_joint_armature` is used.
            effort_limit: Maximum effort (force/torque) the joint axis can exert. If None, the default value from :attr:`default_joint_cfg.effort_limit` is used.
            velocity_limit: Maximum velocity the joint axis can achieve. If None, the default value from :attr:`default_joint_cfg.velocity_limit` is used.
            friction: Friction coefficient for the joint axis. If None, the default value from :attr:`default_joint_cfg.friction` is used.
            key: The key of the joint.
            collision_filter_parent: Whether to filter collisions between shapes of the parent and child bodies.
            enabled: Whether the joint is enabled.

        Returns:
            The index of the added joint.

        """

        if axis is None:
            axis = self.default_joint_cfg.axis
        if isinstance(axis, ModelBuilder.JointDofConfig):
            ax = axis
        else:
            ax = ModelBuilder.JointDofConfig(
                axis=axis,
                limit_lower=limit_lower if limit_lower is not None else self.default_joint_cfg.limit_lower,
                limit_upper=limit_upper if limit_upper is not None else self.default_joint_cfg.limit_upper,
                target=target if target is not None else self.default_joint_cfg.target,
                target_ke=target_ke if target_ke is not None else self.default_joint_cfg.target_ke,
                target_kd=target_kd if target_kd is not None else self.default_joint_cfg.target_kd,
                mode=mode if mode is not None else self.default_joint_cfg.mode,
                limit_ke=limit_ke if limit_ke is not None else self.default_joint_cfg.limit_ke,
                limit_kd=limit_kd if limit_kd is not None else self.default_joint_cfg.limit_kd,
                armature=armature if armature is not None else self.default_joint_cfg.armature,
                effort_limit=effort_limit if effort_limit is not None else self.default_joint_cfg.effort_limit,
                velocity_limit=velocity_limit if velocity_limit is not None else self.default_joint_cfg.velocity_limit,
                friction=friction if friction is not None else self.default_joint_cfg.friction,
            )
        return self.add_joint(
            JointType.REVOLUTE,
            parent,
            child,
            parent_xform=parent_xform,
            child_xform=child_xform,
            angular_axes=[ax],
            key=key,
            collision_filter_parent=collision_filter_parent,
            enabled=enabled,
            **kwargs,
        )

    def add_joint_prismatic(
        self,
        parent: int,
        child: int,
        parent_xform: Transform | None = None,
        child_xform: Transform | None = None,
        axis: AxisType | Vec3 | JointDofConfig = Axis.X,
        target: float | None = None,
        target_ke: float | None = None,
        target_kd: float | None = None,
        mode: int | None = None,
        limit_lower: float | None = None,
        limit_upper: float | None = None,
        limit_ke: float | None = None,
        limit_kd: float | None = None,
        armature: float | None = None,
        effort_limit: float | None = None,
        velocity_limit: float | None = None,
        friction: float | None = None,
        key: str | None = None,
        collision_filter_parent: bool = True,
        enabled: bool = True,
    ) -> int:
        """Adds a prismatic (sliding) joint to the model. It has one degree of freedom.

        Args:
            parent: The index of the parent body.
            child: The index of the child body.
            parent_xform (Transform): The transform of the joint in the parent body's local frame.
            child_xform (Transform): The transform of the joint in the child body's local frame.
            axis (AxisType | Vec3 | JointDofConfig): The axis of rotation in the parent body's local frame, can be a :class:`JointDofConfig` object whose settings will be used instead of the other arguments.
            target: The target angle (in radians) or target velocity of the joint.
            target_ke: The stiffness of the joint target.
            target_kd: The damping of the joint target.
            mode: The control mode of the joint. If None, the default value from :attr:`default_joint_control_mode` is used.
            limit_lower: The lower limit of the joint. If None, the default value from :attr:`default_joint_limit_lower` is used.
            limit_upper: The upper limit of the joint. If None, the default value from :attr:`default_joint_limit_upper` is used.
            limit_ke: The stiffness of the joint limit. If None, the default value from :attr:`default_joint_limit_ke` is used.
            limit_kd: The damping of the joint limit. If None, the default value from :attr:`default_joint_limit_kd` is used.
            armature: Artificial inertia added around the joint axis. If None, the default value from :attr:`default_joint_armature` is used.
            effort_limit: Maximum effort (force) the joint axis can exert. If None, the default value from :attr:`default_joint_cfg.effort_limit` is used.
            velocity_limit: Maximum velocity the joint axis can achieve. If None, the default value from :attr:`default_joint_cfg.velocity_limit` is used.
            friction: Friction coefficient for the joint axis. If None, the default value from :attr:`default_joint_cfg.friction` is used.
            key: The key of the joint.
            collision_filter_parent: Whether to filter collisions between shapes of the parent and child bodies.
            enabled: Whether the joint is enabled.

        Returns:
            The index of the added joint.

        """

        if axis is None:
            axis = self.default_joint_cfg.axis
        if isinstance(axis, ModelBuilder.JointDofConfig):
            ax = axis
        else:
            ax = ModelBuilder.JointDofConfig(
                axis=axis,
                limit_lower=limit_lower if limit_lower is not None else self.default_joint_cfg.limit_lower,
                limit_upper=limit_upper if limit_upper is not None else self.default_joint_cfg.limit_upper,
                target=target if target is not None else self.default_joint_cfg.target,
                target_ke=target_ke if target_ke is not None else self.default_joint_cfg.target_ke,
                target_kd=target_kd if target_kd is not None else self.default_joint_cfg.target_kd,
                mode=mode if mode is not None else self.default_joint_cfg.mode,
                limit_ke=limit_ke if limit_ke is not None else self.default_joint_cfg.limit_ke,
                limit_kd=limit_kd if limit_kd is not None else self.default_joint_cfg.limit_kd,
                armature=armature if armature is not None else self.default_joint_cfg.armature,
                effort_limit=effort_limit if effort_limit is not None else self.default_joint_cfg.effort_limit,
                velocity_limit=velocity_limit if velocity_limit is not None else self.default_joint_cfg.velocity_limit,
                friction=friction if friction is not None else self.default_joint_cfg.friction,
            )
        return self.add_joint(
            JointType.PRISMATIC,
            parent,
            child,
            parent_xform=parent_xform,
            child_xform=child_xform,
            linear_axes=[ax],
            key=key,
            collision_filter_parent=collision_filter_parent,
            enabled=enabled,
        )

    def add_joint_ball(
        self,
        parent: int,
        child: int,
        parent_xform: Transform | None = None,
        child_xform: Transform | None = None,
        key: str | None = None,
        collision_filter_parent: bool = True,
        enabled: bool = True,
    ) -> int:
        """Adds a ball (spherical) joint to the model. Its position is defined by a 4D quaternion (xyzw) and its velocity is a 3D vector.

        Args:
            parent: The index of the parent body.
            child: The index of the child body.
            parent_xform (Transform): The transform of the joint in the parent body's local frame.
            child_xform (Transform): The transform of the joint in the child body's local frame.
            key: The key of the joint.
            collision_filter_parent: Whether to filter collisions between shapes of the parent and child bodies.
            enabled: Whether the joint is enabled.

        Returns:
            The index of the added joint.

        """

        return self.add_joint(
            JointType.BALL,
            parent,
            child,
            parent_xform=parent_xform,
            child_xform=child_xform,
            key=key,
            collision_filter_parent=collision_filter_parent,
            enabled=enabled,
        )

    def add_joint_fixed(
        self,
        parent: int,
        child: int,
        parent_xform: Transform | None = None,
        child_xform: Transform | None = None,
        key: str | None = None,
        collision_filter_parent: bool = True,
        enabled: bool = True,
    ) -> int:
        """Adds a fixed (static) joint to the model. It has no degrees of freedom.
        See :meth:`collapse_fixed_joints` for a helper function that removes these fixed joints and merges the connecting bodies to simplify the model and improve stability.

        Args:
            parent: The index of the parent body.
            child: The index of the child body.
            parent_xform (Transform): The transform of the joint in the parent body's local frame.
            child_xform (Transform): The transform of the joint in the child body's local frame.
            key: The key of the joint.
            collision_filter_parent: Whether to filter collisions between shapes of the parent and child bodies.
            enabled: Whether the joint is enabled.

        Returns:
            The index of the added joint

        """

        return self.add_joint(
            JointType.FIXED,
            parent,
            child,
            parent_xform=parent_xform,
            child_xform=child_xform,
            key=key,
            collision_filter_parent=collision_filter_parent,
            enabled=enabled,
        )

    def add_joint_free(
        self,
        child: int,
        parent_xform: Transform | None = None,
        child_xform: Transform | None = None,
        parent: int = -1,
        key: str | None = None,
        collision_filter_parent: bool = True,
        enabled: bool = True,
    ) -> int:
        """Adds a free joint to the model.
        It has 7 positional degrees of freedom (first 3 linear and then 4 angular dimensions for the orientation quaternion in `xyzw` notation) and 6 velocity degrees of freedom (see :ref:`Twist conventions in Newton <Twist conventions>`).
        The positional dofs are initialized by the child body's transform (see :attr:`body_q` and the ``xform`` argument to :meth:`add_body`).

        Args:
            child: The index of the child body.
            parent_xform (Transform): The transform of the joint in the parent body's local frame.
            child_xform (Transform): The transform of the joint in the child body's local frame.
            parent: The index of the parent body (-1 by default to use the world frame, e.g. to make the child body and its children a floating-base mechanism).
            key: The key of the joint.
            collision_filter_parent: Whether to filter collisions between shapes of the parent and child bodies.
            enabled: Whether the joint is enabled.

        Returns:
            The index of the added joint.

        """

        joint_id = self.add_joint(
            JointType.FREE,
            parent,
            child,
            parent_xform=parent_xform,
            child_xform=child_xform,
            key=key,
            collision_filter_parent=collision_filter_parent,
            enabled=enabled,
            linear_axes=[
                ModelBuilder.JointDofConfig.create_unlimited(Axis.X),
                ModelBuilder.JointDofConfig.create_unlimited(Axis.Y),
                ModelBuilder.JointDofConfig.create_unlimited(Axis.Z),
            ],
            angular_axes=[
                ModelBuilder.JointDofConfig.create_unlimited(Axis.X),
                ModelBuilder.JointDofConfig.create_unlimited(Axis.Y),
                ModelBuilder.JointDofConfig.create_unlimited(Axis.Z),
            ],
        )
        q_start = self.joint_q_start[joint_id]
        # set the positional dofs to the child body's transform
        self.joint_q[q_start : q_start + 7] = list(self.body_q[child])
        return joint_id

    def add_joint_distance(
        self,
        parent: int,
        child: int,
        parent_xform: Transform | None = None,
        child_xform: Transform | None = None,
        min_distance: float = -1.0,
        max_distance: float = 1.0,
        collision_filter_parent: bool = True,
        enabled: bool = True,
    ) -> int:
        """Adds a distance joint to the model. The distance joint constraints the distance between the joint anchor points on the two bodies (see :ref:`FK-IK`) it connects to the interval [`min_distance`, `max_distance`].
        It has 7 positional degrees of freedom (first 3 linear and then 4 angular dimensions for the orientation quaternion in `xyzw` notation) and 6 velocity degrees of freedom (first 3 linear and then 3 angular velocity dimensions).

        Args:
            parent: The index of the parent body.
            child: The index of the child body.
            parent_xform (Transform): The transform of the joint in the parent body's local frame.
            child_xform (Transform): The transform of the joint in the child body's local frame.
            min_distance: The minimum distance between the bodies (no limit if negative).
            max_distance: The maximum distance between the bodies (no limit if negative).
            collision_filter_parent: Whether to filter collisions between shapes of the parent and child bodies.
            enabled: Whether the joint is enabled.

        Returns:
            The index of the added joint.

        .. note:: Distance joints are currently only supported in the :class:`newton.solvers.SolverXPBD`.

        """

        ax = ModelBuilder.JointDofConfig(
            axis=(1.0, 0.0, 0.0),
            limit_lower=min_distance,
            limit_upper=max_distance,
        )
        return self.add_joint(
            JointType.DISTANCE,
            parent,
            child,
            parent_xform=parent_xform,
            child_xform=child_xform,
            linear_axes=[
                ax,
                ModelBuilder.JointDofConfig.create_unlimited(Axis.Y),
                ModelBuilder.JointDofConfig.create_unlimited(Axis.Z),
            ],
            angular_axes=[
                ModelBuilder.JointDofConfig.create_unlimited(Axis.X),
                ModelBuilder.JointDofConfig.create_unlimited(Axis.Y),
                ModelBuilder.JointDofConfig.create_unlimited(Axis.Z),
            ],
            collision_filter_parent=collision_filter_parent,
            enabled=enabled,
        )

    def add_joint_d6(
        self,
        parent: int,
        child: int,
        linear_axes: Sequence[JointDofConfig] | None = None,
        angular_axes: Sequence[JointDofConfig] | None = None,
        key: str | None = None,
        parent_xform: Transform | None = None,
        child_xform: Transform | None = None,
        collision_filter_parent: bool = True,
        enabled: bool = True,
        **kwargs,
    ) -> int:
        """Adds a generic joint with custom linear and angular axes. The number of axes determines the number of degrees of freedom of the joint.

        Args:
            parent: The index of the parent body.
            child: The index of the child body.
            linear_axes: A list of linear axes.
            angular_axes: A list of angular axes.
            key: The key of the joint.
            parent_xform (Transform): The transform of the joint in the parent body's local frame
            child_xform (Transform): The transform of the joint in the child body's local frame
            armature: Artificial inertia added around the joint axes. If None, the default value from :attr:`default_joint_armature` is used.
            collision_filter_parent: Whether to filter collisions between shapes of the parent and child bodies.
            enabled: Whether the joint is enabled.

        Returns:
            The index of the added joint.

        """
        if linear_axes is None:
            linear_axes = []
        if angular_axes is None:
            angular_axes = []

        return self.add_joint(
            JointType.D6,
            parent,
            child,
            parent_xform=parent_xform,
            child_xform=child_xform,
            linear_axes=list(linear_axes),
            angular_axes=list(angular_axes),
            key=key,
            collision_filter_parent=collision_filter_parent,
            enabled=enabled,
            **kwargs,
        )

    def add_equality_constraint(
        self,
        constraint_type: Any,
        body1: int = -1,
        body2: int = -1,
        anchor: Vec3 | None = None,
        torquescale: float | None = None,
        relpose: Transform | None = None,
        joint1: int = -1,
        joint2: int = -1,
        polycoef: list[float] | None = None,
        key: str | None = None,
        enabled: bool = True,
    ) -> int:
        """Generic method to add any type of equality constraint to this ModelBuilder.

        Args:
            constraint_type (constant): Type of constraint ('connect', 'weld', 'joint')
            body1 (int): Index of the first body participating in the constraint (-1 for world)
            body2 (int): Index of the second body participating in the constraint (-1 for world)
            anchor (Vec3): Anchor point on body1
            torquescale (float): Scales the angular residual for weld
            relpose (Transform): Relative pose of body2 for weld. If None, the identity transform is used.
            joint1 (int): Index of the first joint for joint coupling
            joint2 (int): Index of the second joint for joint coupling
            polycoef (list[float]): Polynomial coefficients for joint coupling
            key (str): Optional constraint name
            enabled (bool): Whether constraint is active

        Returns:
            Constraint index
        """

        self.equality_constraint_type.append(constraint_type)
        self.equality_constraint_body1.append(body1)
        self.equality_constraint_body2.append(body2)
        self.equality_constraint_anchor.append(anchor or wp.vec3())
        self.equality_constraint_torquescale.append(torquescale)
        self.equality_constraint_relpose.append(relpose or wp.transform_identity())
        self.equality_constraint_joint1.append(joint1)
        self.equality_constraint_joint2.append(joint2)
        self.equality_constraint_polycoef.append(polycoef or [0.0, 0.0, 0.0, 0.0, 0.0])
        self.equality_constraint_key.append(key)
        self.equality_constraint_enabled.append(enabled)

        return len(self.equality_constraint_type) - 1

    def add_equality_constraint_connect(
        self,
        body1: int = -1,
        body2: int = -1,
        anchor: Vec3 | None = None,
        key: str | None = None,
        enabled: bool = True,
    ) -> int:
        """Adds a connect equality constraint to the model.
        This constraint connects two bodies at a point. It effectively defines a ball joint outside the kinematic tree.

        Args:
            body1: Index of the first body participating in the constraint (-1 for world)
            body2: Index of the second body participating in the constraint (-1 for world)
            anchor: Anchor point on body1
            key: Optional constraint name
            enabled: Whether constraint is active

        Returns:
            Constraint index
        """

        return self.add_equality_constraint(
            constraint_type=EqType.CONNECT,
            body1=body1,
            body2=body2,
            anchor=anchor,
            key=key,
            enabled=enabled,
        )

    def add_equality_constraint_joint(
        self,
        joint1: int = -1,
        joint2: int = -1,
        polycoef: list[float] | None = None,
        key: str | None = None,
        enabled: bool = True,
    ) -> int:
        """Adds a joint equality constraint to the model.
        Constrains the position or angle of one joint to be a quartic polynomial of another joint. Only scalar joint types (prismatic and revolute) can be used.

        Args:
            joint1: Index of the first joint
            joint2: Index of the second joint
            polycoef: Polynomial coefficients for joint coupling
            key: Optional constraint name
            enabled: Whether constraint is active

        Returns:
            Constraint index
        """

        return self.add_equality_constraint(
            constraint_type=EqType.JOINT,
            joint1=joint1,
            joint2=joint2,
            polycoef=polycoef,
            key=key,
            enabled=enabled,
        )

    def add_equality_constraint_weld(
        self,
        body1: int = -1,
        body2: int = -1,
        anchor: Vec3 | None = None,
        torquescale: float | None = None,
        relpose: Transform | None = None,
        key: str | None = None,
        enabled: bool = True,
    ) -> int:
        """Adds a weld equality constraint to the model.
        Attaches two bodies to each other, removing all relative degrees of freedom between them (softly).

        Args:
            body1: Index of the first body participating in the constraint (-1 for world)
            body2: Index of the second body participating in the constraint (-1 for world)
            anchor: Coordinates of the weld point relative to body2
            torquescale: Scales the angular residual for weld
            relpose (Transform): Relative pose of body2 relative to body1. If None, the identity transform is used
            key: Optional constraint name
            enabled: Whether constraint is active

        Returns:
            Constraint index
        """

        return self.add_equality_constraint(
            constraint_type=EqType.WELD,
            body1=body1,
            body2=body2,
            anchor=anchor,
            torquescale=torquescale,
            relpose=relpose,
            key=key,
            enabled=enabled,
        )

    # endregion

    def plot_articulation(
        self,
        show_body_keys=True,
        show_joint_keys=True,
        show_joint_types=True,
        plot_shapes=True,
        show_shape_keys=True,
        show_shape_types=True,
        show_legend=True,
    ):
        """
        Visualizes the model's articulation graph using matplotlib and networkx.
        Uses the spring layout algorithm from networkx to arrange the nodes.
        Bodies are shown as orange squares, shapes are shown as blue circles.

        Args:
            show_body_keys (bool): Whether to show the body keys or indices
            show_joint_keys (bool): Whether to show the joint keys or indices
            show_joint_types (bool): Whether to show the joint types
            plot_shapes (bool): Whether to render the shapes connected to the rigid bodies
            show_shape_keys (bool): Whether to show the shape keys or indices
            show_shape_types (bool): Whether to show the shape geometry types
            show_legend (bool): Whether to show a legend
        """
        import matplotlib.pyplot as plt  # noqa: PLC0415
        import networkx as nx  # noqa: PLC0415

        def joint_type_str(type):
            if type == JointType.FREE:
                return "free"
            elif type == JointType.BALL:
                return "ball"
            elif type == JointType.PRISMATIC:
                return "prismatic"
            elif type == JointType.REVOLUTE:
                return "revolute"
            elif type == JointType.D6:
                return "D6"
            elif type == JointType.FIXED:
                return "fixed"
            elif type == JointType.DISTANCE:
                return "distance"
            return "unknown"

        def shape_type_str(type):
            if type == GeoType.SPHERE:
                return "sphere"
            if type == GeoType.BOX:
                return "box"
            if type == GeoType.CAPSULE:
                return "capsule"
            if type == GeoType.CYLINDER:
                return "cylinder"
            if type == GeoType.CONE:
                return "cone"
            if type == GeoType.MESH:
                return "mesh"
            if type == GeoType.SDF:
                return "sdf"
            if type == GeoType.PLANE:
                return "plane"
            if type == GeoType.NONE:
                return "none"
            return "unknown"

        if show_body_keys:
            vertices = ["world", *self.body_key]
        else:
            vertices = ["-1"] + [str(i) for i in range(self.body_count)]
        if plot_shapes:
            for i in range(self.shape_count):
                shape_label = []
                if show_shape_keys:
                    shape_label.append(self.shape_key[i])
                if show_shape_types:
                    shape_label.append(f"({shape_type_str(self.shape_type[i])})")
                vertices.append("\n".join(shape_label))
        edges = []
        edge_labels = []
        for i in range(self.joint_count):
            edge = (self.joint_child[i] + 1, self.joint_parent[i] + 1)
            edges.append(edge)
            if show_joint_keys:
                joint_label = self.joint_key[i]
            else:
                joint_label = str(i)
            if show_joint_types:
                joint_label += f"\n({joint_type_str(self.joint_type[i])})"
            edge_labels.append(joint_label)

        if plot_shapes:
            for i in range(self.shape_count):
                edges.append((len(self.body_key) + i + 1, self.shape_body[i] + 1))

        # plot graph
        G = nx.Graph()
        for i in range(len(vertices)):
            G.add_node(i, label=vertices[i])
        for i in range(len(edges)):
            label = edge_labels[i] if i < len(edge_labels) else ""
            G.add_edge(edges[i][0], edges[i][1], label=label)
        pos = nx.spring_layout(G)
        nx.draw_networkx_edges(G, pos, node_size=0, edgelist=edges[: self.joint_count])
        # render body vertices
        draw_args = {"node_size": 100}
        bodies = nx.subgraph(G, list(range(self.body_count + 1)))
        nx.draw_networkx_nodes(bodies, pos, node_color="orange", node_shape="s", **draw_args)
        if plot_shapes:
            # render shape vertices
            shapes = nx.subgraph(G, list(range(self.body_count + 1, len(vertices))))
            nx.draw_networkx_nodes(shapes, pos, node_color="skyblue", **draw_args)
            nx.draw_networkx_edges(
                G, pos, node_size=0, edgelist=edges[self.joint_count :], edge_color="gray", style="dashed"
            )
        edge_labels = nx.get_edge_attributes(G, "label")
        nx.draw_networkx_edge_labels(
            G, pos, edge_labels=edge_labels, font_size=6, bbox={"alpha": 0.6, "color": "w", "lw": 0}
        )
        # add node labels
        nx.draw_networkx_labels(G, pos, dict(enumerate(vertices)), font_size=6)
        if show_legend:
            plt.plot([], [], "s", color="orange", label="body")
            plt.plot([], [], "k-", label="joint")
            if plot_shapes:
                plt.plot([], [], "o", color="skyblue", label="shape")
                plt.plot([], [], "k--", label="shape-body connection")
            plt.legend(loc="upper left", fontsize=6)
        plt.show()

    def collapse_fixed_joints(self, verbose=wp.config.verbose):
        """Removes fixed joints from the model and merges the bodies they connect. This is useful for simplifying the model for faster and more stable simulation."""

        body_data = {}
        body_children = {-1: []}
        visited = {}
        merged_body_data = {}
        for i in range(self.body_count):
            key = self.body_key[i]
            body_data[i] = {
                "shapes": self.body_shapes[i],
                "q": self.body_q[i],
                "qd": self.body_qd[i],
                "mass": self.body_mass[i],
                "inertia": wp.mat33(*self.body_inertia[i]),
                "inv_mass": self.body_inv_mass[i],
                "inv_inertia": self.body_inv_inertia[i],
                "com": self.body_com[i],
                "key": key,
                "original_id": i,
            }
            visited[i] = False
            body_children[i] = []

        joint_data = {}
        for i in range(self.joint_count):
            key = self.joint_key[i]
            parent = self.joint_parent[i]
            child = self.joint_child[i]
            body_children[parent].append(child)

            q_start = self.joint_q_start[i]
            qd_start = self.joint_qd_start[i]
            if i < self.joint_count - 1:
                q_dim = self.joint_q_start[i + 1] - q_start
                qd_dim = self.joint_qd_start[i + 1] - qd_start
            else:
                q_dim = len(self.joint_q) - q_start
                qd_dim = len(self.joint_qd) - qd_start

            data = {
                "type": self.joint_type[i],
                "q": self.joint_q[q_start : q_start + q_dim],
                "qd": self.joint_qd[qd_start : qd_start + qd_dim],
                "armature": self.joint_armature[qd_start : qd_start + qd_dim],
                "q_start": q_start,
                "qd_start": qd_start,
                "key": key,
                "parent_xform": wp.transform_expand(self.joint_X_p[i]),
                "child_xform": wp.transform_expand(self.joint_X_c[i]),
                "enabled": self.joint_enabled[i],
                "axes": [],
                "axis_dim": self.joint_dof_dim[i],
                "parent": parent,
                "child": child,
                "original_id": i,
            }
            num_lin_axes, num_ang_axes = self.joint_dof_dim[i]
            for j in range(qd_start, qd_start + num_lin_axes + num_ang_axes):
                data["axes"].append(
                    {
                        "axis": self.joint_axis[j],
                        "axis_mode": self.joint_dof_mode[j],
                        "target_ke": self.joint_target_ke[j],
                        "target_kd": self.joint_target_kd[j],
                        "limit_ke": self.joint_limit_ke[j],
                        "limit_kd": self.joint_limit_kd[j],
                        "limit_lower": self.joint_limit_lower[j],
                        "limit_upper": self.joint_limit_upper[j],
                        "act": self.joint_target[j],
                        "effort_limit": self.joint_effort_limit[j],
                    }
                )

            joint_data[(parent, child)] = data

        # sort body children so we traverse the tree in the same order as the bodies are listed
        for children in body_children.values():
            children.sort(key=lambda x: body_data[x]["original_id"])

        retained_joints = []
        retained_bodies = []
        body_remap = {-1: -1}
        body_merged_parent = {}
        body_merged_transform = {}

        # depth first search over the joint graph
        def dfs(parent_body: int, child_body: int, incoming_xform: wp.transform, last_dynamic_body: int):
            nonlocal visited
            nonlocal retained_joints
            nonlocal retained_bodies
            nonlocal body_data

            joint = joint_data[(parent_body, child_body)]
            if joint["type"] == JointType.FIXED:
                joint_xform = joint["parent_xform"] * wp.transform_inverse(joint["child_xform"])
                incoming_xform = incoming_xform * joint_xform
                parent_key = self.body_key[parent_body] if parent_body > -1 else "world"
                child_key = self.body_key[child_body]
                last_dynamic_body_key = self.body_key[last_dynamic_body] if last_dynamic_body > -1 else "world"
                if verbose:
                    print(
                        f"Remove fixed joint {joint['key']} between {parent_key} and {child_key}, "
                        f"merging {child_key} into {last_dynamic_body_key}"
                    )
                child_id = body_data[child_body]["original_id"]
                relative_xform = incoming_xform
                merged_body_data[self.body_key[child_body]] = {
                    "relative_xform": relative_xform,
                    "parent_body": self.body_key[parent_body],
                }
                body_merged_parent[child_body] = last_dynamic_body
                body_merged_transform[child_body] = incoming_xform
                for shape in self.body_shapes[child_id]:
                    self.shape_transform[shape] = incoming_xform * self.shape_transform[shape]
                    if verbose:
                        print(
                            f"  Shape {shape} moved to body {last_dynamic_body_key} with transform {self.shape_transform[shape]}"
                        )
                    if last_dynamic_body > -1:
                        self.shape_body[shape] = body_data[last_dynamic_body]["id"]
                        body_data[last_dynamic_body]["shapes"].append(shape)
                    else:
                        self.shape_body[shape] = -1
                        self.body_shapes[-1].append(shape)

                if last_dynamic_body > -1:
                    source_m = body_data[last_dynamic_body]["mass"]
                    source_com = body_data[last_dynamic_body]["com"]
                    # add inertia to last_dynamic_body
                    m = body_data[child_body]["mass"]
                    com = wp.transform_point(incoming_xform, body_data[child_body]["com"])
                    inertia = body_data[child_body]["inertia"]
                    body_data[last_dynamic_body]["inertia"] += transform_inertia(
                        m, inertia, incoming_xform.p, incoming_xform.q
                    )
                    body_data[last_dynamic_body]["mass"] += m
                    body_data[last_dynamic_body]["com"] = (m * com + source_m * source_com) / (m + source_m)
                    # indicate to recompute inverse mass, inertia for this body
                    body_data[last_dynamic_body]["inv_mass"] = None
            else:
                joint["parent_xform"] = incoming_xform * joint["parent_xform"]
                joint["parent"] = last_dynamic_body
                last_dynamic_body = child_body
                incoming_xform = wp.transform()
                retained_joints.append(joint)
                new_id = len(retained_bodies)
                body_data[child_body]["id"] = new_id
                retained_bodies.append(child_body)
                for shape in body_data[child_body]["shapes"]:
                    self.shape_body[shape] = new_id

            visited[parent_body] = True
            if visited[child_body] or child_body not in body_children:
                return
            for child in body_children[child_body]:
                if not visited[child]:
                    dfs(child_body, child, incoming_xform, last_dynamic_body)

        for body in body_children[-1]:
            if not visited[body]:
                dfs(-1, body, wp.transform(), -1)

        # repopulate the model
        # save original body groups before clearing
        original_body_group = self.body_group[:] if self.body_group else []

        self.body_key.clear()
        self.body_q.clear()
        self.body_qd.clear()
        self.body_mass.clear()
        self.body_inertia.clear()
        self.body_com.clear()
        self.body_inv_mass.clear()
        self.body_inv_inertia.clear()
        self.body_group.clear()  # Clear body groups
        static_shapes = self.body_shapes[-1]
        self.body_shapes.clear()
        # restore static shapes
        self.body_shapes[-1] = static_shapes
        for i in retained_bodies:
            body = body_data[i]
            new_id = len(self.body_key)
            body_remap[body["original_id"]] = new_id
            self.body_key.append(body["key"])
            self.body_q.append(body["q"])
            self.body_qd.append(body["qd"])
            m = body["mass"]
            inertia = body["inertia"]
            self.body_mass.append(m)
            self.body_inertia.append(inertia)
            self.body_com.append(body["com"])
            if body["inv_mass"] is None:
                # recompute inverse mass and inertia
                if m > 0.0:
                    self.body_inv_mass.append(1.0 / m)
                    self.body_inv_inertia.append(wp.inverse(inertia))
                else:
                    self.body_inv_mass.append(0.0)
                    self.body_inv_inertia.append(wp.mat33(0.0))
            else:
                self.body_inv_mass.append(body["inv_mass"])
                self.body_inv_inertia.append(body["inv_inertia"])
            self.body_shapes[new_id] = body["shapes"]
            # Rebuild body group - use original group if it exists
            if original_body_group and body["original_id"] < len(original_body_group):
                self.body_group.append(original_body_group[body["original_id"]])
            else:
                # If no group was assigned, use default -1
                self.body_group.append(-1)

        # sort joints so they appear in the same order as before
        retained_joints.sort(key=lambda x: x["original_id"])

        joint_remap = {}
        for i, joint in enumerate(retained_joints):
            joint_remap[joint["original_id"]] = i
        # update articulation_start
        for i, old_i in enumerate(self.articulation_start):
            start_i = old_i
            while start_i not in joint_remap:
                start_i += 1
                if start_i >= self.joint_count:
                    break
            self.articulation_start[i] = joint_remap.get(start_i, start_i)
        # remove empty articulation starts, i.e. where the start and end are the same
        self.articulation_start = list(set(self.articulation_start))

        # save original joint groups before clearing
        original_joint_group = self.joint_group[:] if self.joint_group else []

        self.joint_key.clear()
        self.joint_type.clear()
        self.joint_parent.clear()
        self.joint_child.clear()
        self.joint_q.clear()
        self.joint_qd.clear()
        self.joint_q_start.clear()
        self.joint_qd_start.clear()
        self.joint_enabled.clear()
        self.joint_armature.clear()
        self.joint_X_p.clear()
        self.joint_X_c.clear()
        self.joint_axis.clear()
        self.joint_dof_mode.clear()
        self.joint_target_ke.clear()
        self.joint_target_kd.clear()
        self.joint_limit_lower.clear()
        self.joint_limit_upper.clear()
        self.joint_limit_ke.clear()
        self.joint_effort_limit.clear()
        self.joint_limit_kd.clear()
        self.joint_dof_dim.clear()
        self.joint_target.clear()
        self.joint_group.clear()  # Clear joint groups
        for joint in retained_joints:
            self.joint_key.append(joint["key"])
            self.joint_type.append(joint["type"])
            self.joint_parent.append(body_remap[joint["parent"]])
            self.joint_child.append(body_remap[joint["child"]])
            self.joint_q_start.append(len(self.joint_q))
            self.joint_qd_start.append(len(self.joint_qd))
            self.joint_q.extend(joint["q"])
            self.joint_qd.extend(joint["qd"])
            self.joint_armature.extend(joint["armature"])
            self.joint_enabled.append(joint["enabled"])
            self.joint_X_p.append(joint["parent_xform"])
            self.joint_X_c.append(joint["child_xform"])
            self.joint_dof_dim.append(joint["axis_dim"])
            # Rebuild joint group - use original group if it exists
            if original_joint_group and joint["original_id"] < len(original_joint_group):
                self.joint_group.append(original_joint_group[joint["original_id"]])
            else:
                # If no group was assigned, use default -1
                self.joint_group.append(-1)
            for axis in joint["axes"]:
                self.joint_axis.append(axis["axis"])
                self.joint_dof_mode.append(axis["axis_mode"])
                self.joint_target_ke.append(axis["target_ke"])
                self.joint_target_kd.append(axis["target_kd"])
                self.joint_limit_lower.append(axis["limit_lower"])
                self.joint_limit_upper.append(axis["limit_upper"])
                self.joint_limit_ke.append(axis["limit_ke"])
                self.joint_limit_kd.append(axis["limit_kd"])
                self.joint_target.append(axis["act"])
                self.joint_effort_limit.append(axis["effort_limit"])

        return {
            "body_remap": body_remap,
            "joint_remap": joint_remap,
            "body_merged_parent": body_merged_parent,
            "body_merged_transform": body_merged_transform,
            # TODO clean up this data
            "merged_body_data": merged_body_data,
        }

    # muscles
    def add_muscle(
        self, bodies: list[int], positions: list[Vec3], f0: float, lm: float, lt: float, lmax: float, pen: float
    ) -> float:
        """Adds a muscle-tendon activation unit.

        Args:
            bodies: A list of body indices for each waypoint
            positions: A list of positions of each waypoint in the body's local frame
            f0: Force scaling
            lm: Muscle length
            lt: Tendon length
            lmax: Maximally efficient muscle length

        Returns:
            The index of the muscle in the model

        .. note:: The simulation support for muscles is in progress and not yet fully functional.

        """

        n = len(bodies)

        self.muscle_start.append(len(self.muscle_bodies))
        self.muscle_params.append((f0, lm, lt, lmax, pen))
        self.muscle_activations.append(0.0)

        for i in range(n):
            self.muscle_bodies.append(bodies[i])
            self.muscle_points.append(positions[i])

        # return the index of the muscle
        return len(self.muscle_start) - 1

    # region shapes

    def add_shape(
        self,
        body: int,
        type: int,
        xform: Transform | None = None,
        cfg: ShapeConfig | None = None,
        scale: Vec3 | None = None,
        src: SDF | Mesh | Any | None = None,
        is_static: bool = False,
        key: str | None = None,
        **kwargs,
    ) -> int:
        """Adds a generic collision shape to the model.

        This is the base method for adding shapes; prefer using specific helpers like :meth:`add_shape_sphere` where possible.

        Args:
            body (int): The index of the parent body this shape belongs to. Use -1 for shapes not attached to any specific body (e.g., static environment geometry).
            type (int): The geometry type of the shape (e.g., `GeoType.BOX`, `GeoType.SPHERE`).
            xform (Transform | None): The transform of the shape in the parent body's local frame. If `None`, the identity transform `wp.transform()` is used. Defaults to `None`.
            cfg (ShapeConfig | None): The configuration for the shape's physical and collision properties. If `None`, :attr:`default_shape_cfg` is used. Defaults to `None`.
            scale (Vec3 | None): The scale of the geometry. The interpretation depends on the shape type. Defaults to `(1.0, 1.0, 1.0)` if `None`.
            src (SDF | Mesh | Any | None): The source geometry data, e.g., a :class:`Mesh` object for `GeoType.MESH` or an :class:`SDF` object for `GeoType.SDF`. Defaults to `None`.
            is_static (bool): If `True`, the shape will have zero mass, and its density property in `cfg` will be effectively ignored for mass calculation. Typically used for fixed, non-movable collision geometry. Defaults to `False`.
            key (str | None): An optional unique key for identifying the shape. If `None`, a default key is automatically generated (e.g., "shape_N"). Defaults to `None`.
            **kwargs: Additional custom attributes to assign to this shape. Each keyword argument
                creates a custom attribute with SHAPE frequency applied to this specific shape.

        Returns:
            int: The index of the newly added shape.
        """
        if xform is None:
            xform = wp.transform()
        else:
            xform = wp.transform(*xform)
        if cfg is None:
            cfg = self.default_shape_cfg
        if scale is None:
            scale = (1.0, 1.0, 1.0)
        self.shape_body.append(body)
        shape = self.shape_count
        if cfg.has_shape_collision:
            # no contacts between shapes of the same body
            for same_body_shape in self.body_shapes[body]:
                self.shape_collision_filter_pairs.append((same_body_shape, shape))
        self.body_shapes[body].append(shape)
        self.shape_key.append(key or f"shape_{shape}")
        self.shape_transform.append(xform)
        self.shape_flags.append(cfg.flags)
        self.shape_type.append(type)
        self.shape_scale.append((scale[0], scale[1], scale[2]))
        self.shape_source.append(src)
        self.shape_thickness.append(cfg.thickness)
        self.shape_is_solid.append(cfg.is_solid)
        self.shape_material_ke.append(cfg.ke)
        self.shape_material_kd.append(cfg.kd)
        self.shape_material_kf.append(cfg.kf)
        self.shape_material_ka.append(cfg.ka)
        self.shape_material_mu.append(cfg.mu)
        self.shape_material_restitution.append(cfg.restitution)
        self.shape_collision_group.append(cfg.collision_group)
        self.shape_collision_radius.append(compute_shape_radius(type, scale, src))
        self.shape_group.append(self.current_env_group)
        if cfg.has_shape_collision and cfg.collision_filter_parent and body > -1 and body in self.joint_parents:
            for parent_body in self.joint_parents[body]:
                if parent_body > -1:
                    for parent_shape in self.body_shapes[parent_body]:
                        self.shape_collision_filter_pairs.append((parent_shape, shape))

        if not is_static and cfg.density > 0.0:
            (m, c, I) = compute_shape_inertia(type, scale, src, cfg.density, cfg.is_solid, cfg.thickness)
            com_body = wp.transform_point(xform, c)
            self._update_body_mass(body, m, I, com_body, xform.q)

        # Process custom attributes from kwargs
        if kwargs:
            self._process_custom_attributes(
                entity_index=shape,
                frequency=ModelAttributeFrequency.SHAPE,
                custom_attrs=kwargs,
                assignment=ModelAttributeAssignment.MODEL,
            )

        return shape

    def add_shape_plane(
        self,
        plane: Vec4 | None = (0.0, 0.0, 1.0, 0.0),
        xform: Transform | None = None,
        width: float = 10.0,
        length: float = 10.0,
        body: int = -1,
        cfg: ShapeConfig | None = None,
        key: str | None = None,
    ) -> int:
        """
        Adds a plane collision shape to the model.

        If `xform` is provided, it directly defines the plane's position and orientation. The plane's collision normal
        is assumed to be along the local Z-axis of this `xform`.
        If `xform` is `None`, it will be derived from the `plane` equation `a*x + b*y + c*z + d = 0`.
        Plane shapes added via this method are always static (massless).

        Args:
            plane (Vec4 | None): The plane equation `(a, b, c, d)`. If `xform` is `None`, this defines the plane.
                The normal is `(a,b,c)` and `d` is the offset. Defaults to `(0.0, 0.0, 1.0, 0.0)` (an XY ground plane at Z=0) if `xform` is also `None`.
            xform (Transform | None): The transform of the plane in the world or parent body's frame. If `None`, transform is derived from `plane`. Defaults to `None`.
            width (float): The visual/collision extent of the plane along its local X-axis. If `0.0`, considered infinite for collision. Defaults to `10.0`.
            length (float): The visual/collision extent of the plane along its local Y-axis. If `0.0`, considered infinite for collision. Defaults to `10.0`.
            body (int): The index of the parent body this shape belongs to. Use -1 for world-static planes. Defaults to `-1`.
            cfg (ShapeConfig | None): The configuration for the shape's physical and collision properties. If `None`, :attr:`default_shape_cfg` is used. Defaults to `None`.
            key (str | None): An optional unique key for identifying the shape. If `None`, a default key is automatically generated. Defaults to `None`.

        Returns:
            int: The index of the newly added shape.
        """
        if xform is None:
            assert plane is not None, "Either xform or plane must be provided"
            # compute position and rotation from plane equation
            normal = np.array(plane[:3])
            normal /= np.linalg.norm(normal)
            pos = plane[3] * normal
            # compute rotation from local +Z axis to plane normal
            rot = wp.quat_between_vectors(wp.vec3(0.0, 0.0, 1.0), wp.vec3(*normal))
            xform = wp.transform(pos, rot)
        if cfg is None:
            cfg = self.default_shape_cfg
        scale = wp.vec3(width, length, 0.0)
        return self.add_shape(
            body=body,
            type=GeoType.PLANE,
            xform=xform,
            cfg=cfg,
            scale=scale,
            is_static=True,
            key=key,
        )

    def add_ground_plane(
        self,
        cfg: ShapeConfig | None = None,
        key: str | None = None,
    ) -> int:
        """Adds a ground plane collision shape to the model.

        Args:
            cfg (ShapeConfig | None): The configuration for the shape's physical and collision properties. If `None`, :attr:`default_shape_cfg` is used. Defaults to `None`.
            key (str | None): An optional unique key for identifying the shape. If `None`, a default key is automatically generated. Defaults to `None`.

        Returns:
            int: The index of the newly added shape.
        """
        return self.add_shape_plane(
            plane=(*self.up_vector, 0.0),
            width=0.0,
            length=0.0,
            cfg=cfg,
            key=key or "ground_plane",
        )

    def add_shape_sphere(
        self,
        body: int,
        xform: Transform | None = None,
        radius: float = 1.0,
        cfg: ShapeConfig | None = None,
        key: str | None = None,
        **kwargs,
    ) -> int:
        """Adds a sphere collision shape to a body.

        Args:
            body (int): The index of the parent body this shape belongs to. Use -1 for shapes not attached to any specific body.
            xform (Transform | None): The transform of the sphere in the parent body's local frame. The sphere is centered at this transform's position. If `None`, the identity transform `wp.transform()` is used. Defaults to `None`.
            radius (float): The radius of the sphere. Defaults to `1.0`.
            cfg (ShapeConfig | None): The configuration for the shape's physical and collision properties. If `None`, :attr:`default_shape_cfg` is used. Defaults to `None`.
            key (str | None): An optional unique key for identifying the shape. If `None`, a default key is automatically generated. Defaults to `None`.

        Returns:
            int: The index of the newly added shape.
        """

        if cfg is None:
            cfg = self.default_shape_cfg
        scale: Any = wp.vec3(radius, 0.0, 0.0)
        return self.add_shape(body=body, type=GeoType.SPHERE, xform=xform, cfg=cfg, scale=scale, key=key, **kwargs)

    def add_shape_box(
        self,
        body: int,
        xform: Transform | None = None,
        hx: float = 0.5,
        hy: float = 0.5,
        hz: float = 0.5,
        cfg: ShapeConfig | None = None,
        key: str | None = None,
        **kwargs,
    ) -> int:
        """Adds a box collision shape to a body.

        The box is centered at its local origin as defined by `xform`.

        Args:
            body (int): The index of the parent body this shape belongs to. Use -1 for shapes not attached to any specific body.
            xform (Transform | None): The transform of the box in the parent body's local frame. If `None`, the identity transform `wp.transform()` is used. Defaults to `None`.
            hx (float): The half-extent of the box along its local X-axis. Defaults to `0.5`.
            hy (float): The half-extent of the box along its local Y-axis. Defaults to `0.5`.
            hz (float): The half-extent of the box along its local Z-axis. Defaults to `0.5`.
            cfg (ShapeConfig | None): The configuration for the shape's physical and collision properties. If `None`, :attr:`default_shape_cfg` is used. Defaults to `None`.
            key (str | None): An optional unique key for identifying the shape. If `None`, a default key is automatically generated. Defaults to `None`.
            **kwargs: Additional custom attributes to assign to this shape. Each keyword argument
                creates a custom attribute with SHAPE frequency applied to this specific shape.

        Returns:
            int: The index of the newly added shape.
        """

        if cfg is None:
            cfg = self.default_shape_cfg
        scale = wp.vec3(hx, hy, hz)
        return self.add_shape(body=body, type=GeoType.BOX, xform=xform, cfg=cfg, scale=scale, key=key, **kwargs)

    def add_shape_capsule(
        self,
        body: int,
        xform: Transform | None = None,
        radius: float = 1.0,
        half_height: float = 0.5,
        cfg: ShapeConfig | None = None,
        key: str | None = None,
        **kwargs,
    ) -> int:
        """Adds a capsule collision shape to a body.

        The capsule is centered at its local origin as defined by `xform`. Its length extends along the Z-axis.

        Args:
            body (int): The index of the parent body this shape belongs to. Use -1 for shapes not attached to any specific body.
            xform (Transform | None): The transform of the capsule in the parent body's local frame. If `None`, the identity transform `wp.transform()` is used. Defaults to `None`.
            radius (float): The radius of the capsule's hemispherical ends and its cylindrical segment. Defaults to `1.0`.
            half_height (float): The half-length of the capsule's central cylindrical segment (excluding the hemispherical ends). Defaults to `0.5`.
            cfg (ShapeConfig | None): The configuration for the shape's physical and collision properties. If `None`, :attr:`default_shape_cfg` is used. Defaults to `None`.
            key (str | None): An optional unique key for identifying the shape. If `None`, a default key is automatically generated. Defaults to `None`.

        Returns:
            int: The index of the newly added shape.
        """

        if xform is None:
            xform = wp.transform()
        else:
            xform = wp.transform(*xform)

        if cfg is None:
            cfg = self.default_shape_cfg
        scale = wp.vec3(radius, half_height, 0.0)
        return self.add_shape(body=body, type=GeoType.CAPSULE, xform=xform, cfg=cfg, scale=scale, key=key, **kwargs)

    def add_shape_cylinder(
        self,
        body: int,
        xform: Transform | None = None,
        radius: float = 1.0,
        half_height: float = 0.5,
        cfg: ShapeConfig | None = None,
        key: str | None = None,
    ) -> int:
        """Adds a cylinder collision shape to a body.

        The cylinder is centered at its local origin as defined by `xform`. Its length extends along the Z-axis.

        Args:
            body (int): The index of the parent body this shape belongs to. Use -1 for shapes not attached to any specific body.
            xform (Transform | None): The transform of the cylinder in the parent body's local frame. If `None`, the identity transform `wp.transform()` is used. Defaults to `None`.
            radius (float): The radius of the cylinder. Defaults to `1.0`.
            half_height (float): The half-length of the cylinder along the Z-axis. Defaults to `0.5`.
            cfg (ShapeConfig | None): The configuration for the shape's physical and collision properties. If `None`, :attr:`default_shape_cfg` is used. Defaults to `None`.
            key (str | None): An optional unique key for identifying the shape. If `None`, a default key is automatically generated. Defaults to `None`.

        Returns:
            int: The index of the newly added shape.
        """

        if xform is None:
            xform = wp.transform()
        else:
            xform = wp.transform(*xform)

        if cfg is None:
            cfg = self.default_shape_cfg
        scale = wp.vec3(radius, half_height, 0.0)
        return self.add_shape(
            body=body,
            type=GeoType.CYLINDER,
            xform=xform,
            cfg=cfg,
            scale=scale,
            key=key,
        )

    def add_shape_cone(
        self,
        body: int,
        xform: Transform | None = None,
        radius: float = 1.0,
        half_height: float = 0.5,
        cfg: ShapeConfig | None = None,
        key: str | None = None,
    ) -> int:
        """Adds a cone collision shape to a body.

        The cone's origin is at its geometric center, with the base at -half_height and apex at +half_height along the Z-axis.
        The center of mass is located at -half_height/2 from the origin (1/4 of the total height from the base toward the apex).

        Args:
            body (int): The index of the parent body this shape belongs to. Use -1 for shapes not attached to any specific body.
            xform (Transform | None): The transform of the cone in the parent body's local frame. If `None`, the identity transform `wp.transform()` is used. Defaults to `None`.
            radius (float): The radius of the cone's base. Defaults to `1.0`.
            half_height (float): The half-height of the cone (distance from the geometric center to either the base or apex). The total height is 2*half_height. Defaults to `0.5`.
            cfg (ShapeConfig | None): The configuration for the shape's physical and collision properties. If `None`, :attr:`default_shape_cfg` is used. Defaults to `None`.
            key (str | None): An optional unique key for identifying the shape. If `None`, a default key is automatically generated. Defaults to `None`.

        Returns:
            int: The index of the newly added shape.
        """

        if xform is None:
            xform = wp.transform()
        else:
            xform = wp.transform(*xform)

        if cfg is None:
            cfg = self.default_shape_cfg
        scale = wp.vec3(radius, half_height, 0.0)
        return self.add_shape(
            body=body,
            type=GeoType.CONE,
            xform=xform,
            cfg=cfg,
            scale=scale,
            key=key,
        )

    def add_shape_mesh(
        self,
        body: int,
        xform: Transform | None = None,
        mesh: Mesh | None = None,
        scale: Vec3 | None = None,
        cfg: ShapeConfig | None = None,
        key: str | None = None,
    ) -> int:
        """Adds a triangle mesh collision shape to a body.

        Args:
            body (int): The index of the parent body this shape belongs to. Use -1 for shapes not attached to any specific body.
            xform (Transform | None): The transform of the mesh in the parent body's local frame. If `None`, the identity transform `wp.transform()` is used. Defaults to `None`.
            mesh (Mesh | None): The :class:`Mesh` object containing the vertex and triangle data. Defaults to `None`.
            scale (Vec3 | None): The scale of the mesh. Defaults to `None`, in which case the scale is `(1.0, 1.0, 1.0)`.
            cfg (ShapeConfig | None): The configuration for the shape's physical and collision properties. If `None`, :attr:`default_shape_cfg` is used. Defaults to `None`.
            key (str | None): An optional unique key for identifying the shape. If `None`, a default key is automatically generated. Defaults to `None`.

        Returns:
            int: The index of the newly added shape.
        """

        if cfg is None:
            cfg = self.default_shape_cfg
        return self.add_shape(
            body=body,
            type=GeoType.MESH,
            xform=xform,
            cfg=cfg,
            scale=scale,
            src=mesh,
            key=key,
        )

    def add_shape_sdf(
        self,
        body: int,
        xform: Transform | None = None,
        sdf: SDF | None = None,
        cfg: ShapeConfig | None = None,
        key: str | None = None,
    ) -> int:
        """Adds a signed distance field (SDF) collision shape to a body.

        Args:
            body (int): The index of the parent body this shape belongs to. Use -1 for shapes not attached to any specific body.
            xform (Transform | None): The transform of the SDF in the parent body's local frame. If `None`, the identity transform `wp.transform()` is used. Defaults to `None`.
            sdf (SDF | None): The :class:`SDF` object representing the signed distance field. Defaults to `None`.
            cfg (ShapeConfig | None): The configuration for the shape's physical and collision properties. If `None`, :attr:`default_shape_cfg` is used. Defaults to `None`.
            key (str | None): An optional unique key for identifying the shape. If `None`, a default key is automatically generated. Defaults to `None`.

        Returns:
            int: The index of the newly added shape.
        """
        if cfg is None:
            cfg = self.default_shape_cfg
        return self.add_shape(
            body=body,
            type=GeoType.SDF,
            xform=xform,
            cfg=cfg,
            src=sdf,
            key=key,
        )

    def approximate_meshes(
        self,
        method: Literal["coacd", "vhacd", "bounding_sphere", "bounding_box"] | RemeshingMethod = "convex_hull",
        shape_indices: list[int] | None = None,
        raise_on_failure: bool = False,
        **remeshing_kwargs: dict[str, Any],
    ) -> set[int]:
        """Approximates the mesh shapes of the model.

        The following methods are supported:

        +------------------------+-------------------------------------------------------------------------------+
        | Method                 | Description                                                                   |
        +========================+===============================================================================+
        | ``"coacd"``            | Convex decomposition using `CoACD <https://github.com/wjakob/coacd>`_         |
        +------------------------+-------------------------------------------------------------------------------+
        | ``"vhacd"``            | Convex decomposition using `V-HACD <https://github.com/trimesh/vhacdx>`_      |
        +------------------------+-------------------------------------------------------------------------------+
        | ``"bounding_sphere"``  | Approximate the mesh with a sphere                                            |
        +------------------------+-------------------------------------------------------------------------------+
        | ``"bounding_box"``     | Approximate the mesh with an oriented bounding box                            |
        +------------------------+-------------------------------------------------------------------------------+
        | ``"convex_hull"``      | Approximate the mesh with a convex hull (default)                             |
        +------------------------+-------------------------------------------------------------------------------+
        | ``<remeshing_method>`` | Any remeshing method supported by :func:`newton.geometry.remesh_mesh`         |
        +------------------------+-------------------------------------------------------------------------------+

        .. note::

            The ``coacd`` and ``vhacd`` methods require additional dependencies (``coacd`` or ``trimesh`` and ``vhacdx`` respectively) to be installed.
            The convex hull approximation requires ``scipy`` to be installed.

        The ``raise_on_failure`` parameter controls the behavior when the remeshing fails:
            - If `True`, an exception is raised when the remeshing fails.
            - If `False`, a warning is logged, and the method falls back to the next available method in the order of preference:
                - If convex decomposition via CoACD or V-HACD fails or dependencies are not available, the method will fall back to using the ``convex_hull`` method.
                - If convex hull approximation fails, it will fall back to the ``bounding_box`` method.

        Args:
            method: The method to use for approximating the mesh shapes.
            shape_indices: The indices of the shapes to simplify. If `None`, all mesh shapes that have the :attr:`ShapeFlags.COLLIDE_SHAPES` flag set are simplified.
            raise_on_failure: If `True`, raises an exception if the remeshing fails. If `False`, it will log a warning and continue with the fallback method.
            **remeshing_kwargs: Additional keyword arguments passed to the remeshing function.

        Returns:
            set[int]: A set of indices of the shapes that were successfully remeshed.
        """
        remeshing_methods = [*RemeshingMethod.__args__, "coacd", "vhacd", "bounding_sphere", "bounding_box"]
        if method not in remeshing_methods:
            raise ValueError(
                f"Unsupported remeshing method: {method}. Supported methods are: {', '.join(remeshing_methods)}."
            )

        if shape_indices is None:
            shape_indices = [
                i
                for i, stype in enumerate(self.shape_type)
                if stype == GeoType.MESH and self.shape_flags[i] & ShapeFlags.COLLIDE_SHAPES
            ]

        # keep track of remeshed shapes to handle fallbacks
        remeshed_shapes = set()

        if method == "coacd" or method == "vhacd":
            try:
                if method == "coacd":
                    # convex decomposition using CoACD
                    import coacd  # noqa: PLC0415
                else:
                    # convex decomposition using V-HACD
                    import trimesh  # noqa: PLC0415

                decompositions = {}

                for shape in shape_indices:
                    mesh: Mesh = self.shape_source[shape]
                    scale = self.shape_scale[shape]
                    hash_m = hash(mesh)
                    if hash_m in decompositions:
                        decomposition = decompositions[hash_m]
                    else:
                        if method == "coacd":
                            cmesh = coacd.Mesh(mesh.vertices, mesh.indices.reshape(-1, 3))
                            coacd_settings = {
                                "threshold": 0.5,
                                "mcts_nodes": 20,
                                "mcts_iterations": 5,
                                "mcts_max_depth": 1,
                                "merge": False,
                                "max_convex_hull": mesh.maxhullvert,
                            }
                            coacd_settings.update(remeshing_kwargs)
                            decomposition = coacd.run_coacd(cmesh, **coacd_settings)
                        else:
                            tmesh = trimesh.Trimesh(mesh.vertices, mesh.indices.reshape(-1, 3))
                            vhacd_settings = {
                                "maxNumVerticesPerCH": mesh.maxhullvert,
                            }
                            vhacd_settings.update(remeshing_kwargs)
                            decomposition = trimesh.decomposition.convex_decomposition(tmesh, **vhacd_settings)
                            decomposition = [(d["vertices"], d["faces"]) for d in decomposition]
                        decompositions[hash_m] = decomposition
                    if len(decomposition) == 0:
                        continue
                    # note we need to copy the mesh to avoid modifying the original mesh
                    self.shape_source[shape] = self.shape_source[shape].copy(
                        vertices=decomposition[0][0], indices=decomposition[0][1]
                    )
                    if len(decomposition) > 1:
                        body = self.shape_body[shape]
                        xform = self.shape_transform[shape]
                        cfg = ModelBuilder.ShapeConfig(
                            density=0.0,  # do not add extra mass / inertia
                            ke=self.shape_material_ke[shape],
                            kd=self.shape_material_kd[shape],
                            kf=self.shape_material_kf[shape],
                            ka=self.shape_material_ka[shape],
                            mu=self.shape_material_mu[shape],
                            restitution=self.shape_material_restitution[shape],
                            thickness=self.shape_thickness[shape],
                            is_solid=self.shape_is_solid[shape],
                            collision_group=self.shape_collision_group[shape],
                            collision_filter_parent=self.default_shape_cfg.collision_filter_parent,
                        )
                        cfg.flags = self.shape_flags[shape]
                        for i in range(1, len(decomposition)):
                            self.add_shape_mesh(
                                body=body,
                                xform=xform,
                                cfg=cfg,
                                mesh=Mesh(decomposition[i][0], decomposition[i][1]),
                                key=f"{self.shape_key[shape]}_convex_{i}",
                                scale=scale,
                            )
                    remeshed_shapes.add(shape)
            except Exception as e:
                if raise_on_failure:
                    raise RuntimeError(f"Remeshing with method '{method}' failed.") from e
                else:
                    warnings.warn(
                        f"Remeshing with method '{method}' failed: {e}. Falling back to convex_hull.", stacklevel=2
                    )
                    method = "convex_hull"

        if method in RemeshingMethod.__args__:
            # remeshing of the individual meshes
            remeshed = {}
            for shape in shape_indices:
                if shape in remeshed_shapes:
                    # already remeshed with coacd or vhacd
                    continue
                mesh: Mesh = self.shape_source[shape]
                hash_m = hash(mesh)
                rmesh = remeshed.get(hash_m, None)
                if rmesh is None:
                    try:
                        rmesh = remesh_mesh(mesh, method=method, inplace=False, **remeshing_kwargs)
                        remeshed[hash_m] = rmesh
                    except Exception as e:
                        if raise_on_failure:
                            raise RuntimeError(f"Remeshing with method '{method}' failed for shape {shape}.") from e
                        else:
                            warnings.warn(
                                f"Remeshing with method '{method}' failed for shape {shape}: {e}. Falling back to bounding_box.",
                                stacklevel=2,
                            )
                            continue
                # note we need to copy the mesh to avoid modifying the original mesh
                self.shape_source[shape] = self.shape_source[shape].copy(vertices=rmesh.vertices, indices=rmesh.indices)
                remeshed_shapes.add(shape)

        if method == "bounding_box":
            for shape in shape_indices:
                if shape in remeshed_shapes:
                    continue
                mesh: Mesh = self.shape_source[shape]
                scale = self.shape_scale[shape]
                vertices = mesh.vertices * np.array([*scale])
                tf, scale = compute_inertia_obb(vertices)
                self.shape_type[shape] = GeoType.BOX
                self.shape_source[shape] = None
                self.shape_scale[shape] = scale
                shape_tf = wp.transform(*self.shape_transform[shape])
                self.shape_transform[shape] = shape_tf * tf
                remeshed_shapes.add(shape)
        elif method == "bounding_sphere":
            for shape in shape_indices:
                if shape in remeshed_shapes:
                    continue
                mesh: Mesh = self.shape_source[shape]
                scale = self.shape_scale[shape]
                vertices = mesh.vertices * np.array([*scale])
                center = np.mean(vertices, axis=0)
                radius = np.max(np.linalg.norm(vertices - center, axis=1))
                self.shape_type[shape] = GeoType.SPHERE
                self.shape_source[shape] = None
                self.shape_scale[shape] = wp.vec3(radius, 0.0, 0.0)
                tf = wp.transform(center, wp.quat_identity())
                shape_tf = wp.transform(*self.shape_transform[shape])
                self.shape_transform[shape] = shape_tf * tf
                remeshed_shapes.add(shape)

        return remeshed_shapes

    # endregion

    # particles
    def add_particle(
        self,
        pos: Vec3,
        vel: Vec3,
        mass: float,
        radius: float | None = None,
        flags: int = ParticleFlags.ACTIVE,
    ) -> int:
        """Adds a single particle to the model.

        Args:
            pos: The initial position of the particle.
            vel: The initial velocity of the particle.
            mass: The mass of the particle.
            radius: The radius of the particle used in collision handling. If None, the radius is set to the default value (:attr:`default_particle_radius`).
            flags: The flags that control the dynamical behavior of the particle, see PARTICLE_FLAG_* constants.

        Note:
            Set the mass equal to zero to create a 'kinematic' particle that is not subject to dynamics.

        Returns:
            The index of the particle in the system.
        """
        self.particle_q.append(pos)
        self.particle_qd.append(vel)
        self.particle_mass.append(mass)
        if radius is None:
            radius = self.default_particle_radius
        self.particle_radius.append(radius)
        self.particle_flags.append(flags)
        self.particle_group.append(self.current_env_group)

        particle_id = self.particle_count - 1

        return particle_id

    def add_particles(
        self,
        pos: list[Vec3],
        vel: list[Vec3],
        mass: list[float],
        radius: list[float] | None = None,
        flags: list[wp.uint32] | None = None,
    ):
        """Adds a group particles to the model.

        Args:
            pos: The initial positions of the particle.
            vel: The initial velocities of the particle.
            mass: The mass of the particles.
            radius: The radius of the particles used in collision handling. If None, the radius is set to the default value (:attr:`default_particle_radius`).
            flags: The flags that control the dynamical behavior of the particles, see PARTICLE_FLAG_* constants.

        Note:
            Set the mass equal to zero to create a 'kinematic' particle that is not subject to dynamics.
        """
        self.particle_q.extend(pos)
        self.particle_qd.extend(vel)
        self.particle_mass.extend(mass)
        if radius is None:
            radius = [self.default_particle_radius] * len(pos)
        if flags is None:
            flags = [ParticleFlags.ACTIVE] * len(pos)
        self.particle_radius.extend(radius)
        self.particle_flags.extend(flags)
        # Maintain environment grouping for bulk particle creation
        self.particle_group.extend([self.current_env_group] * len(pos))

    def add_spring(self, i: int, j, ke: float, kd: float, control: float):
        """Adds a spring between two particles in the system

        Args:
            i: The index of the first particle
            j: The index of the second particle
            ke: The elastic stiffness of the spring
            kd: The damping stiffness of the spring
            control: The actuation level of the spring

        Note:
            The spring is created with a rest-length based on the distance
            between the particles in their initial configuration.

        """
        self.spring_indices.append(i)
        self.spring_indices.append(j)
        self.spring_stiffness.append(ke)
        self.spring_damping.append(kd)
        self.spring_control.append(control)

        # compute rest length
        p = self.particle_q[i]
        q = self.particle_q[j]

        delta = np.subtract(p, q)
        l = np.sqrt(np.dot(delta, delta))

        self.spring_rest_length.append(l)

    def add_triangle(
        self,
        i: int,
        j: int,
        k: int,
        tri_ke: float | None = None,
        tri_ka: float | None = None,
        tri_kd: float | None = None,
        tri_drag: float | None = None,
        tri_lift: float | None = None,
    ) -> float:
        """Adds a triangular FEM element between three particles in the system.

        Triangles are modeled as viscoelastic elements with elastic stiffness and damping
        parameters specified on the model. See model.tri_ke, model.tri_kd.

        Args:
            i: The index of the first particle
            j: The index of the second particle
            k: The index of the third particle

        Return:
            The area of the triangle

        Note:
            The triangle is created with a rest-length based on the distance
            between the particles in their initial configuration.
        """
        # TODO: Expose elastic parameters on a per-element basis
        tri_ke = tri_ke if tri_ke is not None else self.default_tri_ke
        tri_ka = tri_ka if tri_ka is not None else self.default_tri_ka
        tri_kd = tri_kd if tri_kd is not None else self.default_tri_kd
        tri_drag = tri_drag if tri_drag is not None else self.default_tri_drag
        tri_lift = tri_lift if tri_lift is not None else self.default_tri_lift

        # compute basis for 2D rest pose
        p = self.particle_q[i]
        q = self.particle_q[j]
        r = self.particle_q[k]

        qp = q - p
        rp = r - p

        # construct basis aligned with the triangle
        n = wp.normalize(wp.cross(qp, rp))
        e1 = wp.normalize(qp)
        e2 = wp.normalize(wp.cross(n, e1))

        R = np.array((e1, e2))
        M = np.array((qp, rp))

        D = R @ M.T

        area = np.linalg.det(D) / 2.0

        if area <= 0.0:
            print("inverted or degenerate triangle element")
            return 0.0
        else:
            inv_D = np.linalg.inv(D)

            self.tri_indices.append((i, j, k))
            self.tri_poses.append(inv_D.tolist())
            self.tri_activations.append(0.0)
            self.tri_materials.append((tri_ke, tri_ka, tri_kd, tri_drag, tri_lift))
            self.tri_areas.append(area)
            return area

    def add_triangles(
        self,
        i: list[int],
        j: list[int],
        k: list[int],
        tri_ke: list[float] | None = None,
        tri_ka: list[float] | None = None,
        tri_kd: list[float] | None = None,
        tri_drag: list[float] | None = None,
        tri_lift: list[float] | None = None,
    ) -> list[float]:
        """Adds triangular FEM elements between groups of three particles in the system.

        Triangles are modeled as viscoelastic elements with elastic stiffness and damping
        Parameters specified on the model. See model.tri_ke, model.tri_kd.

        Args:
            i: The indices of the first particle
            j: The indices of the second particle
            k: The indices of the third particle

        Return:
            The areas of the triangles

        Note:
            A triangle is created with a rest-length based on the distance
            between the particles in their initial configuration.

        """
        # compute basis for 2D rest pose
        p = np.array(self.particle_q)[i]
        q = np.array(self.particle_q)[j]
        r = np.array(self.particle_q)[k]

        qp = q - p
        rp = r - p

        def normalized(a):
            l = np.linalg.norm(a, axis=-1, keepdims=True)
            l[l == 0] = 1.0
            return a / l

        n = normalized(np.cross(qp, rp))
        e1 = normalized(qp)
        e2 = normalized(np.cross(n, e1))

        R = np.concatenate((e1[..., None], e2[..., None]), axis=-1)
        M = np.concatenate((qp[..., None], rp[..., None]), axis=-1)

        D = np.matmul(R.transpose(0, 2, 1), M)

        areas = np.linalg.det(D) / 2.0
        areas[areas < 0.0] = 0.0
        valid_inds = (areas > 0.0).nonzero()[0]
        if len(valid_inds) < len(areas):
            print("inverted or degenerate triangle elements")

        D[areas == 0.0] = np.eye(2)[None, ...]
        inv_D = np.linalg.inv(D)

        inds = np.concatenate((i[valid_inds, None], j[valid_inds, None], k[valid_inds, None]), axis=-1)

        self.tri_indices.extend(inds.tolist())
        self.tri_poses.extend(inv_D[valid_inds].tolist())
        self.tri_activations.extend([0.0] * len(valid_inds))

        def init_if_none(arr, defaultValue):
            if arr is None:
                return [defaultValue] * len(areas)
            return arr

        tri_ke = init_if_none(tri_ke, self.default_tri_ke)
        tri_ka = init_if_none(tri_ka, self.default_tri_ka)
        tri_kd = init_if_none(tri_kd, self.default_tri_kd)
        tri_drag = init_if_none(tri_drag, self.default_tri_drag)
        tri_lift = init_if_none(tri_lift, self.default_tri_lift)

        self.tri_materials.extend(
            zip(
                np.array(tri_ke)[valid_inds],
                np.array(tri_ka)[valid_inds],
                np.array(tri_kd)[valid_inds],
                np.array(tri_drag)[valid_inds],
                np.array(tri_lift)[valid_inds],
                strict=False,
            )
        )
        areas = areas.tolist()
        self.tri_areas.extend(areas)
        return areas

    def add_tetrahedron(
        self, i: int, j: int, k: int, l: int, k_mu: float = 1.0e3, k_lambda: float = 1.0e3, k_damp: float = 0.0
    ) -> float:
        """Adds a tetrahedral FEM element between four particles in the system.

        Tetrahedra are modeled as viscoelastic elements with a NeoHookean energy
        density based on [Smith et al. 2018].

        Args:
            i: The index of the first particle
            j: The index of the second particle
            k: The index of the third particle
            l: The index of the fourth particle
            k_mu: The first elastic Lame parameter
            k_lambda: The second elastic Lame parameter
            k_damp: The element's damping stiffness

        Return:
            The volume of the tetrahedron

        Note:
            The tetrahedron is created with a rest-pose based on the particle's initial configuration

        """
        # compute basis for 2D rest pose
        p = np.array(self.particle_q[i])
        q = np.array(self.particle_q[j])
        r = np.array(self.particle_q[k])
        s = np.array(self.particle_q[l])

        qp = q - p
        rp = r - p
        sp = s - p

        Dm = np.array((qp, rp, sp)).T
        volume = np.linalg.det(Dm) / 6.0

        if volume <= 0.0:
            print("inverted tetrahedral element")
        else:
            inv_Dm = np.linalg.inv(Dm)

            self.tet_indices.append((i, j, k, l))
            self.tet_poses.append(inv_Dm.tolist())
            self.tet_activations.append(0.0)
            self.tet_materials.append((k_mu, k_lambda, k_damp))

        return volume

    def add_edge(
        self,
        i: int,
        j: int,
        k: int,
        l: int,
        rest: float | None = None,
        edge_ke: float | None = None,
        edge_kd: float | None = None,
    ) -> None:
        """Adds a bending edge element between two adjacent triangles in the cloth mesh, defined by four vertices.

        The bending energy model follows the discrete shell formulation from [Grinspun et al. 2003].
        The bending stiffness is controlled by the `edge_ke` parameter, and the bending damping by the `edge_kd` parameter.

        Args:
            i: The index of the first particle, i.e., opposite vertex 0
            j: The index of the second particle, i.e., opposite vertex 1
            k: The index of the third particle, i.e., vertex 0
            l: The index of the fourth particle, i.e., vertex 1
            rest: The rest angle across the edge in radians, if not specified it will be computed
            edge_ke: The bending stiffness coefficient
            edge_kd: The bending damping coefficient

        Note:
            The edge lies between the particles indexed by 'k' and 'l' parameters with the opposing
            vertices indexed by 'i' and 'j'. This defines two connected triangles with counterclockwise
            winding: (i, k, l), (j, l, k).

        """
        edge_ke = edge_ke if edge_ke is not None else self.default_edge_ke
        edge_kd = edge_kd if edge_kd is not None else self.default_edge_kd

        # compute rest angle
        x3 = self.particle_q[k]
        x4 = self.particle_q[l]
        if rest is None:
            rest = 0.0
            if i != -1 and j != -1:
                x1 = self.particle_q[i]
                x2 = self.particle_q[j]

                n1 = wp.normalize(wp.cross(x3 - x1, x4 - x1))
                n2 = wp.normalize(wp.cross(x4 - x2, x3 - x2))
                e = wp.normalize(x4 - x3)

                cos_theta = np.clip(np.dot(n1, n2), -1.0, 1.0)
                sin_theta = np.dot(np.cross(n1, n2), e)
                rest = math.atan2(sin_theta, cos_theta)

        self.edge_indices.append((i, j, k, l))
        self.edge_rest_angle.append(rest)
        self.edge_rest_length.append(wp.length(x4 - x3))
        self.edge_bending_properties.append((edge_ke, edge_kd))

    def add_edges(
        self,
        i,
        j,
        k,
        l,
        rest: list[float] | None = None,
        edge_ke: list[float] | None = None,
        edge_kd: list[float] | None = None,
    ) -> None:
        """Adds bending edge elements between two adjacent triangles in the cloth mesh, defined by four vertices.

        The bending energy model follows the discrete shell formulation from [Grinspun et al. 2003].
        The bending stiffness is controlled by the `edge_ke` parameter, and the bending damping by the `edge_kd` parameter.

        Args:
            i: The index of the first particle, i.e., opposite vertex 0
            j: The index of the second particle, i.e., opposite vertex 1
            k: The index of the third particle, i.e., vertex 0
            l: The index of the fourth particle, i.e., vertex 1
            rest: The rest angles across the edges in radians, if not specified they will be computed
            edge_ke: The bending stiffness coefficient
            edge_kd: The bending damping coefficient

        Note:
            The edge lies between the particles indexed by 'k' and 'l' parameters with the opposing
            vertices indexed by 'i' and 'j'. This defines two connected triangles with counterclockwise
            winding: (i, k, l), (j, l, k).

        """
        x3 = np.array(self.particle_q)[k]
        x4 = np.array(self.particle_q)[l]
        if rest is None:
            rest = np.zeros_like(i, dtype=float)
            valid_mask = (i != -1) & (j != -1)

            # compute rest angle
            x1_valid = np.array(self.particle_q)[i[valid_mask]]
            x2_valid = np.array(self.particle_q)[j[valid_mask]]
            x3_valid = np.array(self.particle_q)[k[valid_mask]]
            x4_valid = np.array(self.particle_q)[l[valid_mask]]

            def normalized(a):
                l = np.linalg.norm(a, axis=-1, keepdims=True)
                l[l == 0] = 1.0
                return a / l

            n1 = normalized(np.cross(x3_valid - x1_valid, x4_valid - x1_valid))
            n2 = normalized(np.cross(x4_valid - x2_valid, x3_valid - x2_valid))
            e = normalized(x4_valid - x3_valid)

            def dot(a, b):
                return (a * b).sum(axis=-1)

            cos_theta = np.clip(dot(n1, n2), -1.0, 1.0)
            sin_theta = dot(np.cross(n1, n2), e)
            rest[valid_mask] = np.arctan2(sin_theta, cos_theta)

        inds = np.concatenate((i[:, None], j[:, None], k[:, None], l[:, None]), axis=-1)

        self.edge_indices.extend(inds.tolist())
        self.edge_rest_angle.extend(rest.tolist())
        self.edge_rest_length.extend(np.linalg.norm(x4 - x3, axis=1).tolist())

        def init_if_none(arr, defaultValue):
            if arr is None:
                return [defaultValue] * len(i)
            return arr

        edge_ke = init_if_none(edge_ke, self.default_edge_ke)
        edge_kd = init_if_none(edge_kd, self.default_edge_kd)

        self.edge_bending_properties.extend(zip(edge_ke, edge_kd, strict=False))

    def add_cloth_grid(
        self,
        pos: Vec3,
        rot: Quat,
        vel: Vec3,
        dim_x: int,
        dim_y: int,
        cell_x: float,
        cell_y: float,
        mass: float,
        reverse_winding: bool = False,
        fix_left: bool = False,
        fix_right: bool = False,
        fix_top: bool = False,
        fix_bottom: bool = False,
        tri_ke: float | None = None,
        tri_ka: float | None = None,
        tri_kd: float | None = None,
        tri_drag: float | None = None,
        tri_lift: float | None = None,
        edge_ke: float | None = None,
        edge_kd: float | None = None,
        add_springs: bool = False,
        spring_ke: float | None = None,
        spring_kd: float | None = None,
        particle_radius: float | None = None,
    ):
        """Helper to create a regular planar cloth grid

        Creates a rectangular grid of particles with FEM triangles and bending elements
        automatically.

        Args:
            pos: The position of the cloth in world space
            rot: The orientation of the cloth in world space
            vel: The velocity of the cloth in world space
            dim_x_: The number of rectangular cells along the x-axis
            dim_y: The number of rectangular cells along the y-axis
            cell_x: The width of each cell in the x-direction
            cell_y: The width of each cell in the y-direction
            mass: The mass of each particle
            reverse_winding: Flip the winding of the mesh
            fix_left: Make the left-most edge of particles kinematic (fixed in place)
            fix_right: Make the right-most edge of particles kinematic
            fix_top: Make the top-most edge of particles kinematic
            fix_bottom: Make the bottom-most edge of particles kinematic
        """

        def grid_index(x, y, dim_x):
            return y * dim_x + x

        indices, vertices = [], []
        for y in range(0, dim_y + 1):
            for x in range(0, dim_x + 1):
                local_pos = wp.vec3(x * cell_x, y * cell_y, 0.0)
                vertices.append(local_pos)
                if x > 0 and y > 0:
                    v0 = grid_index(x - 1, y - 1, dim_x + 1)
                    v1 = grid_index(x, y - 1, dim_x + 1)
                    v2 = grid_index(x, y, dim_x + 1)
                    v3 = grid_index(x - 1, y, dim_x + 1)
                    if reverse_winding:
                        indices.extend([v0, v1, v2])
                        indices.extend([v0, v2, v3])
                    else:
                        indices.extend([v0, v1, v3])
                        indices.extend([v1, v2, v3])

        start_vertex = len(self.particle_q)

        total_mass = mass * (dim_x + 1) * (dim_x + 1)
        total_area = cell_x * cell_y * dim_x * dim_y
        density = total_mass / total_area

        self.add_cloth_mesh(
            pos=pos,
            rot=rot,
            scale=1.0,
            vel=vel,
            vertices=vertices,
            indices=indices,
            density=density,
            edge_callback=None,
            face_callback=None,
            tri_ke=tri_ke,
            tri_ka=tri_ka,
            tri_kd=tri_kd,
            tri_drag=tri_drag,
            tri_lift=tri_lift,
            edge_ke=edge_ke,
            edge_kd=edge_kd,
            add_springs=add_springs,
            spring_ke=spring_ke,
            spring_kd=spring_kd,
            particle_radius=particle_radius,
        )

        vertex_id = 0
        for y in range(dim_y + 1):
            for x in range(dim_x + 1):
                particle_mass = mass
                particle_flag = ParticleFlags.ACTIVE

                if (
                    (x == 0 and fix_left)
                    or (x == dim_x and fix_right)
                    or (y == 0 and fix_bottom)
                    or (y == dim_y and fix_top)
                ):
                    particle_flag = particle_flag & ~ParticleFlags.ACTIVE
                    particle_mass = 0.0

                self.particle_flags[start_vertex + vertex_id] = particle_flag
                self.particle_mass[start_vertex + vertex_id] = particle_mass
                vertex_id = vertex_id + 1

    def add_cloth_mesh(
        self,
        pos: Vec3,
        rot: Quat,
        scale: float,
        vel: Vec3,
        vertices: list[Vec3],
        indices: list[int],
        density: float,
        edge_callback=None,
        face_callback=None,
        tri_ke: float | None = None,
        tri_ka: float | None = None,
        tri_kd: float | None = None,
        tri_drag: float | None = None,
        tri_lift: float | None = None,
        edge_ke: float | None = None,
        edge_kd: float | None = None,
        add_springs: bool = False,
        spring_ke: float | None = None,
        spring_kd: float | None = None,
        particle_radius: float | None = None,
    ) -> None:
        """Helper to create a cloth model from a regular triangle mesh

        Creates one FEM triangle element and one bending element for every face
        and edge in the input triangle mesh

        Args:
            pos: The position of the cloth in world space
            rot: The orientation of the cloth in world space
            vel: The velocity of the cloth in world space
            vertices: A list of vertex positions
            indices: A list of triangle indices, 3 entries per-face
            density: The density per-area of the mesh
            edge_callback: A user callback when an edge is created
            face_callback: A user callback when a face is created
            particle_radius: The particle_radius which controls particle based collisions.
        Note:

            The mesh should be two manifold.
        """
        tri_ke = tri_ke if tri_ke is not None else self.default_tri_ke
        tri_ka = tri_ka if tri_ka is not None else self.default_tri_ka
        tri_kd = tri_kd if tri_kd is not None else self.default_tri_kd
        tri_drag = tri_drag if tri_drag is not None else self.default_tri_drag
        tri_lift = tri_lift if tri_lift is not None else self.default_tri_lift
        edge_ke = edge_ke if edge_ke is not None else self.default_edge_ke
        edge_kd = edge_kd if edge_kd is not None else self.default_edge_kd
        spring_ke = spring_ke if spring_ke is not None else self.default_spring_ke
        spring_kd = spring_kd if spring_kd is not None else self.default_spring_kd
        particle_radius = particle_radius if particle_radius is not None else self.default_particle_radius

        num_verts = int(len(vertices))
        num_tris = int(len(indices) / 3)

        start_vertex = len(self.particle_q)
        start_tri = len(self.tri_indices)

        # particles
        # for v in vertices:
        #     p = wp.quat_rotate(rot, v * scale) + pos
        #     self.add_particle(p, vel, 0.0, radius=particle_radius)
        vertices_np = np.array(vertices) * scale
        rot_mat_np = np.array(wp.quat_to_matrix(rot), dtype=np.float32).reshape(3, 3)
        verts_3d_np = np.dot(vertices_np, rot_mat_np.T) + pos
        self.add_particles(
            verts_3d_np.tolist(), [vel] * num_verts, mass=[0.0] * num_verts, radius=[particle_radius] * num_verts
        )

        # triangles
        inds = start_vertex + np.array(indices)
        inds = inds.reshape(-1, 3)
        areas = self.add_triangles(
            inds[:, 0],
            inds[:, 1],
            inds[:, 2],
            [tri_ke] * num_tris,
            [tri_ka] * num_tris,
            [tri_kd] * num_tris,
            [tri_drag] * num_tris,
            [tri_lift] * num_tris,
        )
        for t in range(num_tris):
            area = areas[t]

            self.particle_mass[inds[t, 0]] += density * area / 3.0
            self.particle_mass[inds[t, 1]] += density * area / 3.0
            self.particle_mass[inds[t, 2]] += density * area / 3.0

        end_tri = len(self.tri_indices)

        adj = wp.utils.MeshAdjacency(self.tri_indices[start_tri:end_tri], end_tri - start_tri)

        edge_indices = np.fromiter(
            (x for e in adj.edges.values() for x in (e.o0, e.o1, e.v0, e.v1)),
            int,
        ).reshape(-1, 4)
        self.add_edges(
            edge_indices[:, 0],
            edge_indices[:, 1],
            edge_indices[:, 2],
            edge_indices[:, 3],
            edge_ke=[edge_ke] * len(edge_indices),
            edge_kd=[edge_kd] * len(edge_indices),
        )

        if add_springs:
            spring_indices = set()
            for i, j, k, l in edge_indices:
                spring_indices.add((min(k, l), max(k, l)))
                if i != -1:
                    spring_indices.add((min(i, k), max(i, k)))
                    spring_indices.add((min(i, l), max(i, l)))
                if j != -1:
                    spring_indices.add((min(j, k), max(j, k)))
                    spring_indices.add((min(j, l), max(j, l)))
                if i != -1 and j != -1:
                    spring_indices.add((min(i, j), max(i, j)))

            for i, j in spring_indices:
                self.add_spring(i, j, spring_ke, spring_kd, control=0.0)

    def add_particle_grid(
        self,
        pos: Vec3,
        rot: Quat,
        vel: Vec3,
        dim_x: int,
        dim_y: int,
        dim_z: int,
        cell_x: float,
        cell_y: float,
        cell_z: float,
        mass: float,
        jitter: float,
        radius_mean: float | None = None,
        radius_std: float = 0.0,
    ):
        """
        Adds a regular 3D grid of particles to the model.

        This helper function creates a grid of particles arranged in a rectangular lattice,
        with optional random jitter and per-particle radius variation. The grid is defined
        by its dimensions along each axis and the spacing between particles.

        Args:
            pos (Vec3): The world-space position of the grid origin.
            rot (Quat): The rotation to apply to the grid (as a quaternion).
            vel (Vec3): The initial velocity to assign to each particle.
            dim_x (int): Number of particles along the X axis.
            dim_y (int): Number of particles along the Y axis.
            dim_z (int): Number of particles along the Z axis.
            cell_x (float): Spacing between particles along the X axis.
            cell_y (float): Spacing between particles along the Y axis.
            cell_z (float): Spacing between particles along the Z axis.
            mass (float): Mass to assign to each particle.
            jitter (float): Maximum random offset to apply to each particle position.
            radius_mean (float, optional): Mean radius for particles. If None, uses the builder's default.
            radius_std (float, optional): Standard deviation for particle radii. If > 0, radii are sampled from a normal distribution.

        Returns:
            None
        """
        radius_mean = radius_mean if radius_mean is not None else self.default_particle_radius

        rng = np.random.default_rng(42)
        for z in range(dim_z):
            for y in range(dim_y):
                for x in range(dim_x):
                    v = wp.vec3(x * cell_x, y * cell_y, z * cell_z)
                    m = mass

                    p = wp.quat_rotate(rot, v) + pos + wp.vec3(rng.random(3) * jitter)

                    if radius_std > 0.0:
                        r = radius_mean + rng.standard_normal() * radius_std
                    else:
                        r = radius_mean
                    self.add_particle(p, vel, m, r)

    def add_soft_grid(
        self,
        pos: Vec3,
        rot: Quat,
        vel: Vec3,
        dim_x: int,
        dim_y: int,
        dim_z: int,
        cell_x: float,
        cell_y: float,
        cell_z: float,
        density: float,
        k_mu: float,
        k_lambda: float,
        k_damp: float,
        fix_left: bool = False,
        fix_right: bool = False,
        fix_top: bool = False,
        fix_bottom: bool = False,
        tri_ke: float | None = None,
        tri_ka: float | None = None,
        tri_kd: float | None = None,
        tri_drag: float | None = None,
        tri_lift: float | None = None,
    ):
        """Helper to create a rectangular tetrahedral FEM grid

        Creates a regular grid of FEM tetrahedra and surface triangles. Useful for example
        to create beams and sheets. Each hexahedral cell is decomposed into 5
        tetrahedral elements.

        Args:
            pos: The position of the solid in world space
            rot: The orientation of the solid in world space
            vel: The velocity of the solid in world space
            dim_x_: The number of rectangular cells along the x-axis
            dim_y: The number of rectangular cells along the y-axis
            dim_z: The number of rectangular cells along the z-axis
            cell_x: The width of each cell in the x-direction
            cell_y: The width of each cell in the y-direction
            cell_z: The width of each cell in the z-direction
            density: The density of each particle
            k_mu: The first elastic Lame parameter
            k_lambda: The second elastic Lame parameter
            k_damp: The damping stiffness
            fix_left: Make the left-most edge of particles kinematic (fixed in place)
            fix_right: Make the right-most edge of particles kinematic
            fix_top: Make the top-most edge of particles kinematic
            fix_bottom: Make the bottom-most edge of particles kinematic
        """
        tri_ke = tri_ke if tri_ke is not None else self.default_tri_ke
        tri_ka = tri_ka if tri_ka is not None else self.default_tri_ka
        tri_kd = tri_kd if tri_kd is not None else self.default_tri_kd
        tri_drag = tri_drag if tri_drag is not None else self.default_tri_drag
        tri_lift = tri_lift if tri_lift is not None else self.default_tri_lift

        start_vertex = len(self.particle_q)

        mass = cell_x * cell_y * cell_z * density

        for z in range(dim_z + 1):
            for y in range(dim_y + 1):
                for x in range(dim_x + 1):
                    v = wp.vec3(x * cell_x, y * cell_y, z * cell_z)
                    m = mass

                    if fix_left and x == 0:
                        m = 0.0

                    if fix_right and x == dim_x:
                        m = 0.0

                    if fix_top and y == dim_y:
                        m = 0.0

                    if fix_bottom and y == 0:
                        m = 0.0

                    p = wp.quat_rotate(rot, v) + pos

                    self.add_particle(p, vel, m)

        # dict of open faces
        faces = {}

        def add_face(i: int, j: int, k: int):
            key = tuple(sorted((i, j, k)))

            if key not in faces:
                faces[key] = (i, j, k)
            else:
                del faces[key]

        def add_tet(i: int, j: int, k: int, l: int):
            self.add_tetrahedron(i, j, k, l, k_mu, k_lambda, k_damp)

            add_face(i, k, j)
            add_face(j, k, l)
            add_face(i, j, l)
            add_face(i, l, k)

        def grid_index(x, y, z):
            return (dim_x + 1) * (dim_y + 1) * z + (dim_x + 1) * y + x

        for z in range(dim_z):
            for y in range(dim_y):
                for x in range(dim_x):
                    v0 = grid_index(x, y, z) + start_vertex
                    v1 = grid_index(x + 1, y, z) + start_vertex
                    v2 = grid_index(x + 1, y, z + 1) + start_vertex
                    v3 = grid_index(x, y, z + 1) + start_vertex
                    v4 = grid_index(x, y + 1, z) + start_vertex
                    v5 = grid_index(x + 1, y + 1, z) + start_vertex
                    v6 = grid_index(x + 1, y + 1, z + 1) + start_vertex
                    v7 = grid_index(x, y + 1, z + 1) + start_vertex

                    if (x & 1) ^ (y & 1) ^ (z & 1):
                        add_tet(v0, v1, v4, v3)
                        add_tet(v2, v3, v6, v1)
                        add_tet(v5, v4, v1, v6)
                        add_tet(v7, v6, v3, v4)
                        add_tet(v4, v1, v6, v3)

                    else:
                        add_tet(v1, v2, v5, v0)
                        add_tet(v3, v0, v7, v2)
                        add_tet(v4, v7, v0, v5)
                        add_tet(v6, v5, v2, v7)
                        add_tet(v5, v2, v7, v0)

        # add triangles
        for _k, v in faces.items():
            self.add_triangle(v[0], v[1], v[2], tri_ke, tri_ka, tri_kd, tri_drag, tri_lift)

    def add_soft_mesh(
        self,
        pos: Vec3,
        rot: Quat,
        scale: float,
        vel: Vec3,
        vertices: list[Vec3],
        indices: list[int],
        density: float,
        k_mu: float,
        k_lambda: float,
        k_damp: float,
        tri_ke: float | None = None,
        tri_ka: float | None = None,
        tri_kd: float | None = None,
        tri_drag: float | None = None,
        tri_lift: float | None = None,
    ) -> None:
        """Helper to create a tetrahedral model from an input tetrahedral mesh

        Args:
            pos: The position of the solid in world space
            rot: The orientation of the solid in world space
            vel: The velocity of the solid in world space
            vertices: A list of vertex positions, array of 3D points
            indices: A list of tetrahedron indices, 4 entries per-element, flattened array
            density: The density per-area of the mesh
            k_mu: The first elastic Lame parameter
            k_lambda: The second elastic Lame parameter
            k_damp: The damping stiffness
        """
        tri_ke = tri_ke if tri_ke is not None else self.default_tri_ke
        tri_ka = tri_ka if tri_ka is not None else self.default_tri_ka
        tri_kd = tri_kd if tri_kd is not None else self.default_tri_kd
        tri_drag = tri_drag if tri_drag is not None else self.default_tri_drag
        tri_lift = tri_lift if tri_lift is not None else self.default_tri_lift

        num_tets = int(len(indices) / 4)

        start_vertex = len(self.particle_q)

        # dict of open faces
        faces = {}

        def add_face(i, j, k):
            key = tuple(sorted((i, j, k)))

            if key not in faces:
                faces[key] = (i, j, k)
            else:
                del faces[key]

        pos = wp.vec3(pos[0], pos[1], pos[2])
        # add particles
        for v in vertices:
            p = wp.quat_rotate(rot, wp.vec3(v[0], v[1], v[2]) * scale) + pos

            self.add_particle(p, vel, 0.0)

        # add tetrahedra
        for t in range(num_tets):
            v0 = start_vertex + indices[t * 4 + 0]
            v1 = start_vertex + indices[t * 4 + 1]
            v2 = start_vertex + indices[t * 4 + 2]
            v3 = start_vertex + indices[t * 4 + 3]

            volume = self.add_tetrahedron(v0, v1, v2, v3, k_mu, k_lambda, k_damp)

            # distribute volume fraction to particles
            if volume > 0.0:
                self.particle_mass[v0] += density * volume / 4.0
                self.particle_mass[v1] += density * volume / 4.0
                self.particle_mass[v2] += density * volume / 4.0
                self.particle_mass[v3] += density * volume / 4.0

                # build open faces
                add_face(v0, v2, v1)
                add_face(v1, v2, v3)
                add_face(v0, v1, v3)
                add_face(v0, v3, v2)

        # add triangles
        for _k, v in faces.items():
            try:
                self.add_triangle(v[0], v[1], v[2], tri_ke, tri_ka, tri_kd, tri_drag, tri_lift)
            except np.linalg.LinAlgError:
                continue

    # incrementally updates rigid body mass with additional mass and inertia expressed at a local to the body
    def _update_body_mass(self, i, m, I, p, q):
        if i == -1:
            return

        # find new COM
        new_mass = self.body_mass[i] + m

        if new_mass == 0.0:  # no mass
            return

        new_com = (self.body_com[i] * self.body_mass[i] + p * m) / new_mass

        # shift inertia to new COM
        com_offset = new_com - self.body_com[i]
        shape_offset = new_com - p

        new_inertia = transform_inertia(
            self.body_mass[i], self.body_inertia[i], com_offset, wp.quat_identity()
        ) + transform_inertia(m, I, shape_offset, q)

        self.body_mass[i] = new_mass
        self.body_inertia[i] = new_inertia
        self.body_com[i] = new_com

        if new_mass > 0.0:
            self.body_inv_mass[i] = 1.0 / new_mass
        else:
            self.body_inv_mass[i] = 0.0

        if any(x for x in new_inertia):
            self.body_inv_inertia[i] = wp.inverse(new_inertia)
        else:
            self.body_inv_inertia[i] = new_inertia

    def add_free_joints_to_floating_bodies(self, new_bodies: Iterable[int] | None = None):
        """
        Adds a free joint to every rigid body that is not a child in any joint and has positive mass.

        Args:
            new_bodies (Iterable[int] or None, optional): The set of body indices to consider for adding free joints.

        Note:
            - Bodies that are already a child in any joint will be skipped.
            - Only bodies with strictly positive mass will receive a free joint.
            - This is useful for ensuring that all floating (unconnected) bodies are properly articulated.
        """
        # set(self.joint_child) is connected_bodies
        floating_bodies = set(new_bodies) - set(self.joint_child)
        for body_id in floating_bodies:
            if self.body_mass[body_id] > 0:
                self.add_joint_free(child=body_id)

    def set_coloring(self, particle_color_groups):
        """
        Sets coloring information with user-provided coloring.

        Args:
            particle_color_groups: A list of list or `np.array` with `dtype`=`int`. The length of the list is the number of colors
                and each list or `np.array` contains the indices of vertices with this color.
        """
        particle_color_groups = [
            color_group if isinstance(color_group, np.ndarray) else np.array(color_group)
            for color_group in particle_color_groups
        ]
        self.particle_color_groups = particle_color_groups

    def color(
        self,
        include_bending=False,
        balance_colors=True,
        target_max_min_color_ratio=1.1,
        coloring_algorithm=ColoringAlgorithm.MCS,
    ):
        """
        Runs coloring algorithm to generate coloring information.

        Args:
            include_bending_energy: Whether to consider bending energy for trimeshes in the coloring process. If set to `True`, the generated
                graph will contain all the edges connecting o1 and o2; otherwise, the graph will be equivalent to the trimesh.
            balance_colors: Whether to apply the color balancing algorithm to balance the size of each color
            target_max_min_color_ratio: the color balancing algorithm will stop when the ratio between the largest color and
                the smallest color reaches this value
            algorithm: Value should be an enum type of ColoringAlgorithm, otherwise it will raise an error. ColoringAlgorithm.mcs means using the MCS coloring algorithm,
                while ColoringAlgorithm.ordered_greedy means using the degree-ordered greedy algorithm. The MCS algorithm typically generates 30% to 50% fewer colors
                compared to the ordered greedy algorithm, while maintaining the same linear complexity. Although MCS has a constant overhead that makes it about twice
                as slow as the greedy algorithm, it produces significantly better coloring results. We recommend using MCS, especially if coloring is only part of the
                preprocessing.

        Note:

            References to the coloring algorithm:

            MCS: Pereira, F. M. Q., & Palsberg, J. (2005, November). Register allocation via coloring of chordal graphs. In Asian Symposium on Programming Languages and Systems (pp. 315-329). Berlin, Heidelberg: Springer Berlin Heidelberg.

            Ordered Greedy: Ton-That, Q. M., Kry, P. G., & Andrews, S. (2023). Parallel block Neo-Hookean XPBD using graph clustering. Computers & Graphics, 110, 1-10.

        """
        # ignore bending energy if it is too small
        edge_indices = np.array(self.edge_indices)

        self.particle_color_groups = color_trimesh(
            len(self.particle_q),
            edge_indices,
            include_bending,
            algorithm=coloring_algorithm,
            balance_colors=balance_colors,
            target_max_min_color_ratio=target_max_min_color_ratio,
        )

    def finalize(self, device: Devicelike | None = None, requires_grad: bool = False) -> Model:
        """
        Finalize the builder and create a concrete Model for simulation.

        This method transfers all simulation data from the builder to device memory,
        returning a Model object ready for simulation. It should be called after all
        elements (particles, bodies, shapes, joints, etc.) have been added to the builder.

        Args:
            device: The simulation device to use (e.g., 'cpu', 'cuda'). If None, uses the current Warp device.
            requires_grad: If True, enables gradient computation for the model (for differentiable simulation).

        Returns:
            Model: A fully constructed Model object containing all simulation data on the specified device.

        Notes:
            - Performs validation and correction of rigid body inertia and mass properties.
            - Closes all start-index arrays (e.g., for muscles, joints, articulations) with sentinel values.
            - Sets up all arrays and properties required for simulation, including particles, bodies, shapes,
              joints, springs, muscles, constraints, and collision/contact data.
        """
        from .collide import count_rigid_contact_points  # noqa: PLC0415

        # ensure the env count is set correctly
        self.num_envs = max(1, self.num_envs)

        # construct particle inv masses
        ms = np.array(self.particle_mass, dtype=np.float32)
        # static particles (with zero mass) have zero inverse mass
        particle_inv_mass = np.divide(1.0, ms, out=np.zeros_like(ms), where=ms != 0.0)

        with wp.ScopedDevice(device):
            # -------------------------------------
            # construct Model (non-time varying) data

            m = Model(device)
            m.requires_grad = requires_grad

            m.num_envs = self.num_envs

            # ---------------------
            # particles

            # state (initial)
            m.particle_q = wp.array(self.particle_q, dtype=wp.vec3, requires_grad=requires_grad)
            m.particle_qd = wp.array(self.particle_qd, dtype=wp.vec3, requires_grad=requires_grad)
            m.particle_mass = wp.array(self.particle_mass, dtype=wp.float32, requires_grad=requires_grad)
            m.particle_inv_mass = wp.array(particle_inv_mass, dtype=wp.float32, requires_grad=requires_grad)
            m.particle_radius = wp.array(self.particle_radius, dtype=wp.float32, requires_grad=requires_grad)
            m.particle_flags = wp.array([flag_to_int(f) for f in self.particle_flags], dtype=wp.int32)
            m.particle_group = wp.array(self.particle_group, dtype=wp.int32)
            m.particle_max_radius = np.max(self.particle_radius) if len(self.particle_radius) > 0 else 0.0
            m.particle_max_velocity = self.particle_max_velocity

            particle_colors = np.empty(self.particle_count, dtype=int)
            for color in range(len(self.particle_color_groups)):
                particle_colors[self.particle_color_groups[color]] = color
            m.particle_colors = wp.array(particle_colors, dtype=int)
            m.particle_color_groups = [wp.array(group, dtype=int) for group in self.particle_color_groups]

            # hash-grid for particle interactions
            m.particle_grid = wp.HashGrid(128, 128, 128)

            # ---------------------
            # collision geometry

            m.shape_key = self.shape_key
            m.shape_transform = wp.array(self.shape_transform, dtype=wp.transform, requires_grad=requires_grad)
            m.shape_body = wp.array(self.shape_body, dtype=wp.int32)
            m.shape_flags = wp.array(self.shape_flags, dtype=wp.int32)
            m.body_shapes = self.body_shapes

            # build list of ids for geometry sources (meshes, sdfs)
            geo_sources = []
            finalized_meshes = {}  # do not duplicate meshes
            for geo in self.shape_source:
                geo_hash = hash(geo)  # avoid repeated hash computations
                if geo:
                    if geo_hash not in finalized_meshes:
                        finalized_meshes[geo_hash] = geo.finalize(device=device)
                    geo_sources.append(finalized_meshes[geo_hash])
                else:
                    # add null pointer
                    geo_sources.append(0)

            m.shape_type = wp.array(self.shape_type, dtype=wp.int32)
            m.shape_source_ptr = wp.array(geo_sources, dtype=wp.uint64)
            m.shape_scale = wp.array(self.shape_scale, dtype=wp.vec3, requires_grad=requires_grad)
            m.shape_is_solid = wp.array(self.shape_is_solid, dtype=wp.bool)
            m.shape_thickness = wp.array(self.shape_thickness, dtype=wp.float32, requires_grad=requires_grad)
            m.shape_collision_radius = wp.array(
                self.shape_collision_radius, dtype=wp.float32, requires_grad=requires_grad
            )
            m.shape_group = wp.array(self.shape_group, dtype=wp.int32)

            m.shape_source = self.shape_source  # used for rendering

            m.shape_material_ke = wp.array(self.shape_material_ke, dtype=wp.float32, requires_grad=requires_grad)
            m.shape_material_kd = wp.array(self.shape_material_kd, dtype=wp.float32, requires_grad=requires_grad)
            m.shape_material_kf = wp.array(self.shape_material_kf, dtype=wp.float32, requires_grad=requires_grad)
            m.shape_material_ka = wp.array(self.shape_material_ka, dtype=wp.float32, requires_grad=requires_grad)
            m.shape_material_mu = wp.array(self.shape_material_mu, dtype=wp.float32, requires_grad=requires_grad)
            m.shape_material_restitution = wp.array(
                self.shape_material_restitution, dtype=wp.float32, requires_grad=requires_grad
            )

            m.shape_collision_filter_pairs = set(self.shape_collision_filter_pairs)
            m.shape_collision_group = self.shape_collision_group

            # ---------------------
            # springs

            m.spring_indices = wp.array(self.spring_indices, dtype=wp.int32)
            m.spring_rest_length = wp.array(self.spring_rest_length, dtype=wp.float32, requires_grad=requires_grad)
            m.spring_stiffness = wp.array(self.spring_stiffness, dtype=wp.float32, requires_grad=requires_grad)
            m.spring_damping = wp.array(self.spring_damping, dtype=wp.float32, requires_grad=requires_grad)
            m.spring_control = wp.array(self.spring_control, dtype=wp.float32, requires_grad=requires_grad)

            # ---------------------
            # triangles

            m.tri_indices = wp.array(self.tri_indices, dtype=wp.int32)
            m.tri_poses = wp.array(self.tri_poses, dtype=wp.mat22, requires_grad=requires_grad)
            m.tri_activations = wp.array(self.tri_activations, dtype=wp.float32, requires_grad=requires_grad)
            m.tri_materials = wp.array(self.tri_materials, dtype=wp.float32, requires_grad=requires_grad)
            m.tri_areas = wp.array(self.tri_areas, dtype=wp.float32, requires_grad=requires_grad)

            # ---------------------
            # edges

            m.edge_indices = wp.array(self.edge_indices, dtype=wp.int32)
            m.edge_rest_angle = wp.array(self.edge_rest_angle, dtype=wp.float32, requires_grad=requires_grad)
            m.edge_rest_length = wp.array(self.edge_rest_length, dtype=wp.float32, requires_grad=requires_grad)
            m.edge_bending_properties = wp.array(
                self.edge_bending_properties, dtype=wp.float32, requires_grad=requires_grad
            )

            # ---------------------
            # tetrahedra

            m.tet_indices = wp.array(self.tet_indices, dtype=wp.int32)
            m.tet_poses = wp.array(self.tet_poses, dtype=wp.mat33, requires_grad=requires_grad)
            m.tet_activations = wp.array(self.tet_activations, dtype=wp.float32, requires_grad=requires_grad)
            m.tet_materials = wp.array(self.tet_materials, dtype=wp.float32, requires_grad=requires_grad)

            # -----------------------
            # muscles

            # close the muscle waypoint indices
            muscle_start = copy.copy(self.muscle_start)
            muscle_start.append(len(self.muscle_bodies))

            m.muscle_start = wp.array(muscle_start, dtype=wp.int32)
            m.muscle_params = wp.array(self.muscle_params, dtype=wp.float32, requires_grad=requires_grad)
            m.muscle_bodies = wp.array(self.muscle_bodies, dtype=wp.int32)
            m.muscle_points = wp.array(self.muscle_points, dtype=wp.vec3, requires_grad=requires_grad)
            m.muscle_activations = wp.array(self.muscle_activations, dtype=wp.float32, requires_grad=requires_grad)

            # --------------------------------------
            # rigid bodies

            # Apply inertia verification and correction
            # This catches negative masses/inertias and other critical issues
            if len(self.body_mass) > 0:
                if self.validate_inertia_detailed:
                    # Use detailed Python validation with per-body warnings
                    for i in range(len(self.body_mass)):
                        mass = self.body_mass[i]
                        inertia = self.body_inertia[i]
                        body_key = self.body_key[i] if i < len(self.body_key) else f"body_{i}"

                        corrected_mass, corrected_inertia, was_corrected = verify_and_correct_inertia(
                            mass, inertia, self.balance_inertia, self.bound_mass, self.bound_inertia, body_key
                        )

                        if was_corrected:
                            self.body_mass[i] = corrected_mass
                            self.body_inertia[i] = corrected_inertia
                            # Update inverse mass and inertia
                            if corrected_mass > 0.0:
                                self.body_inv_mass[i] = 1.0 / corrected_mass
                            else:
                                self.body_inv_mass[i] = 0.0

                            if any(x for x in corrected_inertia):
                                self.body_inv_inertia[i] = wp.inverse(corrected_inertia)
                            else:
                                self.body_inv_inertia[i] = corrected_inertia

                    # For detailed validation, create arrays from builder data (which were updated)
                    m.body_mass = wp.array(self.body_mass, dtype=wp.float32, requires_grad=requires_grad)
                    m.body_inv_mass = wp.array(self.body_inv_mass, dtype=wp.float32, requires_grad=requires_grad)
                    m.body_inertia = wp.array(self.body_inertia, dtype=wp.mat33, requires_grad=requires_grad)
                    m.body_inv_inertia = wp.array(self.body_inv_inertia, dtype=wp.mat33, requires_grad=requires_grad)
                else:
                    # Use fast Warp kernel validation
                    # First create arrays for the kernel
                    body_mass_array = wp.array(self.body_mass, dtype=wp.float32, requires_grad=requires_grad)
                    body_inertia_array = wp.array(self.body_inertia, dtype=wp.mat33, requires_grad=requires_grad)
                    body_inv_mass_array = wp.array(self.body_inv_mass, dtype=wp.float32, requires_grad=requires_grad)
                    body_inv_inertia_array = wp.array(
                        self.body_inv_inertia, dtype=wp.mat33, requires_grad=requires_grad
                    )
                    correction_flags = wp.zeros(len(self.body_mass), dtype=wp.bool)

                    # Launch validation kernel
                    wp.launch(
                        kernel=validate_and_correct_inertia_kernel,
                        dim=len(self.body_mass),
                        inputs=[
                            body_mass_array,
                            body_inertia_array,
                            body_inv_mass_array,
                            body_inv_inertia_array,
                            self.balance_inertia,
                            self.bound_mass if self.bound_mass is not None else 0.0,
                            self.bound_inertia if self.bound_inertia is not None else 0.0,
                            correction_flags,
                        ],
                    )

                    # Check if any corrections were made
                    num_corrections = int(np.sum(correction_flags.numpy()))
                    if num_corrections > 0:
                        warnings.warn(
                            f"Inertia validation corrected {num_corrections} bodies. "
                            f"Set validate_inertia_detailed=True for detailed per-body warnings.",
                            stacklevel=2,
                        )

                    # Directly use the corrected arrays on the Model (avoids double allocation)
                    # Note: This means the ModelBuilder's internal state is NOT updated for the fast path
                    m.body_mass = body_mass_array
                    m.body_inv_mass = body_inv_mass_array
                    m.body_inertia = body_inertia_array
                    m.body_inv_inertia = body_inv_inertia_array
            else:
                # No bodies, create empty arrays
                m.body_mass = wp.array(self.body_mass, dtype=wp.float32, requires_grad=requires_grad)
                m.body_inv_mass = wp.array(self.body_inv_mass, dtype=wp.float32, requires_grad=requires_grad)
                m.body_inertia = wp.array(self.body_inertia, dtype=wp.mat33, requires_grad=requires_grad)
                m.body_inv_inertia = wp.array(self.body_inv_inertia, dtype=wp.mat33, requires_grad=requires_grad)

            m.body_q = wp.array(self.body_q, dtype=wp.transform, requires_grad=requires_grad)
            m.body_qd = wp.array(self.body_qd, dtype=wp.spatial_vector, requires_grad=requires_grad)
            m.body_com = wp.array(self.body_com, dtype=wp.vec3, requires_grad=requires_grad)
            m.body_key = self.body_key
            m.body_group = wp.array(self.body_group, dtype=wp.int32)

            # joints
            m.joint_type = wp.array(self.joint_type, dtype=wp.int32)
            m.joint_parent = wp.array(self.joint_parent, dtype=wp.int32)
            m.joint_child = wp.array(self.joint_child, dtype=wp.int32)
            m.joint_X_p = wp.array(self.joint_X_p, dtype=wp.transform, requires_grad=requires_grad)
            m.joint_X_c = wp.array(self.joint_X_c, dtype=wp.transform, requires_grad=requires_grad)
            m.joint_dof_dim = wp.array(np.array(self.joint_dof_dim), dtype=wp.int32, ndim=2)
            m.joint_axis = wp.array(self.joint_axis, dtype=wp.vec3, requires_grad=requires_grad)
            m.joint_q = wp.array(self.joint_q, dtype=wp.float32, requires_grad=requires_grad)
            m.joint_qd = wp.array(self.joint_qd, dtype=wp.float32, requires_grad=requires_grad)
            m.joint_key = self.joint_key
            m.joint_group = wp.array(self.joint_group, dtype=wp.int32)
            # compute joint ancestors
            child_to_joint = {}
            for i, child in enumerate(self.joint_child):
                child_to_joint[child] = i
            parent_joint = []
            for parent in self.joint_parent:
                parent_joint.append(child_to_joint.get(parent, -1))
            m.joint_ancestor = wp.array(parent_joint, dtype=wp.int32)

            # dynamics properties
            m.joint_armature = wp.array(self.joint_armature, dtype=wp.float32, requires_grad=requires_grad)
            m.joint_target_ke = wp.array(self.joint_target_ke, dtype=wp.float32, requires_grad=requires_grad)
            m.joint_target_kd = wp.array(self.joint_target_kd, dtype=wp.float32, requires_grad=requires_grad)
            m.joint_dof_mode = wp.array(self.joint_dof_mode, dtype=wp.int32)
            m.joint_target = wp.array(self.joint_target, dtype=wp.float32, requires_grad=requires_grad)
            m.joint_f = wp.array(self.joint_f, dtype=wp.float32, requires_grad=requires_grad)
            m.joint_effort_limit = wp.array(self.joint_effort_limit, dtype=wp.float32, requires_grad=requires_grad)
            m.joint_velocity_limit = wp.array(self.joint_velocity_limit, dtype=wp.float32, requires_grad=requires_grad)
            m.joint_friction = wp.array(self.joint_friction, dtype=wp.float32, requires_grad=requires_grad)

            m.joint_limit_lower = wp.array(self.joint_limit_lower, dtype=wp.float32, requires_grad=requires_grad)
            m.joint_limit_upper = wp.array(self.joint_limit_upper, dtype=wp.float32, requires_grad=requires_grad)
            m.joint_limit_ke = wp.array(self.joint_limit_ke, dtype=wp.float32, requires_grad=requires_grad)
            m.joint_limit_kd = wp.array(self.joint_limit_kd, dtype=wp.float32, requires_grad=requires_grad)
            m.joint_enabled = wp.array(self.joint_enabled, dtype=wp.int32)

            # 'close' the start index arrays with a sentinel value
            joint_q_start = copy.copy(self.joint_q_start)
            joint_q_start.append(self.joint_coord_count)
            joint_qd_start = copy.copy(self.joint_qd_start)
            joint_qd_start.append(self.joint_dof_count)
            articulation_start = copy.copy(self.articulation_start)
            articulation_start.append(self.joint_count)

            # Compute max joints per articulation for IK kernel launches
            max_joints_per_articulation = 0
            for art_idx in range(len(self.articulation_start)):
                joint_start = articulation_start[art_idx]
                joint_end = articulation_start[art_idx + 1]
                num_joints = joint_end - joint_start
                max_joints_per_articulation = max(max_joints_per_articulation, num_joints)

            m.joint_q_start = wp.array(joint_q_start, dtype=wp.int32)
            m.joint_qd_start = wp.array(joint_qd_start, dtype=wp.int32)
            m.articulation_start = wp.array(articulation_start, dtype=wp.int32)
            m.articulation_key = self.articulation_key
            m.articulation_group = wp.array(self.articulation_group, dtype=wp.int32)
            m.max_joints_per_articulation = max_joints_per_articulation

            # equality constraints
            m.equality_constraint_type = wp.array(self.equality_constraint_type, dtype=wp.int32)
            m.equality_constraint_body1 = wp.array(self.equality_constraint_body1, dtype=wp.int32)
            m.equality_constraint_body2 = wp.array(self.equality_constraint_body2, dtype=wp.int32)
            m.equality_constraint_anchor = wp.array(self.equality_constraint_anchor, dtype=wp.vec3)
            m.equality_constraint_torquescale = wp.array(self.equality_constraint_torquescale, dtype=wp.float32)
            m.equality_constraint_relpose = wp.array(
                self.equality_constraint_relpose, dtype=wp.transform, requires_grad=requires_grad
            )
            m.equality_constraint_joint1 = wp.array(self.equality_constraint_joint1, dtype=wp.int32)
            m.equality_constraint_joint2 = wp.array(self.equality_constraint_joint2, dtype=wp.int32)
            m.equality_constraint_polycoef = wp.array(self.equality_constraint_polycoef, dtype=wp.float32)
            m.equality_constraint_key = self.equality_constraint_key
            m.equality_constraint_enabled = wp.array(self.equality_constraint_enabled, dtype=wp.bool)

            # counts
            m.joint_count = self.joint_count
            m.joint_dof_count = self.joint_dof_count
            m.joint_coord_count = self.joint_coord_count
            m.particle_count = len(self.particle_q)
            m.body_count = len(self.body_q)
            m.shape_count = len(self.shape_type)
            m.tri_count = len(self.tri_poses)
            m.tet_count = len(self.tet_poses)
            m.edge_count = len(self.edge_rest_angle)
            m.spring_count = len(self.spring_rest_length)
            m.muscle_count = len(self.muscle_start)
            m.articulation_count = len(self.articulation_start)
            m.equality_constraint_count = len(self.equality_constraint_type)

            self.find_shape_contact_pairs(m)
            m.rigid_contact_max = count_rigid_contact_points(m)

            m.rigid_contact_torsional_friction = self.rigid_contact_torsional_friction
            m.rigid_contact_rolling_friction = self.rigid_contact_rolling_friction

            # enable ground plane
            m.up_axis = self.up_axis
            m.up_vector = np.array(self.up_vector, dtype=wp.float32)

            # set gravity
            m.gravity = wp.array(
                [wp.vec3(*(g * self.gravity for g in self.up_vector))],
                dtype=wp.vec3,
                device=device,
                requires_grad=requires_grad,
            )

            # Add custom attributes onto the model (with lazy evaluation)
            # Early return if no custom attributes exist to avoid overhead
            if not self.custom_attributes:
                return m

            # Process custom attributes
            for var_name, custom_attr in self.custom_attributes.items():
                frequency = custom_attr.frequency

                # determine count by frequency
                if frequency == ModelAttributeFrequency.BODY:
                    count = m.body_count
                elif frequency == ModelAttributeFrequency.SHAPE:
                    count = m.shape_count
                elif frequency == ModelAttributeFrequency.JOINT:
                    count = m.joint_count
                elif frequency == ModelAttributeFrequency.JOINT_DOF:
                    count = m.joint_dof_count
                elif frequency == ModelAttributeFrequency.JOINT_COORD:
                    count = m.joint_coord_count
                else:
                    continue

                wp_arr = custom_attr.build_array(count, device=device, requires_grad=requires_grad)
                if not hasattr(m, var_name):
                    m.add_attribute(var_name, wp_arr, frequency, custom_attr.assignment)

            return m

    def find_shape_contact_pairs(self, model: Model):
        """
        Identifies and stores all potential shape contact pairs for collision detection.

        This method examines the collision groups and collision masks of all shapes in the model
        to determine which pairs of shapes should be considered for contact generation. It respects
        any user-specified collision filter pairs to avoid redundant or undesired contacts.

        The resulting contact pairs are stored in the model as a 2D array of shape indices.

        Args:
            model (Model): The simulation model to which the contact pairs will be assigned.

        Side Effects:
            - Sets `model.shape_contact_pairs` to a wp.array of shape pairs (wp.vec2i).
            - Sets `model.shape_contact_pair_count` to the number of contact pairs found.
        """
        # Copy the set of filtered-out shape pairs to avoid modifying the original
        filters = model.shape_collision_filter_pairs
        contact_pairs = []

        # Sort shapes by env group in case they are not sorted, keep only colliding shapes
        colliding_indices = [i for i, flag in enumerate(self.shape_flags) if flag & ShapeFlags.COLLIDE_SHAPES]
        sorted_indices = sorted(colliding_indices, key=lambda i: self.shape_group[i])

        # Iterate over all shapes candidates
        for i1 in range(len(sorted_indices)):
            s1 = sorted_indices[i1]
            env1 = self.shape_group[s1]
            collision_group1 = self.shape_collision_group[s1]
            for i2 in range(i1 + 1, len(sorted_indices)):
                s2 = sorted_indices[i2]
                env2 = self.shape_group[s2]
                # Skip shapes from different environments (unless one is global). As the shapes are sorted,
                # this means the shapes in this environment group have all been processed.
                if env1 != -1 and env1 != env2:
                    break

                # Skip shapes from different collision group (unless one is global).
                collision_group2 = self.shape_collision_group[s2]
                if collision_group1 != -1 and collision_group2 != -1 and collision_group1 != collision_group2:
                    continue

                # Ensure canonical order (smaller_element, larger_element)
                if s1 > s2:
                    shape_a, shape_b = s2, s1
                else:
                    shape_a, shape_b = s1, s2

                if (shape_a, shape_b) not in filters:
                    contact_pairs.append((shape_a, shape_b))

        model.shape_contact_pairs = wp.array(np.array(contact_pairs), dtype=wp.vec2i, device=model.device)
        model.shape_contact_pair_count = len(contact_pairs)<|MERGE_RESOLUTION|>--- conflicted
+++ resolved
@@ -524,8 +524,6 @@
             dtype=dtype if dtype is not None else wp.float32,
             default=default,
         )
-<<<<<<< HEAD
-=======
 
     def _process_custom_attributes(
         self,
@@ -694,7 +692,6 @@
                         custom_attrs=single_attr,
                         assignment=assignment,
                     )
->>>>>>> 7fb30ddb
 
     @property
     def up_vector(self) -> Vec3:
