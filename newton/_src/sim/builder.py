# SPDX-FileCopyrightText: Copyright (c) 2025 The Newton Developers
# SPDX-License-Identifier: Apache-2.0
#
# Licensed under the Apache License, Version 2.0 (the "License");
# you may not use this file except in compliance with the License.
# You may obtain a copy of the License at
#
# http://www.apache.org/licenses/LICENSE-2.0
#
# Unless required by applicable law or agreed to in writing, software
# distributed under the License is distributed on an "AS IS" BASIS,
# WITHOUT WARRANTIES OR CONDITIONS OF ANY KIND, either express or implied.
# See the License for the specific language governing permissions and
# limitations under the License.

"""A module for building Newton models."""

from __future__ import annotations

import copy
import ctypes
import math
import warnings
from dataclasses import dataclass
from typing import Any, Literal

import numpy as np
import warp as wp

from ..core.types import (
    Axis,
    AxisType,
    Devicelike,
    Mat33,
    Quat,
    Sequence,
    Transform,
    Vec3,
    Vec4,
    axis_to_vec3,
    flag_to_int,
    nparray,
)
from ..geometry import (
    MESH_MAXHULLVERT,
    SDF,
    GeoType,
    Mesh,
    ParticleFlags,
    ShapeFlags,
    compute_shape_inertia,
    compute_shape_radius,
    transform_inertia,
)
from ..geometry.inertia import validate_and_correct_inertia_kernel, verify_and_correct_inertia
from ..geometry.utils import RemeshingMethod, compute_inertia_obb, remesh_mesh
from ..utils import compute_world_offsets
from .graph_coloring import ColoringAlgorithm, color_trimesh, combine_independent_particle_coloring
from .joints import (
    EqType,
    JointMode,
    JointType,
    get_joint_dof_count,
)
from .model import Model


class ModelBuilder:
    """A helper class for building simulation models at runtime.

    Use the ModelBuilder to construct a simulation scene. The ModelBuilder
    represents the scene using standard Python data structures like lists,
    which are convenient but unsuitable for efficient simulation.
    Call :meth:`finalize` to construct a simulation-ready Model.

    Example
    -------

    .. testcode::

        import newton
        from newton.solvers import SolverXPBD

        builder = newton.ModelBuilder()

        # anchor point (zero mass)
        builder.add_particle((0, 1.0, 0.0), (0.0, 0.0, 0.0), 0.0)

        # build chain
        for i in range(1, 10):
            builder.add_particle((i, 1.0, 0.0), (0.0, 0.0, 0.0), 1.0)
            builder.add_spring(i - 1, i, 1.0e3, 0.0, 0)

        # create model
        model = builder.finalize()

        state_0, state_1 = model.state(), model.state()
        control = model.control()
        solver = SolverXPBD(model)

        for i in range(10):
            state_0.clear_forces()
            contacts = model.collide(state_0)
            solver.step(state_0, state_1, control, contacts, dt=1.0 / 60.0)
            state_0, state_1 = state_1, state_0

    World Grouping
    --------------------

    ModelBuilder supports world grouping to organize entities for multi-world simulations.
    Each entity (particle, body, shape, joint, articulation) has an associated world index:

    - Index -1: Global entities shared across all worlds (e.g., ground plane)
    - Index 0, 1, 2, ...: World-specific entities

    There are two ways to assign world indices:

    1. **Direct entity creation**: Entities inherit the builder's `current_world` value::

           builder = ModelBuilder()
           builder.current_world = -1  # Following entities will be global
           builder.add_ground_plane()
           builder.current_world = 0  # Following entities will be in world 0
           builder.add_body(...)

    2. **Using add_builder()**: ALL entities from the sub-builder are assigned to the specified world::

           robot = ModelBuilder()
           robot.add_body(...)  # World assignments here will be overridden

           main = ModelBuilder()
           main.add_builder(robot, world=0)  # All robot entities -> world 0
           main.add_builder(robot, world=1)  # All robot entities -> world 1

    Note:
        It is strongly recommended to use the ModelBuilder to construct a simulation rather
        than creating your own Model object directly, however it is possible to do so if
        desired.
    """

    @dataclass
    class ShapeConfig:
        """
        Represents the properties of a collision shape used in simulation.
        """

        density: float = 1000.0
        """The density of the shape material."""
        ke: float = 1.0e5
        """The contact elastic stiffness."""
        kd: float = 1000.0
        """The contact damping stiffness."""
        kf: float = 1000.0
        """The contact friction stiffness."""
        ka: float = 0.0
        """The contact adhesion distance."""
        mu: float = 0.5
        """The coefficient of friction."""
        restitution: float = 0.0
        """The coefficient of restitution."""
        thickness: float = 1e-5
        """The thickness of the shape."""
        is_solid: bool = True
        """Indicates whether the shape is solid or hollow. Defaults to True."""
        collision_group: int = 1
        """The collision group ID for the shape. Defaults to 1 (default group). Set to 0 to disable collisions for this shape."""
        collision_filter_parent: bool = True
        """Whether to inherit collision filtering from the parent. Defaults to True."""
        has_shape_collision: bool = True
        """Whether the shape can collide with other shapes. Defaults to True."""
        has_particle_collision: bool = True
        """Whether the shape can collide with particles. Defaults to True."""
        is_visible: bool = True
        """Indicates whether the shape is visible in the simulation. Defaults to True."""

        @property
        def flags(self) -> int:
            """Returns the flags for the shape."""

            shape_flags = ShapeFlags.VISIBLE if self.is_visible else 0
            shape_flags |= ShapeFlags.COLLIDE_SHAPES if self.has_shape_collision else 0
            shape_flags |= ShapeFlags.COLLIDE_PARTICLES if self.has_particle_collision else 0
            return shape_flags

        @flags.setter
        def flags(self, value: int):
            """Sets the flags for the shape."""

            self.is_visible = bool(value & ShapeFlags.VISIBLE)
            self.has_shape_collision = bool(value & ShapeFlags.COLLIDE_SHAPES)
            self.has_particle_collision = bool(value & ShapeFlags.COLLIDE_PARTICLES)

        def copy(self) -> ModelBuilder.ShapeConfig:
            return copy.copy(self)

    class JointDofConfig:
        """
        Describes a joint axis (a single degree of freedom) that can have limits and be driven towards a target.
        """

        def __init__(
            self,
            axis: AxisType | Vec3 = Axis.X,
            limit_lower: float = -1e6,
            limit_upper: float = 1e6,
            limit_ke: float = 1e4,
            limit_kd: float = 1e1,
            target: float = 0.0,
            target_ke: float = 0.0,
            target_kd: float = 0.0,
            mode: int = JointMode.TARGET_POSITION,
            armature: float = 1e-2,
            effort_limit: float = 1e6,
            velocity_limit: float = 1e6,
            friction: float = 0.0,
        ):
            self.axis = wp.normalize(axis_to_vec3(axis))
            """The 3D axis that this JointDofConfig object describes."""
            self.limit_lower = limit_lower
            """The lower position limit of the joint axis. Defaults to -1e6."""
            self.limit_upper = limit_upper
            """The upper position limit of the joint axis. Defaults to 1e6."""
            self.limit_ke = limit_ke
            """The elastic stiffness of the joint axis limits. Defaults to 1e4."""
            self.limit_kd = limit_kd
            """The damping stiffness of the joint axis limits. Defaults to 1e1."""
            self.target = target
            """The target position or velocity (depending on the mode) of the joint axis.
            If `mode` is `JointMode.TARGET_POSITION` and the initial `target` is outside the limits,
            it defaults to the midpoint of `limit_lower` and `limit_upper`. Otherwise, defaults to 0.0."""
            self.target_ke = target_ke
            """The proportional gain of the target drive PD controller. Defaults to 0.0."""
            self.target_kd = target_kd
            """The derivative gain of the target drive PD controller. Defaults to 0.0."""
            self.mode = mode
            """The mode of the joint axis (e.g., `JointMode.TARGET_POSITION` or `JointMode.TARGET_VELOCITY`). Defaults to `JointMode.TARGET_POSITION`."""
            self.armature = armature
            """Artificial inertia added around the joint axis. Defaults to 1e-2."""
            self.effort_limit = effort_limit
            """Maximum effort (force or torque) the joint axis can exert. Defaults to 1e6."""
            self.velocity_limit = velocity_limit
            """Maximum velocity the joint axis can achieve. Defaults to 1e6."""
            self.friction = friction
            """Friction coefficient for the joint axis. Defaults to 0.0."""

            if self.mode == JointMode.TARGET_POSITION and (
                self.target > self.limit_upper or self.target < self.limit_lower
            ):
                self.target = 0.5 * (self.limit_lower + self.limit_upper)

        @classmethod
        def create_unlimited(cls, axis: AxisType | Vec3) -> ModelBuilder.JointDofConfig:
            """Creates a JointDofConfig with no limits."""
            return ModelBuilder.JointDofConfig(
                axis=axis,
                limit_lower=-1e6,
                limit_upper=1e6,
                target=0.0,
                target_ke=0.0,
                target_kd=0.0,
                armature=0.0,
                limit_ke=0.0,
                limit_kd=0.0,
                mode=JointMode.NONE,
            )

    def __init__(self, up_axis: AxisType = Axis.Z, gravity: float = -9.81):
        """
        Initializes a new ModelBuilder instance for constructing simulation models.

        Args:
            up_axis (AxisType, optional): The axis to use as the "up" direction in the simulation.
                Defaults to Axis.Z.
            gravity (float, optional): The magnitude of gravity to apply along the up axis.
                Defaults to -9.81.
        """
        self.num_worlds = 0

        # region defaults
        self.default_shape_cfg = ModelBuilder.ShapeConfig()
        self.default_joint_cfg = ModelBuilder.JointDofConfig()

        # Default particle settings
        self.default_particle_radius = 0.1

        # Default triangle soft mesh settings
        self.default_tri_ke = 100.0
        self.default_tri_ka = 100.0
        self.default_tri_kd = 10.0
        self.default_tri_drag = 0.0
        self.default_tri_lift = 0.0

        # Default distance constraint properties
        self.default_spring_ke = 100.0
        self.default_spring_kd = 0.0

        # Default edge bending properties
        self.default_edge_ke = 100.0
        self.default_edge_kd = 0.0

        # Default body settings
        self.default_body_armature = 0.0
        # endregion

        # region compiler settings (similar to MuJoCo)
        self.balance_inertia = True
        """Whether to automatically correct rigid body inertia tensors that violate the triangle inequality.
        When True, adds a scalar multiple of the identity matrix to preserve rotation structure while
        ensuring physical validity (I1 + I2 >= I3 for principal moments). Default: True."""

        self.bound_mass = None
        """Minimum allowed mass value for rigid bodies. If set, any body mass below this value will be
        clamped to this minimum. Set to None to disable mass clamping. Default: None."""

        self.bound_inertia = None
        """Minimum allowed eigenvalue for rigid body inertia tensors. If set, ensures all principal
        moments of inertia are at least this value. Set to None to disable inertia eigenvalue
        clamping. Default: None."""

        self.validate_inertia_detailed = False
        """Whether to use detailed (slower) inertia validation that provides per-body warnings.
        When False, uses a fast GPU kernel that reports only the total number of corrected bodies
        and directly assigns the corrected arrays to the Model (ModelBuilder state is not updated).
        When True, uses a CPU implementation that reports specific issues for each body and updates
        the ModelBuilder's internal state.
        Default: False."""
        # endregion

        # particles
        self.particle_q = []
        self.particle_qd = []
        self.particle_mass = []
        self.particle_radius = []
        self.particle_flags = []
        self.particle_max_velocity = 1e5
        self.particle_color_groups: list[nparray] = []
        self.particle_world = []  # world index for each particle

        # shapes (each shape has an entry in these arrays)
        self.shape_key = []  # shape keys
        # transform from shape to body
        self.shape_transform = []
        # maps from shape index to body index
        self.shape_body = []
        self.shape_flags = []
        self.shape_type = []
        self.shape_scale = []
        self.shape_source = []
        self.shape_is_solid = []
        self.shape_thickness = []
        self.shape_material_ke = []
        self.shape_material_kd = []
        self.shape_material_kf = []
        self.shape_material_ka = []
        self.shape_material_mu = []
        self.shape_material_restitution = []
        # collision groups within collisions are handled
        self.shape_collision_group = []
        # radius to use for broadphase collision checking
        self.shape_collision_radius = []
        # world index for each shape
        self.shape_world = []

        # filtering to ignore certain collision pairs
        self.shape_collision_filter_pairs: list[tuple[int, int]] = []

        # springs
        self.spring_indices = []
        self.spring_rest_length = []
        self.spring_stiffness = []
        self.spring_damping = []
        self.spring_control = []

        # triangles
        self.tri_indices = []
        self.tri_poses = []
        self.tri_activations = []
        self.tri_materials = []
        self.tri_areas = []

        # edges (bending)
        self.edge_indices = []
        self.edge_rest_angle = []
        self.edge_rest_length = []
        self.edge_bending_properties = []

        # tetrahedra
        self.tet_indices = []
        self.tet_poses = []
        self.tet_activations = []
        self.tet_materials = []

        # muscles
        self.muscle_start = []
        self.muscle_params = []
        self.muscle_activations = []
        self.muscle_bodies = []
        self.muscle_points = []

        # rigid bodies
        self.body_mass = []
        self.body_inertia = []
        self.body_inv_mass = []
        self.body_inv_inertia = []
        self.body_com = []
        self.body_q = []
        self.body_qd = []
        self.body_key = []
        self.body_shapes = {-1: []}  # mapping from body to shapes
        self.body_world = []  # world index for each body

        # rigid joints
        self.joint_parent = []  # index of the parent body                      (constant)
        self.joint_parents = {}  # mapping from joint to parent bodies
        self.joint_child = []  # index of the child body                       (constant)
        self.joint_axis = []  # joint axis in child joint frame               (constant)
        self.joint_X_p = []  # frame of joint in parent                      (constant)
        self.joint_X_c = []  # frame of child com (in child coordinates)     (constant)
        self.joint_q = []
        self.joint_qd = []
        self.joint_f = []

        self.joint_type = []
        self.joint_key = []
        self.joint_armature = []
        self.joint_target_ke = []
        self.joint_target_kd = []
        self.joint_dof_mode = []
        self.joint_limit_lower = []
        self.joint_limit_upper = []
        self.joint_limit_ke = []
        self.joint_limit_kd = []
        self.joint_target = []
        self.joint_effort_limit = []
        self.joint_velocity_limit = []
        self.joint_friction = []

        self.joint_twist_lower = []
        self.joint_twist_upper = []

        self.joint_enabled = []

        self.joint_q_start = []
        self.joint_qd_start = []
        self.joint_dof_dim = []
        self.joint_world = []  # world index for each joint

        self.articulation_start = []
        self.articulation_key = []
        self.articulation_world = []  # world index for each articulation

        self.joint_dof_count = 0
        self.joint_coord_count = 0

        # current world index for entities being added directly to this builder.
        # set to -1 to create global entities shared across all worlds.
        # note: this value is temporarily overridden when using add_builder().
        self.current_world = -1

        self.up_axis: Axis = Axis.from_any(up_axis)
        self.gravity: float = gravity

        # contacts to be generated within the given distance margin to be generated at
        # every simulation substep (can be 0 if only one PBD solver iteration is used)
        self.rigid_contact_margin = 0.1
        # torsional friction coefficient (only considered by XPBD so far)
        self.rigid_contact_torsional_friction = 0.5
        # rolling friction coefficient (only considered by XPBD so far)
        self.rigid_contact_rolling_friction = 0.001

        # number of rigid contact points to allocate in the model during self.finalize() per world
        # if setting is None, the number of worst-case number of contacts will be calculated in self.finalize()
        self.num_rigid_contacts_per_world = None

        # equality constraints
        self.equality_constraint_type = []
        self.equality_constraint_body1 = []
        self.equality_constraint_body2 = []
        self.equality_constraint_anchor = []
        self.equality_constraint_relpose = []
        self.equality_constraint_torquescale = []
        self.equality_constraint_joint1 = []
        self.equality_constraint_joint2 = []
        self.equality_constraint_polycoef = []
        self.equality_constraint_key = []
        self.equality_constraint_enabled = []

    @property
    def up_vector(self) -> Vec3:
        """
        Returns the 3D unit vector corresponding to the current up axis (read-only).

        This property computes the up direction as a 3D vector based on the value of :attr:`up_axis`.
        For example, if ``up_axis`` is ``Axis.Z``, this returns ``(0, 0, 1)``.

        Returns:
            Vec3: The 3D up vector corresponding to the current up axis.
        """
        return axis_to_vec3(self.up_axis)

    @up_vector.setter
    def up_vector(self, _):
        raise AttributeError(
            "The 'up_vector' property is read-only and cannot be set. Instead, use 'up_axis' to set the up axis."
        )

    # region counts
    @property
    def shape_count(self):
        """
        The number of shapes in the model.
        """
        return len(self.shape_type)

    @property
    def body_count(self):
        """
        The number of rigid bodies in the model.
        """
        return len(self.body_q)

    @property
    def joint_count(self):
        """
        The number of joints in the model.
        """
        return len(self.joint_type)

    @property
    def particle_count(self):
        """
        The number of particles in the model.
        """
        return len(self.particle_q)

    @property
    def tri_count(self):
        """
        The number of triangles in the model.
        """
        return len(self.tri_poses)

    @property
    def tet_count(self):
        """
        The number of tetrahedra in the model.
        """
        return len(self.tet_poses)

    @property
    def edge_count(self):
        """
        The number of edges (for bending) in the model.
        """
        return len(self.edge_rest_angle)

    @property
    def spring_count(self):
        """
        The number of springs in the model.
        """
        return len(self.spring_rest_length)

    @property
    def muscle_count(self):
        """
        The number of muscles in the model.
        """
        return len(self.muscle_start)

    @property
    def articulation_count(self):
        """
        The number of articulations in the model.
        """
        return len(self.articulation_start)

    # endregion

    def replicate(
        self,
        builder: ModelBuilder,
        num_worlds: int,
        spacing: tuple[float, float, float] = (0.0, 0.0, 0.0),
    ):
        """
        Replicates the given builder multiple times, offsetting each copy according to the supplied spacing.

        This method is useful for creating multiple instances of a sub-model (e.g., robots, scenes)
        arranged in a regular grid or along a line. Each copy is offset in space by a multiple of the
        specified spacing vector, and all entities from each copy are assigned to a new world.

        Note:
            For visual separation of worlds, it is recommended to use the viewer's
            `set_world_offsets()` method instead of physical spacing. This improves numerical
            stability by keeping all worlds at the origin in the physics simulation.

        Args:
            builder (ModelBuilder): The builder to replicate. All entities from this builder will be copied.
            num_worlds (int): The number of worlds to create.
            spacing (tuple[float, float, float], optional): The spacing between each copy along each axis.
                For example, (5.0, 5.0, 0.0) arranges copies in a 2D grid in the XY plane.
                Defaults to (0.0, 0.0, 0.0).
        """
        offsets = compute_world_offsets(num_worlds, spacing, self.up_axis)
        xform = wp.transform_identity()
        for i in range(num_worlds):
            xform[:3] = offsets[i]
            self.add_builder(builder, xform=xform)

    def add_articulation(self, key: str | None = None):
        """
        Adds an articulation to the model.
        An articulation is a set of contiguous joints from ``articulation_start[i]`` to ``articulation_start[i+1]``.
        Some functions, such as forward kinematics :func:`newton.eval_fk`, are parallelized over articulations.
        Articulations are automatically 'closed' when calling :meth:`~newton.ModelBuilder.finalize`.

        Args:
            key (str | None): The key of the articulation. If None, a default key will be created.
        """
        self.articulation_start.append(self.joint_count)
        self.articulation_key.append(key or f"articulation_{self.articulation_count}")
        self.articulation_world.append(self.current_world)

    # region importers
    def add_urdf(
        self,
        source: str,
        xform: Transform | None = None,
        floating: bool = False,
        base_joint: dict | str | None = None,
        scale: float = 1.0,
        hide_visuals: bool = False,
        parse_visuals_as_colliders: bool = False,
        up_axis: AxisType = Axis.Z,
        force_show_colliders: bool = False,
        enable_self_collisions: bool = True,
        ignore_inertial_definitions: bool = True,
        ensure_nonstatic_links: bool = True,
        static_link_mass: float = 1e-2,
        joint_ordering: Literal["bfs", "dfs"] | None = "dfs",
        bodies_follow_joint_ordering: bool = True,
        collapse_fixed_joints: bool = False,
        mesh_maxhullvert: int = MESH_MAXHULLVERT,
    ):
        """
        Parses a URDF file and adds the bodies and joints to the given ModelBuilder.

        Args:
            source (str): The filename of the URDF file to parse.
            xform (Transform): The transform to apply to the root body. If None, the transform is set to identity.
            floating (bool): If True, the root body is a free joint. If False, the root body is connected via a fixed joint to the world, unless a `base_joint` is defined.
            base_joint (Union[str, dict]): The joint by which the root body is connected to the world. This can be either a string defining the joint axes of a D6 joint with comma-separated positional and angular axis names (e.g. "px,py,rz" for a D6 joint with linear axes in x, y and an angular axis in z) or a dict with joint parameters (see :meth:`ModelBuilder.add_joint`).
            scale (float): The scaling factor to apply to the imported mechanism.
            hide_visuals (bool): If True, hide visual shapes.
            parse_visuals_as_colliders (bool): If True, the geometry defined under the `<visual>` tags is used for collision handling instead of the `<collision>` geometries.
            up_axis (AxisType): The up axis of the URDF. This is used to transform the URDF to the builder's up axis. It also determines the up axis of capsules and cylinders in the URDF. The default is Z.
            force_show_colliders (bool): If True, the collision shapes are always shown, even if there are visual shapes.
            enable_self_collisions (bool): If True, self-collisions are enabled.
            ignore_inertial_definitions (bool): If True, the inertial parameters defined in the URDF are ignored and the inertia is calculated from the shape geometry.
            ensure_nonstatic_links (bool): If True, links with zero mass are given a small mass (see `static_link_mass`) to ensure they are dynamic.
            static_link_mass (float): The mass to assign to links with zero mass (if `ensure_nonstatic_links` is set to True).
            joint_ordering (str): The ordering of the joints in the simulation. Can be either "bfs" or "dfs" for breadth-first or depth-first search, or ``None`` to keep joints in the order in which they appear in the URDF. Default is "dfs".
            bodies_follow_joint_ordering (bool): If True, the bodies are added to the builder in the same order as the joints (parent then child body). Otherwise, bodies are added in the order they appear in the URDF. Default is True.
            collapse_fixed_joints (bool): If True, fixed joints are removed and the respective bodies are merged.
            mesh_maxhullvert (int): Maximum vertices for convex hull approximation of meshes.
        """
        from ..utils.import_urdf import parse_urdf  # noqa: PLC0415

        return parse_urdf(
            self,
            source,
            xform,
            floating,
            base_joint,
            scale,
            hide_visuals,
            parse_visuals_as_colliders,
            up_axis,
            force_show_colliders,
            enable_self_collisions,
            ignore_inertial_definitions,
            ensure_nonstatic_links,
            static_link_mass,
            joint_ordering,
            bodies_follow_joint_ordering,
            collapse_fixed_joints,
            mesh_maxhullvert,
        )

    def add_usd(
        self,
        source,
        xform: Transform | None = None,
        only_load_enabled_rigid_bodies: bool = False,
        only_load_enabled_joints: bool = True,
        joint_drive_gains_scaling: float = 1.0,
        invert_rotations: bool = True,
        verbose: bool = False,
        ignore_paths: list[str] | None = None,
        cloned_world: str | None = None,
        collapse_fixed_joints: bool = False,
        enable_self_collisions: bool = True,
        apply_up_axis_from_stage: bool = False,
        root_path: str = "/",
        joint_ordering: Literal["bfs", "dfs"] | None = "dfs",
        bodies_follow_joint_ordering: bool = True,
        skip_mesh_approximation: bool = False,
        load_non_physics_prims: bool = True,
        hide_collision_shapes: bool = False,
        mesh_maxhullvert: int = MESH_MAXHULLVERT,
    ) -> dict[str, Any]:
        """
        Parses a Universal Scene Description (USD) stage containing UsdPhysics schema definitions for rigid-body articulations and adds the bodies, shapes and joints to the given ModelBuilder.

        The USD description has to be either a path (file name or URL), or an existing USD stage instance that implements the `Stage <https://openusd.org/dev/api/class_usd_stage.html>`_ interface.

        Args:
            source (str | pxr.Usd.Stage): The file path to the USD file, or an existing USD stage instance.
            xform (Transform): The transform to apply to the entire scene.
            only_load_enabled_rigid_bodies (bool): If True, only rigid bodies which do not have `physics:rigidBodyEnabled` set to False are loaded.
            only_load_enabled_joints (bool): If True, only joints which do not have `physics:jointEnabled` set to False are loaded.
            joint_drive_gains_scaling (float): The default scaling of the PD control gains (stiffness and damping), if not set in the PhysicsScene with as "newton:joint_drive_gains_scaling".
            invert_rotations (bool): If True, inverts any rotations defined in the shape transforms.
            verbose (bool): If True, print additional information about the parsed USD file. Default is False.
            ignore_paths (List[str]): A list of regular expressions matching prim paths to ignore.
            cloned_world (str): The prim path of a world which is cloned within this USD file. Siblings of this world prim will not be parsed but instead be replicated via `ModelBuilder.add_builder(builder, xform)` to speed up the loading of many instantiated worlds.
            collapse_fixed_joints (bool): If True, fixed joints are removed and the respective bodies are merged. Only considered if not set on the PhysicsScene as "newton:collapse_fixed_joints".
            enable_self_collisions (bool): Determines the default behavior of whether self-collisions are enabled for all shapes within an articulation. If an articulation has the attribute ``physxArticulation:enabledSelfCollisions`` defined, this attribute takes precedence.
            apply_up_axis_from_stage (bool): If True, the up axis of the stage will be used to set :attr:`newton.ModelBuilder.up_axis`. Otherwise, the stage will be rotated such that its up axis aligns with the builder's up axis. Default is False.
            root_path (str): The USD path to import, defaults to "/".
            joint_ordering (str): The ordering of the joints in the simulation. Can be either "bfs" or "dfs" for breadth-first or depth-first search, or ``None`` to keep joints in the order in which they appear in the USD. Default is "dfs".
            bodies_follow_joint_ordering (bool): If True, the bodies are added to the builder in the same order as the joints (parent then child body). Otherwise, bodies are added in the order they appear in the USD. Default is True.
            skip_mesh_approximation (bool): If True, mesh approximation is skipped. Otherwise, meshes are approximated according to the ``physics:approximation`` attribute defined on the UsdPhysicsMeshCollisionAPI (if it is defined). Default is False.
            load_non_physics_prims (bool): If True, prims that are children of a rigid body that do not have a UsdPhysics schema applied are loaded as visual shapes in a separate pass (may slow down the loading process). Otherwise, non-physics prims are ignored. Default is True.
            hide_collision_shapes (bool): If True, collision shapes are hidden. Default is False.
            mesh_maxhullvert (int): Maximum vertices for convex hull approximation of meshes.

        Returns:
            dict: Dictionary with the following entries:

            .. list-table::
                :widths: 25 75

                * - "fps"
                  - USD stage frames per second
                * - "duration"
                  - Difference between end time code and start time code of the USD stage
                * - "up_axis"
                  - :class:`Axis` representing the stage's up axis ("X", "Y", or "Z")
                * - "path_shape_map"
                  - Mapping from prim path (str) of the UsdGeom to the respective shape index in :class:`ModelBuilder`
                * - "path_body_map"
                  - Mapping from prim path (str) of a rigid body prim (e.g. that implements the PhysicsRigidBodyAPI) to the respective body index in :class:`ModelBuilder`
                * - "path_shape_scale"
                  - Mapping from prim path (str) of the UsdGeom to its respective 3D world scale
                * - "mass_unit"
                  - The stage's Kilograms Per Unit (KGPU) definition (1.0 by default)
                * - "linear_unit"
                  - The stage's Meters Per Unit (MPU) definition (1.0 by default)
                * - "scene_attributes"
                  - Dictionary of all attributes applied to the PhysicsScene prim
                * - "collapse_results"
                  - Dictionary returned by :meth:`newton.ModelBuilder.collapse_fixed_joints` if `collapse_fixed_joints` is True, otherwise None.
        """
        from ..utils.import_usd import parse_usd  # noqa: PLC0415

        return parse_usd(
            self,
            source,
            xform,
            only_load_enabled_rigid_bodies,
            only_load_enabled_joints,
            joint_drive_gains_scaling,
            invert_rotations,
            verbose,
            ignore_paths,
            cloned_world,
            collapse_fixed_joints,
            enable_self_collisions,
            apply_up_axis_from_stage,
            root_path,
            joint_ordering,
            bodies_follow_joint_ordering,
            skip_mesh_approximation,
            load_non_physics_prims,
            hide_collision_shapes,
            mesh_maxhullvert,
        )

    def add_mjcf(
        self,
        source: str,
        xform: Transform | None = None,
        floating: bool | None = None,
        base_joint: dict | str | None = None,
        armature_scale: float = 1.0,
        scale: float = 1.0,
        hide_visuals: bool = False,
        parse_visuals_as_colliders: bool = False,
        parse_meshes: bool = True,
        up_axis: AxisType = Axis.Z,
        ignore_names: Sequence[str] = (),
        ignore_classes: Sequence[str] = (),
        visual_classes: Sequence[str] = ("visual",),
        collider_classes: Sequence[str] = ("collision",),
        no_class_as_colliders: bool = True,
        force_show_colliders: bool = False,
        enable_self_collisions: bool = False,
        ignore_inertial_definitions: bool = True,
        ensure_nonstatic_links: bool = True,
        static_link_mass: float = 1e-2,
        collapse_fixed_joints: bool = False,
        verbose: bool = False,
        skip_equality_constraints: bool = False,
        mesh_maxhullvert: int = MESH_MAXHULLVERT,
    ):
        """
        Parses MuJoCo XML (MJCF) file and adds the bodies and joints to the given ModelBuilder.

        Args:
            source (str): The filename of the MuJoCo file to parse, or the MJCF XML string content.
            xform (Transform): The transform to apply to the imported mechanism.
            floating (bool): If True, the articulation is treated as a floating base. If False, the articulation is treated as a fixed base. If None, the articulation is treated as a floating base if a free joint is found in the MJCF, otherwise it is treated as a fixed base.
            base_joint (Union[str, dict]): The joint by which the root body is connected to the world. This can be either a string defining the joint axes of a D6 joint with comma-separated positional and angular axis names (e.g. "px,py,rz" for a D6 joint with linear axes in x, y and an angular axis in z) or a dict with joint parameters (see :meth:`ModelBuilder.add_joint`).
            armature_scale (float): Scaling factor to apply to the MJCF-defined joint armature values.
            scale (float): The scaling factor to apply to the imported mechanism.
            hide_visuals (bool): If True, hide visual shapes.
            parse_visuals_as_colliders (bool): If True, the geometry defined under the `visual_classes` tags is used for collision handling instead of the `collider_classes` geometries.
            parse_meshes (bool): Whether geometries of type `"mesh"` should be parsed. If False, geometries of type `"mesh"` are ignored.
            up_axis (AxisType): The up axis of the MuJoCo scene. The default is Z up.
            ignore_names (Sequence[str]): A list of regular expressions. Bodies and joints with a name matching one of the regular expressions will be ignored.
            ignore_classes (Sequence[str]): A list of regular expressions. Bodies and joints with a class matching one of the regular expressions will be ignored.
            visual_classes (Sequence[str]): A list of regular expressions. Visual geometries with a class matching one of the regular expressions will be parsed.
            collider_classes (Sequence[str]): A list of regular expressions. Collision geometries with a class matching one of the regular expressions will be parsed.
            no_class_as_colliders: If True, geometries without a class are parsed as collision geometries. If False, geometries without a class are parsed as visual geometries.
            force_show_colliders (bool): If True, the collision shapes are always shown, even if there are visual shapes.
            enable_self_collisions (bool): If True, self-collisions are enabled.
            ignore_inertial_definitions (bool): If True, the inertial parameters defined in the MJCF are ignored and the inertia is calculated from the shape geometry.
            ensure_nonstatic_links (bool): If True, links with zero mass are given a small mass (see `static_link_mass`) to ensure they are dynamic.
            static_link_mass (float): The mass to assign to links with zero mass (if `ensure_nonstatic_links` is set to True).
            collapse_fixed_joints (bool): If True, fixed joints are removed and the respective bodies are merged.
            verbose (bool): If True, print additional information about parsing the MJCF.
            skip_equality_constraints (bool): Whether <equality> tags should be parsed. If True, equality constraints are ignored.
            mesh_maxhullvert (int): Maximum vertices for convex hull approximation of meshes.
        """
        from ..utils.import_mjcf import parse_mjcf  # noqa: PLC0415

        return parse_mjcf(
            self,
            source,
            xform,
            floating,
            base_joint,
            armature_scale,
            scale,
            hide_visuals,
            parse_visuals_as_colliders,
            parse_meshes,
            up_axis,
            ignore_names,
            ignore_classes,
            visual_classes,
            collider_classes,
            no_class_as_colliders,
            force_show_colliders,
            enable_self_collisions,
            ignore_inertial_definitions,
            ensure_nonstatic_links,
            static_link_mass,
            collapse_fixed_joints,
            verbose,
            skip_equality_constraints,
            mesh_maxhullvert,
        )

    # endregion

    def add_builder(
        self,
        builder: ModelBuilder,
        xform: Transform | None = None,
        update_num_world_count: bool = True,
        world: int | None = None,
    ):
        """Copies the data from `builder`, another `ModelBuilder` to this `ModelBuilder`.

        **World Grouping Behavior:**
        When adding a builder, ALL entities from the source builder will be assigned to the same
        world, overriding any world assignments that existed in the source builder.
        This ensures that all entities from a sub-builder are grouped together as a single world.

        Worlds automatically handle collision filtering between different worlds:
        - Entities from different worlds (except -1) do not collide with each other
        - Global entities (index -1) collide with all worlds
        - Collision groups from the source builder are preserved as-is for fine-grained collision control within each world

        To create global entities that are shared across all worlds, set the main builder's
        `current_world` to -1 before adding entities directly (not via add_builder).

        Example::

            main_builder = ModelBuilder()
            # Create global ground plane
            main_builder.current_world = -1
            main_builder.add_ground_plane()

            # Create robot builder
            robot_builder = ModelBuilder()
            robot_builder.add_body(...)  # These world assignments will be overridden

            # Add multiple robot instances
            main_builder.add_builder(robot_builder, world=0)  # All entities -> world 0
            main_builder.add_builder(robot_builder, world=1)  # All entities -> world 1

        Args:
            builder (ModelBuilder): a model builder to add model data from.
            xform (Transform): offset transform applied to root bodies.
            update_num_world_count (bool): if True, the number of worlds is updated appropriately.
                For non-global entities (world >= 0), this either increments num_worlds (when world is None)
                or ensures num_worlds is at least world+1. Global entities (world=-1) do not affect num_worlds.
            world (int | None): world index to assign to ALL entities from this builder.
                If None, uses the current world count as the index. Use -1 for global entities.
                Note: world=-1 does not increase num_worlds even when update_num_world_count=True.
        """

        if builder.up_axis != self.up_axis:
            raise ValueError("Cannot add a builder with a different up axis.")

        # Set the world index for entities being added
        if world is None:
            # Use the current world count as the index if not specified
            group_idx = self.num_worlds if update_num_world_count else self.current_world
        else:
            group_idx = world

        # Save the previous world
        prev_world = self.current_world
        self.current_world = group_idx

        # explicitly resolve the transform multiplication function to avoid
        # repeatedly resolving builtin overloads during shape transformation
        transform_mul_cfunc = wp.context.runtime.core.wp_builtin_mul_transformf_transformf

        # dispatches two transform multiplies to the native implementation
        def transform_mul(a, b):
            out = wp.transform.from_buffer(np.empty(7, dtype=np.float32))
            transform_mul_cfunc(a, b, ctypes.byref(out))
            return out

        start_particle_idx = self.particle_count
        if builder.particle_count:
            self.particle_max_velocity = builder.particle_max_velocity
            if xform is not None:
                pos_offset = xform.p
            else:
                pos_offset = np.zeros(3)
            self.particle_q.extend((np.array(builder.particle_q) + pos_offset).tolist())
            # other particle attributes are added below

        if builder.spring_count:
            self.spring_indices.extend((np.array(builder.spring_indices, dtype=np.int32) + start_particle_idx).tolist())
        if builder.edge_count:
            # Update edge indices by adding offset, preserving -1 values
            edge_indices = np.array(builder.edge_indices, dtype=np.int32)
            mask = edge_indices != -1
            edge_indices[mask] += start_particle_idx
            self.edge_indices.extend(edge_indices.tolist())
        if builder.tri_count:
            self.tri_indices.extend((np.array(builder.tri_indices, dtype=np.int32) + start_particle_idx).tolist())
        if builder.tet_count:
            self.tet_indices.extend((np.array(builder.tet_indices, dtype=np.int32) + start_particle_idx).tolist())

        builder_coloring_translated = [group + start_particle_idx for group in builder.particle_color_groups]
        self.particle_color_groups = combine_independent_particle_coloring(
            self.particle_color_groups, builder_coloring_translated
        )

        start_body_idx = self.body_count
        start_shape_idx = self.shape_count
        for s, b in enumerate(builder.shape_body):
            if b > -1:
                new_b = b + start_body_idx
                self.shape_body.append(new_b)
                self.shape_transform.append(builder.shape_transform[s])
            else:
                self.shape_body.append(-1)
                # apply offset transform to root bodies
                if xform is not None:
                    self.shape_transform.append(transform_mul(xform, builder.shape_transform[s]))
                else:
                    self.shape_transform.append(builder.shape_transform[s])

        for b, shapes in builder.body_shapes.items():
            if b == -1:
                self.body_shapes[-1].extend([s + start_shape_idx for s in shapes])
            else:
                self.body_shapes[b + start_body_idx] = [s + start_shape_idx for s in shapes]

        if builder.joint_count:
            start_q = len(self.joint_q)
            start_X_p = len(self.joint_X_p)
            self.joint_X_p.extend(builder.joint_X_p)
            self.joint_q.extend(builder.joint_q)
            if xform is not None:
                for i in range(len(builder.joint_X_p)):
                    if builder.joint_type[i] == JointType.FREE:
                        qi = builder.joint_q_start[i]
                        xform_prev = wp.transform(*builder.joint_q[qi : qi + 7])
                        tf = transform_mul(xform, xform_prev)
                        qi += start_q
                        self.joint_q[qi : qi + 7] = tf
                    elif builder.joint_parent[i] == -1:
                        self.joint_X_p[start_X_p + i] = transform_mul(xform, builder.joint_X_p[i])

            # offset the indices
            self.articulation_start.extend([a + self.joint_count for a in builder.articulation_start])
            self.joint_parent.extend([p + self.body_count if p != -1 else -1 for p in builder.joint_parent])
            self.joint_child.extend([c + self.body_count for c in builder.joint_child])

            self.joint_q_start.extend([c + self.joint_coord_count for c in builder.joint_q_start])
            self.joint_qd_start.extend([c + self.joint_dof_count for c in builder.joint_qd_start])

        if xform is not None:
            for i in range(builder.body_count):
                self.body_q.append(transform_mul(xform, builder.body_q[i]))
        else:
            self.body_q.extend(builder.body_q)

        # Copy collision groups without modification
        self.shape_collision_group.extend(builder.shape_collision_group)

        # Copy collision filter pairs with offset
        self.shape_collision_filter_pairs.extend(
            [(i + start_shape_idx, j + start_shape_idx) for i, j in builder.shape_collision_filter_pairs]
        )

        # Handle world assignments
        # For particles
        if builder.particle_count > 0:
            # Override all world indices with current world
            particle_groups = [self.current_world] * builder.particle_count
            self.particle_world.extend(particle_groups)

        # For bodies
        if builder.body_count > 0:
            body_groups = [self.current_world] * builder.body_count
            self.body_world.extend(body_groups)

        # For shapes
        if builder.shape_count > 0:
            shape_worlds = [self.current_world] * builder.shape_count
            self.shape_world.extend(shape_worlds)

        # For joints
        if builder.joint_count > 0:
            s = [self.current_world] * builder.joint_count
            self.joint_world.extend(s)

        # For articulations
        if builder.articulation_count > 0:
            articulation_groups = [self.current_world] * builder.articulation_count
            self.articulation_world.extend(articulation_groups)

        more_builder_attrs = [
            "articulation_key",
            "body_inertia",
            "body_mass",
            "body_inv_inertia",
            "body_inv_mass",
            "body_com",
            "body_qd",
            "body_key",
            "joint_type",
            "joint_enabled",
            "joint_X_c",
            "joint_armature",
            "joint_axis",
            "joint_dof_dim",
            "joint_dof_mode",
            "joint_key",
            "joint_qd",
            "joint_f",
            "joint_target",
            "joint_limit_lower",
            "joint_limit_upper",
            "joint_limit_ke",
            "joint_limit_kd",
            "joint_target_ke",
            "joint_target_kd",
            "joint_effort_limit",
            "joint_velocity_limit",
            "joint_friction",
            "shape_key",
            "shape_flags",
            "shape_type",
            "shape_scale",
            "shape_source",
            "shape_is_solid",
            "shape_thickness",
            "shape_material_ke",
            "shape_material_kd",
            "shape_material_kf",
            "shape_material_ka",
            "shape_material_mu",
            "shape_material_restitution",
            "shape_collision_radius",
            "particle_qd",
            "particle_mass",
            "particle_radius",
            "particle_flags",
            "edge_rest_angle",
            "edge_rest_length",
            "edge_bending_properties",
            "spring_rest_length",
            "spring_stiffness",
            "spring_damping",
            "spring_control",
            "tri_poses",
            "tri_activations",
            "tri_materials",
            "tri_areas",
            "tet_poses",
            "tet_activations",
            "tet_materials",
            "equality_constraint_type",
            "equality_constraint_body1",
            "equality_constraint_body2",
            "equality_constraint_anchor",
            "equality_constraint_torquescale",
            "equality_constraint_relpose",
            "equality_constraint_joint1",
            "equality_constraint_joint2",
            "equality_constraint_polycoef",
            "equality_constraint_key",
            "equality_constraint_enabled",
        ]

        for attr in more_builder_attrs:
            getattr(self, attr).extend(getattr(builder, attr))

        self.joint_dof_count += builder.joint_dof_count
        self.joint_coord_count += builder.joint_coord_count

        if update_num_world_count:
            # Globals do not contribute to the world count
            if group_idx >= 0:
                # If an explicit world is provided, ensure num_worlds >= group_idx+1.
                # Otherwise, auto-increment for the next world.
                if world is None:
                    self.num_worlds += 1
                else:
                    self.num_worlds = max(self.num_worlds, group_idx + 1)

        # Restore the previous world
        self.current_world = prev_world

    def add_body(
        self,
        xform: Transform | None = None,
        armature: float | None = None,
        com: Vec3 | None = None,
        I_m: Mat33 | None = None,
        mass: float = 0.0,
        key: str | None = None,
    ) -> int:
        """Adds a rigid body to the model.

        Args:
            xform: The location of the body in the world frame.
            armature: Artificial inertia added to the body. If None, the default value from :attr:`default_body_armature` is used.
            com: The center of mass of the body w.r.t its origin. If None, the center of mass is assumed to be at the origin.
            I_m: The 3x3 inertia tensor of the body (specified relative to the center of mass). If None, the inertia tensor is assumed to be zero.
            mass: Mass of the body.
            key: Key of the body (optional).

        Returns:
            The index of the body in the model.

        Note:
            If the mass is zero then the body is treated as kinematic with no dynamics.

        """

        if xform is None:
            xform = wp.transform()
        else:
            xform = wp.transform(*xform)
        if com is None:
            com = wp.vec3()
        if I_m is None:
            I_m = wp.mat33()

        body_id = len(self.body_mass)

        # body data
        if armature is None:
            armature = self.default_body_armature
        inertia = I_m + wp.mat33(np.eye(3)) * armature
        self.body_inertia.append(inertia)
        self.body_mass.append(mass)
        self.body_com.append(com)

        if mass > 0.0:
            self.body_inv_mass.append(1.0 / mass)
        else:
            self.body_inv_mass.append(0.0)

        if any(x for x in inertia):
            self.body_inv_inertia.append(wp.inverse(inertia))
        else:
            self.body_inv_inertia.append(inertia)

        self.body_q.append(xform)
        self.body_qd.append(wp.spatial_vector())

        self.body_key.append(key or f"body_{body_id}")
        self.body_shapes[body_id] = []
        self.body_world.append(self.current_world)
        return body_id

    # region joints

    def add_joint(
        self,
        joint_type: wp.constant,
        parent: int,
        child: int,
        linear_axes: list[JointDofConfig] | None = None,
        angular_axes: list[JointDofConfig] | None = None,
        key: str | None = None,
        parent_xform: Transform | None = None,
        child_xform: Transform | None = None,
        collision_filter_parent: bool = True,
        enabled: bool = True,
    ) -> int:
        """
        Generic method to add any type of joint to this ModelBuilder.

        Args:
            joint_type (constant): The type of joint to add (see :ref:'joint-types').
            parent (int): The index of the parent body (-1 is the world).
            child (int): The index of the child body.
            linear_axes (list(:class:`JointDofConfig`)): The linear axes (see :class:`JointDofConfig`) of the joint.
            angular_axes (list(:class:`JointDofConfig`)): The angular axes (see :class:`JointDofConfig`) of the joint.
            key (str): The key of the joint (optional).
            parent_xform (Transform): The transform of the joint in the parent body's local frame. If None, the identity transform is used.
            child_xform (Transform): The transform of the joint in the child body's local frame. If None, the identity transform is used.
            collision_filter_parent (bool): Whether to filter collisions between shapes of the parent and child bodies.
            enabled (bool): Whether the joint is enabled (not considered by :class:`SolverFeatherstone`).

        Returns:
            The index of the added joint.
        """
        if linear_axes is None:
            linear_axes = []
        if angular_axes is None:
            angular_axes = []

        if parent_xform is None:
            parent_xform = wp.transform()
        else:
            parent_xform = wp.transform(*parent_xform)
        if child_xform is None:
            child_xform = wp.transform()
        else:
            child_xform = wp.transform(*child_xform)

        if len(self.articulation_start) == 0:
            # automatically add an articulation if none exists
            self.add_articulation()
        self.joint_type.append(joint_type)
        self.joint_parent.append(parent)
        if child not in self.joint_parents:
            self.joint_parents[child] = [parent]
        else:
            self.joint_parents[child].append(parent)
        self.joint_child.append(child)
        self.joint_X_p.append(wp.transform(parent_xform))
        self.joint_X_c.append(wp.transform(child_xform))
        self.joint_key.append(key or f"joint_{self.joint_count}")
        self.joint_dof_dim.append((len(linear_axes), len(angular_axes)))
        self.joint_enabled.append(enabled)
        self.joint_world.append(self.current_world)

        def add_axis_dim(dim: ModelBuilder.JointDofConfig):
            self.joint_axis.append(dim.axis)
            self.joint_dof_mode.append(dim.mode)
            self.joint_target.append(dim.target)
            self.joint_target_ke.append(dim.target_ke)
            self.joint_target_kd.append(dim.target_kd)
            self.joint_limit_ke.append(dim.limit_ke)
            self.joint_limit_kd.append(dim.limit_kd)
            self.joint_armature.append(dim.armature)
            self.joint_effort_limit.append(dim.effort_limit)
            self.joint_velocity_limit.append(dim.velocity_limit)
            self.joint_friction.append(dim.friction)
            if np.isfinite(dim.limit_lower):
                self.joint_limit_lower.append(dim.limit_lower)
            else:
                self.joint_limit_lower.append(-1e6)
            if np.isfinite(dim.limit_upper):
                self.joint_limit_upper.append(dim.limit_upper)
            else:
                self.joint_limit_upper.append(1e6)

        for dim in linear_axes:
            add_axis_dim(dim)
        for dim in angular_axes:
            add_axis_dim(dim)

        dof_count, coord_count = get_joint_dof_count(joint_type, len(linear_axes) + len(angular_axes))

        for _ in range(coord_count):
            self.joint_q.append(0.0)
        for _ in range(dof_count):
            self.joint_qd.append(0.0)
            self.joint_f.append(0.0)

        if joint_type == JointType.FREE or joint_type == JointType.DISTANCE or joint_type == JointType.BALL:
            # ensure that a valid quaternion is used for the angular dofs
            self.joint_q[-1] = 1.0

        self.joint_q_start.append(self.joint_coord_count)
        self.joint_qd_start.append(self.joint_dof_count)

        self.joint_dof_count += dof_count
        self.joint_coord_count += coord_count

        if collision_filter_parent and parent > -1:
            for child_shape in self.body_shapes[child]:
                if not self.shape_flags[child_shape] & ShapeFlags.COLLIDE_SHAPES:
                    continue
                for parent_shape in self.body_shapes[parent]:
                    if not self.shape_flags[parent_shape] & ShapeFlags.COLLIDE_SHAPES:
                        continue
                    # Ensure canonical order (smaller, larger) for consistent lookup
                    a, b = parent_shape, child_shape
                    if a > b:
                        a, b = b, a
                    self.shape_collision_filter_pairs.append((a, b))

        return self.joint_count - 1

    def add_joint_revolute(
        self,
        parent: int,
        child: int,
        parent_xform: Transform | None = None,
        child_xform: Transform | None = None,
        axis: AxisType | Vec3 | JointDofConfig | None = None,
        target: float | None = None,
        target_ke: float | None = None,
        target_kd: float | None = None,
        mode: int | None = None,
        limit_lower: float | None = None,
        limit_upper: float | None = None,
        limit_ke: float | None = None,
        limit_kd: float | None = None,
        armature: float | None = None,
        effort_limit: float | None = None,
        velocity_limit: float | None = None,
        friction: float | None = None,
        key: str | None = None,
        collision_filter_parent: bool = True,
        enabled: bool = True,
    ) -> int:
        """Adds a revolute (hinge) joint to the model. It has one degree of freedom.

        Args:
            parent: The index of the parent body.
            child: The index of the child body.
            parent_xform (Transform): The transform of the joint in the parent body's local frame.
            child_xform (Transform): The transform of the joint in the child body's local frame.
            axis (AxisType | Vec3 | JointDofConfig): The axis of rotation in the parent body's local frame, can be a :class:`JointDofConfig` object whose settings will be used instead of the other arguments.
            target: The target angle (in radians) or target velocity of the joint.
            target_ke: The stiffness of the joint target.
            target_kd: The damping of the joint target.
            mode: The control mode of the joint. If None, the default value from :attr:`default_joint_control_mode` is used.
            limit_lower: The lower limit of the joint. If None, the default value from :attr:`default_joint_limit_lower` is used.
            limit_upper: The upper limit of the joint. If None, the default value from :attr:`default_joint_limit_upper` is used.
            limit_ke: The stiffness of the joint limit. If None, the default value from :attr:`default_joint_limit_ke` is used.
            limit_kd: The damping of the joint limit. If None, the default value from :attr:`default_joint_limit_kd` is used.
            armature: Artificial inertia added around the joint axis. If None, the default value from :attr:`default_joint_armature` is used.
            effort_limit: Maximum effort (force/torque) the joint axis can exert. If None, the default value from :attr:`default_joint_cfg.effort_limit` is used.
            velocity_limit: Maximum velocity the joint axis can achieve. If None, the default value from :attr:`default_joint_cfg.velocity_limit` is used.
            friction: Friction coefficient for the joint axis. If None, the default value from :attr:`default_joint_cfg.friction` is used.
            key: The key of the joint.
            collision_filter_parent: Whether to filter collisions between shapes of the parent and child bodies.
            enabled: Whether the joint is enabled.

        Returns:
            The index of the added joint.

        """

        if axis is None:
            axis = self.default_joint_cfg.axis
        if isinstance(axis, ModelBuilder.JointDofConfig):
            ax = axis
        else:
            ax = ModelBuilder.JointDofConfig(
                axis=axis,
                limit_lower=limit_lower if limit_lower is not None else self.default_joint_cfg.limit_lower,
                limit_upper=limit_upper if limit_upper is not None else self.default_joint_cfg.limit_upper,
                target=target if target is not None else self.default_joint_cfg.target,
                target_ke=target_ke if target_ke is not None else self.default_joint_cfg.target_ke,
                target_kd=target_kd if target_kd is not None else self.default_joint_cfg.target_kd,
                mode=mode if mode is not None else self.default_joint_cfg.mode,
                limit_ke=limit_ke if limit_ke is not None else self.default_joint_cfg.limit_ke,
                limit_kd=limit_kd if limit_kd is not None else self.default_joint_cfg.limit_kd,
                armature=armature if armature is not None else self.default_joint_cfg.armature,
                effort_limit=effort_limit if effort_limit is not None else self.default_joint_cfg.effort_limit,
                velocity_limit=velocity_limit if velocity_limit is not None else self.default_joint_cfg.velocity_limit,
                friction=friction if friction is not None else self.default_joint_cfg.friction,
            )
        return self.add_joint(
            JointType.REVOLUTE,
            parent,
            child,
            parent_xform=parent_xform,
            child_xform=child_xform,
            angular_axes=[ax],
            key=key,
            collision_filter_parent=collision_filter_parent,
            enabled=enabled,
        )

    def add_joint_prismatic(
        self,
        parent: int,
        child: int,
        parent_xform: Transform | None = None,
        child_xform: Transform | None = None,
        axis: AxisType | Vec3 | JointDofConfig = Axis.X,
        target: float | None = None,
        target_ke: float | None = None,
        target_kd: float | None = None,
        mode: int | None = None,
        limit_lower: float | None = None,
        limit_upper: float | None = None,
        limit_ke: float | None = None,
        limit_kd: float | None = None,
        armature: float | None = None,
        effort_limit: float | None = None,
        velocity_limit: float | None = None,
        friction: float | None = None,
        key: str | None = None,
        collision_filter_parent: bool = True,
        enabled: bool = True,
    ) -> int:
        """Adds a prismatic (sliding) joint to the model. It has one degree of freedom.

        Args:
            parent: The index of the parent body.
            child: The index of the child body.
            parent_xform (Transform): The transform of the joint in the parent body's local frame.
            child_xform (Transform): The transform of the joint in the child body's local frame.
            axis (AxisType | Vec3 | JointDofConfig): The axis of rotation in the parent body's local frame, can be a :class:`JointDofConfig` object whose settings will be used instead of the other arguments.
            target: The target angle (in radians) or target velocity of the joint.
            target_ke: The stiffness of the joint target.
            target_kd: The damping of the joint target.
            mode: The control mode of the joint. If None, the default value from :attr:`default_joint_control_mode` is used.
            limit_lower: The lower limit of the joint. If None, the default value from :attr:`default_joint_limit_lower` is used.
            limit_upper: The upper limit of the joint. If None, the default value from :attr:`default_joint_limit_upper` is used.
            limit_ke: The stiffness of the joint limit. If None, the default value from :attr:`default_joint_limit_ke` is used.
            limit_kd: The damping of the joint limit. If None, the default value from :attr:`default_joint_limit_kd` is used.
            armature: Artificial inertia added around the joint axis. If None, the default value from :attr:`default_joint_armature` is used.
            effort_limit: Maximum effort (force) the joint axis can exert. If None, the default value from :attr:`default_joint_cfg.effort_limit` is used.
            velocity_limit: Maximum velocity the joint axis can achieve. If None, the default value from :attr:`default_joint_cfg.velocity_limit` is used.
            friction: Friction coefficient for the joint axis. If None, the default value from :attr:`default_joint_cfg.friction` is used.
            key: The key of the joint.
            collision_filter_parent: Whether to filter collisions between shapes of the parent and child bodies.
            enabled: Whether the joint is enabled.

        Returns:
            The index of the added joint.

        """

        if axis is None:
            axis = self.default_joint_cfg.axis
        if isinstance(axis, ModelBuilder.JointDofConfig):
            ax = axis
        else:
            ax = ModelBuilder.JointDofConfig(
                axis=axis,
                limit_lower=limit_lower if limit_lower is not None else self.default_joint_cfg.limit_lower,
                limit_upper=limit_upper if limit_upper is not None else self.default_joint_cfg.limit_upper,
                target=target if target is not None else self.default_joint_cfg.target,
                target_ke=target_ke if target_ke is not None else self.default_joint_cfg.target_ke,
                target_kd=target_kd if target_kd is not None else self.default_joint_cfg.target_kd,
                mode=mode if mode is not None else self.default_joint_cfg.mode,
                limit_ke=limit_ke if limit_ke is not None else self.default_joint_cfg.limit_ke,
                limit_kd=limit_kd if limit_kd is not None else self.default_joint_cfg.limit_kd,
                armature=armature if armature is not None else self.default_joint_cfg.armature,
                effort_limit=effort_limit if effort_limit is not None else self.default_joint_cfg.effort_limit,
                velocity_limit=velocity_limit if velocity_limit is not None else self.default_joint_cfg.velocity_limit,
                friction=friction if friction is not None else self.default_joint_cfg.friction,
            )
        return self.add_joint(
            JointType.PRISMATIC,
            parent,
            child,
            parent_xform=parent_xform,
            child_xform=child_xform,
            linear_axes=[ax],
            key=key,
            collision_filter_parent=collision_filter_parent,
            enabled=enabled,
        )

    def add_joint_ball(
        self,
        parent: int,
        child: int,
        parent_xform: Transform | None = None,
        child_xform: Transform | None = None,
        key: str | None = None,
        collision_filter_parent: bool = True,
        enabled: bool = True,
    ) -> int:
        """Adds a ball (spherical) joint to the model. Its position is defined by a 4D quaternion (xyzw) and its velocity is a 3D vector.

        Args:
            parent: The index of the parent body.
            child: The index of the child body.
            parent_xform (Transform): The transform of the joint in the parent body's local frame.
            child_xform (Transform): The transform of the joint in the child body's local frame.
            key: The key of the joint.
            collision_filter_parent: Whether to filter collisions between shapes of the parent and child bodies.
            enabled: Whether the joint is enabled.

        Returns:
            The index of the added joint.

        """

        return self.add_joint(
            JointType.BALL,
            parent,
            child,
            parent_xform=parent_xform,
            child_xform=child_xform,
            key=key,
            collision_filter_parent=collision_filter_parent,
            enabled=enabled,
        )

    def add_joint_fixed(
        self,
        parent: int,
        child: int,
        parent_xform: Transform | None = None,
        child_xform: Transform | None = None,
        key: str | None = None,
        collision_filter_parent: bool = True,
        enabled: bool = True,
    ) -> int:
        """Adds a fixed (static) joint to the model. It has no degrees of freedom.
        See :meth:`collapse_fixed_joints` for a helper function that removes these fixed joints and merges the connecting bodies to simplify the model and improve stability.

        Args:
            parent: The index of the parent body.
            child: The index of the child body.
            parent_xform (Transform): The transform of the joint in the parent body's local frame.
            child_xform (Transform): The transform of the joint in the child body's local frame.
            key: The key of the joint.
            collision_filter_parent: Whether to filter collisions between shapes of the parent and child bodies.
            enabled: Whether the joint is enabled.

        Returns:
            The index of the added joint

        """

        return self.add_joint(
            JointType.FIXED,
            parent,
            child,
            parent_xform=parent_xform,
            child_xform=child_xform,
            key=key,
            collision_filter_parent=collision_filter_parent,
            enabled=enabled,
        )

    def add_joint_free(
        self,
        child: int,
        parent_xform: Transform | None = None,
        child_xform: Transform | None = None,
        parent: int = -1,
        key: str | None = None,
        collision_filter_parent: bool = True,
        enabled: bool = True,
    ) -> int:
        """Adds a free joint to the model.
        It has 7 positional degrees of freedom (first 3 linear and then 4 angular dimensions for the orientation quaternion in `xyzw` notation) and 6 velocity degrees of freedom (see :ref:`Twist conventions in Newton <Twist conventions>`).
        The positional dofs are initialized by the child body's transform (see :attr:`body_q` and the ``xform`` argument to :meth:`add_body`).

        Args:
            child: The index of the child body.
            parent_xform (Transform): The transform of the joint in the parent body's local frame.
            child_xform (Transform): The transform of the joint in the child body's local frame.
            parent: The index of the parent body (-1 by default to use the world frame, e.g. to make the child body and its children a floating-base mechanism).
            key: The key of the joint.
            collision_filter_parent: Whether to filter collisions between shapes of the parent and child bodies.
            enabled: Whether the joint is enabled.

        Returns:
            The index of the added joint.

        """

        joint_id = self.add_joint(
            JointType.FREE,
            parent,
            child,
            parent_xform=parent_xform,
            child_xform=child_xform,
            key=key,
            collision_filter_parent=collision_filter_parent,
            enabled=enabled,
            linear_axes=[
                ModelBuilder.JointDofConfig.create_unlimited(Axis.X),
                ModelBuilder.JointDofConfig.create_unlimited(Axis.Y),
                ModelBuilder.JointDofConfig.create_unlimited(Axis.Z),
            ],
            angular_axes=[
                ModelBuilder.JointDofConfig.create_unlimited(Axis.X),
                ModelBuilder.JointDofConfig.create_unlimited(Axis.Y),
                ModelBuilder.JointDofConfig.create_unlimited(Axis.Z),
            ],
        )
        q_start = self.joint_q_start[joint_id]
        # set the positional dofs to the child body's transform
        self.joint_q[q_start : q_start + 7] = list(self.body_q[child])
        return joint_id

    def add_joint_distance(
        self,
        parent: int,
        child: int,
        parent_xform: Transform | None = None,
        child_xform: Transform | None = None,
        min_distance: float = -1.0,
        max_distance: float = 1.0,
        collision_filter_parent: bool = True,
        enabled: bool = True,
    ) -> int:
        """Adds a distance joint to the model. The distance joint constraints the distance between the joint anchor points on the two bodies (see :ref:`FK-IK`) it connects to the interval [`min_distance`, `max_distance`].
        It has 7 positional degrees of freedom (first 3 linear and then 4 angular dimensions for the orientation quaternion in `xyzw` notation) and 6 velocity degrees of freedom (first 3 linear and then 3 angular velocity dimensions).

        Args:
            parent: The index of the parent body.
            child: The index of the child body.
            parent_xform (Transform): The transform of the joint in the parent body's local frame.
            child_xform (Transform): The transform of the joint in the child body's local frame.
            min_distance: The minimum distance between the bodies (no limit if negative).
            max_distance: The maximum distance between the bodies (no limit if negative).
            collision_filter_parent: Whether to filter collisions between shapes of the parent and child bodies.
            enabled: Whether the joint is enabled.

        Returns:
            The index of the added joint.

        .. note:: Distance joints are currently only supported in the :class:`newton.solvers.SolverXPBD`.

        """

        ax = ModelBuilder.JointDofConfig(
            axis=(1.0, 0.0, 0.0),
            limit_lower=min_distance,
            limit_upper=max_distance,
        )
        return self.add_joint(
            JointType.DISTANCE,
            parent,
            child,
            parent_xform=parent_xform,
            child_xform=child_xform,
            linear_axes=[
                ax,
                ModelBuilder.JointDofConfig.create_unlimited(Axis.Y),
                ModelBuilder.JointDofConfig.create_unlimited(Axis.Z),
            ],
            angular_axes=[
                ModelBuilder.JointDofConfig.create_unlimited(Axis.X),
                ModelBuilder.JointDofConfig.create_unlimited(Axis.Y),
                ModelBuilder.JointDofConfig.create_unlimited(Axis.Z),
            ],
            collision_filter_parent=collision_filter_parent,
            enabled=enabled,
        )

    def add_joint_d6(
        self,
        parent: int,
        child: int,
        linear_axes: Sequence[JointDofConfig] | None = None,
        angular_axes: Sequence[JointDofConfig] | None = None,
        key: str | None = None,
        parent_xform: Transform | None = None,
        child_xform: Transform | None = None,
        collision_filter_parent: bool = True,
        enabled: bool = True,
    ) -> int:
        """Adds a generic joint with custom linear and angular axes. The number of axes determines the number of degrees of freedom of the joint.

        Args:
            parent: The index of the parent body.
            child: The index of the child body.
            linear_axes: A list of linear axes.
            angular_axes: A list of angular axes.
            key: The key of the joint.
            parent_xform (Transform): The transform of the joint in the parent body's local frame
            child_xform (Transform): The transform of the joint in the child body's local frame
            armature: Artificial inertia added around the joint axes. If None, the default value from :attr:`default_joint_armature` is used.
            collision_filter_parent: Whether to filter collisions between shapes of the parent and child bodies.
            enabled: Whether the joint is enabled.

        Returns:
            The index of the added joint.

        """
        if linear_axes is None:
            linear_axes = []
        if angular_axes is None:
            angular_axes = []

        return self.add_joint(
            JointType.D6,
            parent,
            child,
            parent_xform=parent_xform,
            child_xform=child_xform,
            linear_axes=list(linear_axes),
            angular_axes=list(angular_axes),
            key=key,
            collision_filter_parent=collision_filter_parent,
            enabled=enabled,
        )

    def add_equality_constraint(
        self,
        constraint_type: Any,
        body1: int = -1,
        body2: int = -1,
        anchor: Vec3 | None = None,
        torquescale: float | None = None,
        relpose: Transform | None = None,
        joint1: int = -1,
        joint2: int = -1,
        polycoef: list[float] | None = None,
        key: str | None = None,
        enabled: bool = True,
    ) -> int:
        """Generic method to add any type of equality constraint to this ModelBuilder.

        Args:
            constraint_type (constant): Type of constraint ('connect', 'weld', 'joint')
            body1 (int): Index of the first body participating in the constraint (-1 for world)
            body2 (int): Index of the second body participating in the constraint (-1 for world)
            anchor (Vec3): Anchor point on body1
            torquescale (float): Scales the angular residual for weld
            relpose (Transform): Relative pose of body2 for weld. If None, the identity transform is used.
            joint1 (int): Index of the first joint for joint coupling
            joint2 (int): Index of the second joint for joint coupling
            polycoef (list[float]): Polynomial coefficients for joint coupling
            key (str): Optional constraint name
            enabled (bool): Whether constraint is active

        Returns:
            Constraint index
        """

        self.equality_constraint_type.append(constraint_type)
        self.equality_constraint_body1.append(body1)
        self.equality_constraint_body2.append(body2)
        self.equality_constraint_anchor.append(anchor or wp.vec3())
        self.equality_constraint_torquescale.append(torquescale)
        self.equality_constraint_relpose.append(relpose or wp.transform_identity())
        self.equality_constraint_joint1.append(joint1)
        self.equality_constraint_joint2.append(joint2)
        self.equality_constraint_polycoef.append(polycoef or [0.0, 0.0, 0.0, 0.0, 0.0])
        self.equality_constraint_key.append(key)
        self.equality_constraint_enabled.append(enabled)

        return len(self.equality_constraint_type) - 1

    def add_equality_constraint_connect(
        self,
        body1: int = -1,
        body2: int = -1,
        anchor: Vec3 | None = None,
        key: str | None = None,
        enabled: bool = True,
    ) -> int:
        """Adds a connect equality constraint to the model.
        This constraint connects two bodies at a point. It effectively defines a ball joint outside the kinematic tree.

        Args:
            body1: Index of the first body participating in the constraint (-1 for world)
            body2: Index of the second body participating in the constraint (-1 for world)
            anchor: Anchor point on body1
            key: Optional constraint name
            enabled: Whether constraint is active

        Returns:
            Constraint index
        """

        return self.add_equality_constraint(
            constraint_type=EqType.CONNECT,
            body1=body1,
            body2=body2,
            anchor=anchor,
            key=key,
            enabled=enabled,
        )

    def add_equality_constraint_joint(
        self,
        joint1: int = -1,
        joint2: int = -1,
        polycoef: list[float] | None = None,
        key: str | None = None,
        enabled: bool = True,
    ) -> int:
        """Adds a joint equality constraint to the model.
        Constrains the position or angle of one joint to be a quartic polynomial of another joint. Only scalar joint types (prismatic and revolute) can be used.

        Args:
            joint1: Index of the first joint
            joint2: Index of the second joint
            polycoef: Polynomial coefficients for joint coupling
            key: Optional constraint name
            enabled: Whether constraint is active

        Returns:
            Constraint index
        """

        return self.add_equality_constraint(
            constraint_type=EqType.JOINT,
            joint1=joint1,
            joint2=joint2,
            polycoef=polycoef,
            key=key,
            enabled=enabled,
        )

    def add_equality_constraint_weld(
        self,
        body1: int = -1,
        body2: int = -1,
        anchor: Vec3 | None = None,
        torquescale: float | None = None,
        relpose: Transform | None = None,
        key: str | None = None,
        enabled: bool = True,
    ) -> int:
        """Adds a weld equality constraint to the model.
        Attaches two bodies to each other, removing all relative degrees of freedom between them (softly).

        Args:
            body1: Index of the first body participating in the constraint (-1 for world)
            body2: Index of the second body participating in the constraint (-1 for world)
            anchor: Coordinates of the weld point relative to body2
            torquescale: Scales the angular residual for weld
            relpose (Transform): Relative pose of body2 relative to body1. If None, the identity transform is used
            key: Optional constraint name
            enabled: Whether constraint is active

        Returns:
            Constraint index
        """

        return self.add_equality_constraint(
            constraint_type=EqType.WELD,
            body1=body1,
            body2=body2,
            anchor=anchor,
            torquescale=torquescale,
            relpose=relpose,
            key=key,
            enabled=enabled,
        )

    # endregion

    def plot_articulation(
        self,
        show_body_keys=True,
        show_joint_keys=True,
        show_joint_types=True,
        plot_shapes=True,
        show_shape_keys=True,
        show_shape_types=True,
        show_legend=True,
    ):
        """
        Visualizes the model's articulation graph using matplotlib and networkx.
        Uses the spring layout algorithm from networkx to arrange the nodes.
        Bodies are shown as orange squares, shapes are shown as blue circles.

        Args:
            show_body_keys (bool): Whether to show the body keys or indices
            show_joint_keys (bool): Whether to show the joint keys or indices
            show_joint_types (bool): Whether to show the joint types
            plot_shapes (bool): Whether to render the shapes connected to the rigid bodies
            show_shape_keys (bool): Whether to show the shape keys or indices
            show_shape_types (bool): Whether to show the shape geometry types
            show_legend (bool): Whether to show a legend
        """
        import matplotlib.pyplot as plt  # noqa: PLC0415
        import networkx as nx  # noqa: PLC0415

        def joint_type_str(type):
            if type == JointType.FREE:
                return "free"
            elif type == JointType.BALL:
                return "ball"
            elif type == JointType.PRISMATIC:
                return "prismatic"
            elif type == JointType.REVOLUTE:
                return "revolute"
            elif type == JointType.D6:
                return "D6"
            elif type == JointType.FIXED:
                return "fixed"
            elif type == JointType.DISTANCE:
                return "distance"
            return "unknown"

        def shape_type_str(type):
            if type == GeoType.SPHERE:
                return "sphere"
            if type == GeoType.BOX:
                return "box"
            if type == GeoType.CAPSULE:
                return "capsule"
            if type == GeoType.CYLINDER:
                return "cylinder"
            if type == GeoType.CONE:
                return "cone"
            if type == GeoType.MESH:
                return "mesh"
            if type == GeoType.SDF:
                return "sdf"
            if type == GeoType.PLANE:
                return "plane"
            if type == GeoType.CONVEX_MESH:
                return "convex_hull"
            if type == GeoType.NONE:
                return "none"
            return "unknown"

        if show_body_keys:
            vertices = ["world", *self.body_key]
        else:
            vertices = ["-1"] + [str(i) for i in range(self.body_count)]
        if plot_shapes:
            for i in range(self.shape_count):
                shape_label = []
                if show_shape_keys:
                    shape_label.append(self.shape_key[i])
                if show_shape_types:
                    shape_label.append(f"({shape_type_str(self.shape_type[i])})")
                vertices.append("\n".join(shape_label))
        edges = []
        edge_labels = []
        for i in range(self.joint_count):
            edge = (self.joint_child[i] + 1, self.joint_parent[i] + 1)
            edges.append(edge)
            if show_joint_keys:
                joint_label = self.joint_key[i]
            else:
                joint_label = str(i)
            if show_joint_types:
                joint_label += f"\n({joint_type_str(self.joint_type[i])})"
            edge_labels.append(joint_label)

        if plot_shapes:
            for i in range(self.shape_count):
                edges.append((len(self.body_key) + i + 1, self.shape_body[i] + 1))

        # plot graph
        G = nx.Graph()
        for i in range(len(vertices)):
            G.add_node(i, label=vertices[i])
        for i in range(len(edges)):
            label = edge_labels[i] if i < len(edge_labels) else ""
            G.add_edge(edges[i][0], edges[i][1], label=label)
        pos = nx.spring_layout(G)
        nx.draw_networkx_edges(G, pos, node_size=0, edgelist=edges[: self.joint_count])
        # render body vertices
        draw_args = {"node_size": 100}
        bodies = nx.subgraph(G, list(range(self.body_count + 1)))
        nx.draw_networkx_nodes(bodies, pos, node_color="orange", node_shape="s", **draw_args)
        if plot_shapes:
            # render shape vertices
            shapes = nx.subgraph(G, list(range(self.body_count + 1, len(vertices))))
            nx.draw_networkx_nodes(shapes, pos, node_color="skyblue", **draw_args)
            nx.draw_networkx_edges(
                G, pos, node_size=0, edgelist=edges[self.joint_count :], edge_color="gray", style="dashed"
            )
        edge_labels = nx.get_edge_attributes(G, "label")
        nx.draw_networkx_edge_labels(
            G, pos, edge_labels=edge_labels, font_size=6, bbox={"alpha": 0.6, "color": "w", "lw": 0}
        )
        # add node labels
        nx.draw_networkx_labels(G, pos, dict(enumerate(vertices)), font_size=6)
        if show_legend:
            plt.plot([], [], "s", color="orange", label="body")
            plt.plot([], [], "k-", label="joint")
            if plot_shapes:
                plt.plot([], [], "o", color="skyblue", label="shape")
                plt.plot([], [], "k--", label="shape-body connection")
            plt.legend(loc="upper left", fontsize=6)
        plt.show()

    def collapse_fixed_joints(self, verbose=wp.config.verbose):
        """Removes fixed joints from the model and merges the bodies they connect. This is useful for simplifying the model for faster and more stable simulation."""

        body_data = {}
        body_children = {-1: []}
        visited = {}
        merged_body_data = {}
        for i in range(self.body_count):
            key = self.body_key[i]
            body_data[i] = {
                "shapes": self.body_shapes[i],
                "q": self.body_q[i],
                "qd": self.body_qd[i],
                "mass": self.body_mass[i],
                "inertia": wp.mat33(*self.body_inertia[i]),
                "inv_mass": self.body_inv_mass[i],
                "inv_inertia": self.body_inv_inertia[i],
                "com": self.body_com[i],
                "key": key,
                "original_id": i,
            }
            visited[i] = False
            body_children[i] = []

        joint_data = {}
        for i in range(self.joint_count):
            key = self.joint_key[i]
            parent = self.joint_parent[i]
            child = self.joint_child[i]
            body_children[parent].append(child)

            q_start = self.joint_q_start[i]
            qd_start = self.joint_qd_start[i]
            if i < self.joint_count - 1:
                q_dim = self.joint_q_start[i + 1] - q_start
                qd_dim = self.joint_qd_start[i + 1] - qd_start
            else:
                q_dim = len(self.joint_q) - q_start
                qd_dim = len(self.joint_qd) - qd_start

            data = {
                "type": self.joint_type[i],
                "q": self.joint_q[q_start : q_start + q_dim],
                "qd": self.joint_qd[qd_start : qd_start + qd_dim],
                "armature": self.joint_armature[qd_start : qd_start + qd_dim],
                "q_start": q_start,
                "qd_start": qd_start,
                "key": key,
                "parent_xform": wp.transform_expand(self.joint_X_p[i]),
                "child_xform": wp.transform_expand(self.joint_X_c[i]),
                "enabled": self.joint_enabled[i],
                "axes": [],
                "axis_dim": self.joint_dof_dim[i],
                "parent": parent,
                "child": child,
                "original_id": i,
            }
            num_lin_axes, num_ang_axes = self.joint_dof_dim[i]
            for j in range(qd_start, qd_start + num_lin_axes + num_ang_axes):
                data["axes"].append(
                    {
                        "axis": self.joint_axis[j],
                        "axis_mode": self.joint_dof_mode[j],
                        "target_ke": self.joint_target_ke[j],
                        "target_kd": self.joint_target_kd[j],
                        "limit_ke": self.joint_limit_ke[j],
                        "limit_kd": self.joint_limit_kd[j],
                        "limit_lower": self.joint_limit_lower[j],
                        "limit_upper": self.joint_limit_upper[j],
                        "act": self.joint_target[j],
                        "effort_limit": self.joint_effort_limit[j],
                    }
                )

            joint_data[(parent, child)] = data

        # sort body children so we traverse the tree in the same order as the bodies are listed
        for children in body_children.values():
            children.sort(key=lambda x: body_data[x]["original_id"])

        retained_joints = []
        retained_bodies = []
        body_remap = {-1: -1}
        body_merged_parent = {}
        body_merged_transform = {}

        # depth first search over the joint graph
        def dfs(parent_body: int, child_body: int, incoming_xform: wp.transform, last_dynamic_body: int):
            nonlocal visited
            nonlocal retained_joints
            nonlocal retained_bodies
            nonlocal body_data

            joint = joint_data[(parent_body, child_body)]
            if joint["type"] == JointType.FIXED:
                joint_xform = joint["parent_xform"] * wp.transform_inverse(joint["child_xform"])
                incoming_xform = incoming_xform * joint_xform
                parent_key = self.body_key[parent_body] if parent_body > -1 else "world"
                child_key = self.body_key[child_body]
                last_dynamic_body_key = self.body_key[last_dynamic_body] if last_dynamic_body > -1 else "world"
                if verbose:
                    print(
                        f"Remove fixed joint {joint['key']} between {parent_key} and {child_key}, "
                        f"merging {child_key} into {last_dynamic_body_key}"
                    )
                child_id = body_data[child_body]["original_id"]
                relative_xform = incoming_xform
                merged_body_data[self.body_key[child_body]] = {
                    "relative_xform": relative_xform,
                    "parent_body": self.body_key[parent_body],
                }
                body_merged_parent[child_body] = last_dynamic_body
                body_merged_transform[child_body] = incoming_xform
                for shape in self.body_shapes[child_id]:
                    self.shape_transform[shape] = incoming_xform * self.shape_transform[shape]
                    if verbose:
                        print(
                            f"  Shape {shape} moved to body {last_dynamic_body_key} with transform {self.shape_transform[shape]}"
                        )
                    if last_dynamic_body > -1:
                        self.shape_body[shape] = body_data[last_dynamic_body]["id"]
                        body_data[last_dynamic_body]["shapes"].append(shape)
                    else:
                        self.shape_body[shape] = -1
                        self.body_shapes[-1].append(shape)

                if last_dynamic_body > -1:
                    source_m = body_data[last_dynamic_body]["mass"]
                    source_com = body_data[last_dynamic_body]["com"]
                    # add inertia to last_dynamic_body
                    m = body_data[child_body]["mass"]
                    com = wp.transform_point(incoming_xform, body_data[child_body]["com"])
                    inertia = body_data[child_body]["inertia"]
                    body_data[last_dynamic_body]["inertia"] += transform_inertia(
                        m, inertia, incoming_xform.p, incoming_xform.q
                    )
                    body_data[last_dynamic_body]["mass"] += m
                    body_data[last_dynamic_body]["com"] = (m * com + source_m * source_com) / (m + source_m)
                    # indicate to recompute inverse mass, inertia for this body
                    body_data[last_dynamic_body]["inv_mass"] = None
            else:
                joint["parent_xform"] = incoming_xform * joint["parent_xform"]
                joint["parent"] = last_dynamic_body
                last_dynamic_body = child_body
                incoming_xform = wp.transform()
                retained_joints.append(joint)
                new_id = len(retained_bodies)
                body_data[child_body]["id"] = new_id
                retained_bodies.append(child_body)
                for shape in body_data[child_body]["shapes"]:
                    self.shape_body[shape] = new_id

            visited[parent_body] = True
            if visited[child_body] or child_body not in body_children:
                return
            for child in body_children[child_body]:
                if not visited[child]:
                    dfs(child_body, child, incoming_xform, last_dynamic_body)

        for body in body_children[-1]:
            if not visited[body]:
                dfs(-1, body, wp.transform(), -1)

        # repopulate the model
        # save original body groups before clearing
        original_body_group = self.body_world[:] if self.body_world else []

        self.body_key.clear()
        self.body_q.clear()
        self.body_qd.clear()
        self.body_mass.clear()
        self.body_inertia.clear()
        self.body_com.clear()
        self.body_inv_mass.clear()
        self.body_inv_inertia.clear()
        self.body_world.clear()  # Clear body groups
        static_shapes = self.body_shapes[-1]
        self.body_shapes.clear()
        # restore static shapes
        self.body_shapes[-1] = static_shapes
        for i in retained_bodies:
            body = body_data[i]
            new_id = len(self.body_key)
            body_remap[body["original_id"]] = new_id
            self.body_key.append(body["key"])
            self.body_q.append(body["q"])
            self.body_qd.append(body["qd"])
            m = body["mass"]
            inertia = body["inertia"]
            self.body_mass.append(m)
            self.body_inertia.append(inertia)
            self.body_com.append(body["com"])
            if body["inv_mass"] is None:
                # recompute inverse mass and inertia
                if m > 0.0:
                    self.body_inv_mass.append(1.0 / m)
                    self.body_inv_inertia.append(wp.inverse(inertia))
                else:
                    self.body_inv_mass.append(0.0)
                    self.body_inv_inertia.append(wp.mat33(0.0))
            else:
                self.body_inv_mass.append(body["inv_mass"])
                self.body_inv_inertia.append(body["inv_inertia"])
            self.body_shapes[new_id] = body["shapes"]
            # Rebuild body group - use original group if it exists
            if original_body_group and body["original_id"] < len(original_body_group):
                self.body_world.append(original_body_group[body["original_id"]])
            else:
                # If no group was assigned, use default -1
                self.body_world.append(-1)

        # sort joints so they appear in the same order as before
        retained_joints.sort(key=lambda x: x["original_id"])

        joint_remap = {}
        for i, joint in enumerate(retained_joints):
            joint_remap[joint["original_id"]] = i
        # update articulation_start
        for i, old_i in enumerate(self.articulation_start):
            start_i = old_i
            while start_i not in joint_remap:
                start_i += 1
                if start_i >= self.joint_count:
                    break
            self.articulation_start[i] = joint_remap.get(start_i, start_i)
        # remove empty articulation starts, i.e. where the start and end are the same
        self.articulation_start = list(set(self.articulation_start))

        # save original joint groups before clearing
        original_ = self.joint_world[:] if self.joint_world else []

        self.joint_key.clear()
        self.joint_type.clear()
        self.joint_parent.clear()
        self.joint_child.clear()
        self.joint_q.clear()
        self.joint_qd.clear()
        self.joint_q_start.clear()
        self.joint_qd_start.clear()
        self.joint_enabled.clear()
        self.joint_armature.clear()
        self.joint_X_p.clear()
        self.joint_X_c.clear()
        self.joint_axis.clear()
        self.joint_dof_mode.clear()
        self.joint_target_ke.clear()
        self.joint_target_kd.clear()
        self.joint_limit_lower.clear()
        self.joint_limit_upper.clear()
        self.joint_limit_ke.clear()
        self.joint_effort_limit.clear()
        self.joint_limit_kd.clear()
        self.joint_dof_dim.clear()
        self.joint_target.clear()
        self.joint_world.clear()  # Clear joint groups
        for joint in retained_joints:
            self.joint_key.append(joint["key"])
            self.joint_type.append(joint["type"])
            self.joint_parent.append(body_remap[joint["parent"]])
            self.joint_child.append(body_remap[joint["child"]])
            self.joint_q_start.append(len(self.joint_q))
            self.joint_qd_start.append(len(self.joint_qd))
            self.joint_q.extend(joint["q"])
            self.joint_qd.extend(joint["qd"])
            self.joint_armature.extend(joint["armature"])
            self.joint_enabled.append(joint["enabled"])
            self.joint_X_p.append(joint["parent_xform"])
            self.joint_X_c.append(joint["child_xform"])
            self.joint_dof_dim.append(joint["axis_dim"])
            # Rebuild joint group - use original group if it exists
            if original_ and joint["original_id"] < len(original_):
                self.joint_world.append(original_[joint["original_id"]])
            else:
                # If no group was assigned, use default -1
                self.joint_world.append(-1)
            for axis in joint["axes"]:
                self.joint_axis.append(axis["axis"])
                self.joint_dof_mode.append(axis["axis_mode"])
                self.joint_target_ke.append(axis["target_ke"])
                self.joint_target_kd.append(axis["target_kd"])
                self.joint_limit_lower.append(axis["limit_lower"])
                self.joint_limit_upper.append(axis["limit_upper"])
                self.joint_limit_ke.append(axis["limit_ke"])
                self.joint_limit_kd.append(axis["limit_kd"])
                self.joint_target.append(axis["act"])
                self.joint_effort_limit.append(axis["effort_limit"])

        return {
            "body_remap": body_remap,
            "joint_remap": joint_remap,
            "body_merged_parent": body_merged_parent,
            "body_merged_transform": body_merged_transform,
            # TODO clean up this data
            "merged_body_data": merged_body_data,
        }

    # muscles
    def add_muscle(
        self, bodies: list[int], positions: list[Vec3], f0: float, lm: float, lt: float, lmax: float, pen: float
    ) -> float:
        """Adds a muscle-tendon activation unit.

        Args:
            bodies: A list of body indices for each waypoint
            positions: A list of positions of each waypoint in the body's local frame
            f0: Force scaling
            lm: Muscle length
            lt: Tendon length
            lmax: Maximally efficient muscle length

        Returns:
            The index of the muscle in the model

        .. note:: The simulation support for muscles is in progress and not yet fully functional.

        """

        n = len(bodies)

        self.muscle_start.append(len(self.muscle_bodies))
        self.muscle_params.append((f0, lm, lt, lmax, pen))
        self.muscle_activations.append(0.0)

        for i in range(n):
            self.muscle_bodies.append(bodies[i])
            self.muscle_points.append(positions[i])

        # return the index of the muscle
        return len(self.muscle_start) - 1

    # region shapes

    def add_shape(
        self,
        body: int,
        type: int,
        xform: Transform | None = None,
        cfg: ShapeConfig | None = None,
        scale: Vec3 | None = None,
        src: SDF | Mesh | Any | None = None,
        is_static: bool = False,
        key: str | None = None,
    ) -> int:
        """Adds a generic collision shape to the model.

        This is the base method for adding shapes; prefer using specific helpers like :meth:`add_shape_sphere` where possible.

        Args:
            body (int): The index of the parent body this shape belongs to. Use -1 for shapes not attached to any specific body (e.g., static world geometry).
            type (int): The geometry type of the shape (e.g., `GeoType.BOX`, `GeoType.SPHERE`).
            xform (Transform | None): The transform of the shape in the parent body's local frame. If `None`, the identity transform `wp.transform()` is used. Defaults to `None`.
            cfg (ShapeConfig | None): The configuration for the shape's physical and collision properties. If `None`, :attr:`default_shape_cfg` is used. Defaults to `None`.
            scale (Vec3 | None): The scale of the geometry. The interpretation depends on the shape type. Defaults to `(1.0, 1.0, 1.0)` if `None`.
            src (SDF | Mesh | Any | None): The source geometry data, e.g., a :class:`Mesh` object for `GeoType.MESH` or an :class:`SDF` object for `GeoType.SDF`. Defaults to `None`.
            is_static (bool): If `True`, the shape will have zero mass, and its density property in `cfg` will be effectively ignored for mass calculation. Typically used for fixed, non-movable collision geometry. Defaults to `False`.
            key (str | None): An optional unique key for identifying the shape. If `None`, a default key is automatically generated (e.g., "shape_N"). Defaults to `None`.

        Returns:
            int: The index of the newly added shape.
        """
        if xform is None:
            xform = wp.transform()
        else:
            xform = wp.transform(*xform)
        if cfg is None:
            cfg = self.default_shape_cfg
        if scale is None:
            scale = (1.0, 1.0, 1.0)
        self.shape_body.append(body)
        shape = self.shape_count
        if cfg.has_shape_collision:
            # no contacts between shapes of the same body
            for same_body_shape in self.body_shapes[body]:
                self.shape_collision_filter_pairs.append((same_body_shape, shape))
        self.body_shapes[body].append(shape)
        self.shape_key.append(key or f"shape_{shape}")
        self.shape_transform.append(xform)
        self.shape_flags.append(cfg.flags)
        self.shape_type.append(type)
        self.shape_scale.append((scale[0], scale[1], scale[2]))
        self.shape_source.append(src)
        self.shape_thickness.append(cfg.thickness)
        self.shape_is_solid.append(cfg.is_solid)
        self.shape_material_ke.append(cfg.ke)
        self.shape_material_kd.append(cfg.kd)
        self.shape_material_kf.append(cfg.kf)
        self.shape_material_ka.append(cfg.ka)
        self.shape_material_mu.append(cfg.mu)
        self.shape_material_restitution.append(cfg.restitution)
        self.shape_collision_group.append(cfg.collision_group)
        self.shape_collision_radius.append(compute_shape_radius(type, scale, src))
        self.shape_world.append(self.current_world)
        if cfg.has_shape_collision and cfg.collision_filter_parent and body > -1 and body in self.joint_parents:
            for parent_body in self.joint_parents[body]:
                if parent_body > -1:
                    for parent_shape in self.body_shapes[parent_body]:
                        self.shape_collision_filter_pairs.append((parent_shape, shape))

        if not is_static and cfg.density > 0.0:
            (m, c, I) = compute_shape_inertia(type, scale, src, cfg.density, cfg.is_solid, cfg.thickness)
            com_body = wp.transform_point(xform, c)
            self._update_body_mass(body, m, I, com_body, xform.q)
        return shape

    def add_shape_plane(
        self,
        plane: Vec4 | None = (0.0, 0.0, 1.0, 0.0),
        xform: Transform | None = None,
        width: float = 10.0,
        length: float = 10.0,
        body: int = -1,
        cfg: ShapeConfig | None = None,
        key: str | None = None,
    ) -> int:
        """
        Adds a plane collision shape to the model.

        If `xform` is provided, it directly defines the plane's position and orientation. The plane's collision normal
        is assumed to be along the local Z-axis of this `xform`.
        If `xform` is `None`, it will be derived from the `plane` equation `a*x + b*y + c*z + d = 0`.
        Plane shapes added via this method are always static (massless).

        Args:
            plane (Vec4 | None): The plane equation `(a, b, c, d)`. If `xform` is `None`, this defines the plane.
                The normal is `(a,b,c)` and `d` is the offset. Defaults to `(0.0, 0.0, 1.0, 0.0)` (an XY ground plane at Z=0) if `xform` is also `None`.
            xform (Transform | None): The transform of the plane in the world or parent body's frame. If `None`, transform is derived from `plane`. Defaults to `None`.
            width (float): The visual/collision extent of the plane along its local X-axis. If `0.0`, considered infinite for collision. Defaults to `10.0`.
            length (float): The visual/collision extent of the plane along its local Y-axis. If `0.0`, considered infinite for collision. Defaults to `10.0`.
            body (int): The index of the parent body this shape belongs to. Use -1 for world-static planes. Defaults to `-1`.
            cfg (ShapeConfig | None): The configuration for the shape's physical and collision properties. If `None`, :attr:`default_shape_cfg` is used. Defaults to `None`.
            key (str | None): An optional unique key for identifying the shape. If `None`, a default key is automatically generated. Defaults to `None`.

        Returns:
            int: The index of the newly added shape.
        """
        if xform is None:
            assert plane is not None, "Either xform or plane must be provided"
            # compute position and rotation from plane equation
            normal = np.array(plane[:3])
            normal /= np.linalg.norm(normal)
            pos = plane[3] * normal
            # compute rotation from local +Z axis to plane normal
            rot = wp.quat_between_vectors(wp.vec3(0.0, 0.0, 1.0), wp.vec3(*normal))
            xform = wp.transform(pos, rot)
        if cfg is None:
            cfg = self.default_shape_cfg
        scale = wp.vec3(width, length, 0.0)
        return self.add_shape(
            body=body,
            type=GeoType.PLANE,
            xform=xform,
            cfg=cfg,
            scale=scale,
            is_static=True,
            key=key,
        )

    def add_ground_plane(
        self,
        cfg: ShapeConfig | None = None,
        key: str | None = None,
    ) -> int:
        """Adds a ground plane collision shape to the model.

        Args:
            cfg (ShapeConfig | None): The configuration for the shape's physical and collision properties. If `None`, :attr:`default_shape_cfg` is used. Defaults to `None`.
            key (str | None): An optional unique key for identifying the shape. If `None`, a default key is automatically generated. Defaults to `None`.

        Returns:
            int: The index of the newly added shape.
        """
        return self.add_shape_plane(
            plane=(*self.up_vector, 0.0),
            width=0.0,
            length=0.0,
            cfg=cfg,
            key=key or "ground_plane",
        )

    def add_shape_sphere(
        self,
        body: int,
        xform: Transform | None = None,
        radius: float = 1.0,
        cfg: ShapeConfig | None = None,
        key: str | None = None,
    ) -> int:
        """Adds a sphere collision shape to a body.

        Args:
            body (int): The index of the parent body this shape belongs to. Use -1 for shapes not attached to any specific body.
            xform (Transform | None): The transform of the sphere in the parent body's local frame. The sphere is centered at this transform's position. If `None`, the identity transform `wp.transform()` is used. Defaults to `None`.
            radius (float): The radius of the sphere. Defaults to `1.0`.
            cfg (ShapeConfig | None): The configuration for the shape's physical and collision properties. If `None`, :attr:`default_shape_cfg` is used. Defaults to `None`.
            key (str | None): An optional unique key for identifying the shape. If `None`, a default key is automatically generated. Defaults to `None`.

        Returns:
            int: The index of the newly added shape.
        """

        if cfg is None:
            cfg = self.default_shape_cfg
        scale: Any = wp.vec3(radius, 0.0, 0.0)
        return self.add_shape(
            body=body,
            type=GeoType.SPHERE,
            xform=xform,
            cfg=cfg,
            scale=scale,
            key=key,
        )

    def add_shape_box(
        self,
        body: int,
        xform: Transform | None = None,
        hx: float = 0.5,
        hy: float = 0.5,
        hz: float = 0.5,
        cfg: ShapeConfig | None = None,
        key: str | None = None,
    ) -> int:
        """Adds a box collision shape to a body.

        The box is centered at its local origin as defined by `xform`.

        Args:
            body (int): The index of the parent body this shape belongs to. Use -1 for shapes not attached to any specific body.
            xform (Transform | None): The transform of the box in the parent body's local frame. If `None`, the identity transform `wp.transform()` is used. Defaults to `None`.
            hx (float): The half-extent of the box along its local X-axis. Defaults to `0.5`.
            hy (float): The half-extent of the box along its local Y-axis. Defaults to `0.5`.
            hz (float): The half-extent of the box along its local Z-axis. Defaults to `0.5`.
            cfg (ShapeConfig | None): The configuration for the shape's physical and collision properties. If `None`, :attr:`default_shape_cfg` is used. Defaults to `None`.
            key (str | None): An optional unique key for identifying the shape. If `None`, a default key is automatically generated. Defaults to `None`.

        Returns:
            int: The index of the newly added shape.
        """

        if cfg is None:
            cfg = self.default_shape_cfg
        scale = wp.vec3(hx, hy, hz)
        return self.add_shape(
            body=body,
            type=GeoType.BOX,
            xform=xform,
            cfg=cfg,
            scale=scale,
            key=key,
        )

    def add_shape_capsule(
        self,
        body: int,
        xform: Transform | None = None,
        radius: float = 1.0,
        half_height: float = 0.5,
        cfg: ShapeConfig | None = None,
        key: str | None = None,
    ) -> int:
        """Adds a capsule collision shape to a body.

        The capsule is centered at its local origin as defined by `xform`. Its length extends along the Z-axis.

        Args:
            body (int): The index of the parent body this shape belongs to. Use -1 for shapes not attached to any specific body.
            xform (Transform | None): The transform of the capsule in the parent body's local frame. If `None`, the identity transform `wp.transform()` is used. Defaults to `None`.
            radius (float): The radius of the capsule's hemispherical ends and its cylindrical segment. Defaults to `1.0`.
            half_height (float): The half-length of the capsule's central cylindrical segment (excluding the hemispherical ends). Defaults to `0.5`.
            cfg (ShapeConfig | None): The configuration for the shape's physical and collision properties. If `None`, :attr:`default_shape_cfg` is used. Defaults to `None`.
            key (str | None): An optional unique key for identifying the shape. If `None`, a default key is automatically generated. Defaults to `None`.

        Returns:
            int: The index of the newly added shape.
        """

        if xform is None:
            xform = wp.transform()
        else:
            xform = wp.transform(*xform)

        if cfg is None:
            cfg = self.default_shape_cfg
        scale = wp.vec3(radius, half_height, 0.0)
        return self.add_shape(
            body=body,
            type=GeoType.CAPSULE,
            xform=xform,
            cfg=cfg,
            scale=scale,
            key=key,
        )

    def add_shape_cylinder(
        self,
        body: int,
        xform: Transform | None = None,
        radius: float = 1.0,
        half_height: float = 0.5,
        cfg: ShapeConfig | None = None,
        key: str | None = None,
    ) -> int:
        """Adds a cylinder collision shape to a body.

        The cylinder is centered at its local origin as defined by `xform`. Its length extends along the Z-axis.

        Args:
            body (int): The index of the parent body this shape belongs to. Use -1 for shapes not attached to any specific body.
            xform (Transform | None): The transform of the cylinder in the parent body's local frame. If `None`, the identity transform `wp.transform()` is used. Defaults to `None`.
            radius (float): The radius of the cylinder. Defaults to `1.0`.
            half_height (float): The half-length of the cylinder along the Z-axis. Defaults to `0.5`.
            cfg (ShapeConfig | None): The configuration for the shape's physical and collision properties. If `None`, :attr:`default_shape_cfg` is used. Defaults to `None`.
            key (str | None): An optional unique key for identifying the shape. If `None`, a default key is automatically generated. Defaults to `None`.

        Returns:
            int: The index of the newly added shape.
        """

        if xform is None:
            xform = wp.transform()
        else:
            xform = wp.transform(*xform)

        if cfg is None:
            cfg = self.default_shape_cfg
        scale = wp.vec3(radius, half_height, 0.0)
        return self.add_shape(
            body=body,
            type=GeoType.CYLINDER,
            xform=xform,
            cfg=cfg,
            scale=scale,
            key=key,
        )

    def add_shape_cone(
        self,
        body: int,
        xform: Transform | None = None,
        radius: float = 1.0,
        half_height: float = 0.5,
        cfg: ShapeConfig | None = None,
        key: str | None = None,
    ) -> int:
        """Adds a cone collision shape to a body.

        The cone's origin is at its geometric center, with the base at -half_height and apex at +half_height along the Z-axis.
        The center of mass is located at -half_height/2 from the origin (1/4 of the total height from the base toward the apex).

        Args:
            body (int): The index of the parent body this shape belongs to. Use -1 for shapes not attached to any specific body.
            xform (Transform | None): The transform of the cone in the parent body's local frame. If `None`, the identity transform `wp.transform()` is used. Defaults to `None`.
            radius (float): The radius of the cone's base. Defaults to `1.0`.
            half_height (float): The half-height of the cone (distance from the geometric center to either the base or apex). The total height is 2*half_height. Defaults to `0.5`.
            cfg (ShapeConfig | None): The configuration for the shape's physical and collision properties. If `None`, :attr:`default_shape_cfg` is used. Defaults to `None`.
            key (str | None): An optional unique key for identifying the shape. If `None`, a default key is automatically generated. Defaults to `None`.

        Returns:
            int: The index of the newly added shape.
        """

        if xform is None:
            xform = wp.transform()
        else:
            xform = wp.transform(*xform)

        if cfg is None:
            cfg = self.default_shape_cfg
        scale = wp.vec3(radius, half_height, 0.0)
        return self.add_shape(
            body=body,
            type=GeoType.CONE,
            xform=xform,
            cfg=cfg,
            scale=scale,
            key=key,
        )

    def add_shape_mesh(
        self,
        body: int,
        xform: Transform | None = None,
        mesh: Mesh | None = None,
        scale: Vec3 | None = None,
        cfg: ShapeConfig | None = None,
        key: str | None = None,
    ) -> int:
        """Adds a triangle mesh collision shape to a body.

        Args:
            body (int): The index of the parent body this shape belongs to. Use -1 for shapes not attached to any specific body.
            xform (Transform | None): The transform of the mesh in the parent body's local frame. If `None`, the identity transform `wp.transform()` is used. Defaults to `None`.
            mesh (Mesh | None): The :class:`Mesh` object containing the vertex and triangle data. Defaults to `None`.
            scale (Vec3 | None): The scale of the mesh. Defaults to `None`, in which case the scale is `(1.0, 1.0, 1.0)`.
            cfg (ShapeConfig | None): The configuration for the shape's physical and collision properties. If `None`, :attr:`default_shape_cfg` is used. Defaults to `None`.
            key (str | None): An optional unique key for identifying the shape. If `None`, a default key is automatically generated. Defaults to `None`.

        Returns:
            int: The index of the newly added shape.
        """

        if cfg is None:
            cfg = self.default_shape_cfg
        return self.add_shape(
            body=body,
            type=GeoType.MESH,
            xform=xform,
            cfg=cfg,
            scale=scale,
            src=mesh,
            key=key,
        )

    def add_shape_sdf(
        self,
        body: int,
        xform: Transform | None = None,
        sdf: SDF | None = None,
        cfg: ShapeConfig | None = None,
        key: str | None = None,
    ) -> int:
        """Adds a signed distance field (SDF) collision shape to a body.

        Args:
            body (int): The index of the parent body this shape belongs to. Use -1 for shapes not attached to any specific body.
            xform (Transform | None): The transform of the SDF in the parent body's local frame. If `None`, the identity transform `wp.transform()` is used. Defaults to `None`.
            sdf (SDF | None): The :class:`SDF` object representing the signed distance field. Defaults to `None`.
            cfg (ShapeConfig | None): The configuration for the shape's physical and collision properties. If `None`, :attr:`default_shape_cfg` is used. Defaults to `None`.
            key (str | None): An optional unique key for identifying the shape. If `None`, a default key is automatically generated. Defaults to `None`.

        Returns:
            int: The index of the newly added shape.
        """
        if cfg is None:
            cfg = self.default_shape_cfg
        return self.add_shape(
            body=body,
            type=GeoType.SDF,
            xform=xform,
            cfg=cfg,
            src=sdf,
            key=key,
        )

    def add_shape_convex_hull(
        self,
        body: int,
        xform: Transform | None = None,
        mesh: Mesh | None = None,
        scale: Vec3 | None = None,
        cfg: ShapeConfig | None = None,
        key: str | None = None,
    ) -> int:
        """Adds a convex hull collision shape to a body.

        Args:
            body (int): The index of the parent body this shape belongs to. Use -1 for shapes not attached to any specific body.
            xform (Transform | None): The transform of the convex hull in the parent body's local frame. If `None`, the identity transform `wp.transform()` is used. Defaults to `None`.
            mesh (Mesh | None): The :class:`Mesh` object containing the vertex data for the convex hull. Defaults to `None`.
            scale (Vec3 | None): The scale of the convex hull. Defaults to `None`, in which case the scale is `(1.0, 1.0, 1.0)`.
            cfg (ShapeConfig | None): The configuration for the shape's physical and collision properties. If `None`, :attr:`default_shape_cfg` is used. Defaults to `None`.
            key (str | None): An optional unique key for identifying the shape. If `None`, a default key is automatically generated. Defaults to `None`.

        Returns:
            int: The index of the newly added shape.
        """

        if cfg is None:
            cfg = self.default_shape_cfg
        return self.add_shape(
            body=body,
            type=GeoType.CONVEX_MESH,
            xform=xform,
            cfg=cfg,
            scale=scale,
            src=mesh,
            key=key,
        )

    def approximate_meshes(
        self,
        method: Literal["coacd", "vhacd", "bounding_sphere", "bounding_box"] | RemeshingMethod = "convex_hull",
        shape_indices: list[int] | None = None,
        raise_on_failure: bool = False,
        **remeshing_kwargs: dict[str, Any],
    ) -> set[int]:
        """Approximates the mesh shapes of the model.

        The following methods are supported:

        +------------------------+-------------------------------------------------------------------------------+
        | Method                 | Description                                                                   |
        +========================+===============================================================================+
        | ``"coacd"``            | Convex decomposition using `CoACD <https://github.com/wjakob/coacd>`_         |
        +------------------------+-------------------------------------------------------------------------------+
        | ``"vhacd"``            | Convex decomposition using `V-HACD <https://github.com/trimesh/vhacdx>`_      |
        +------------------------+-------------------------------------------------------------------------------+
        | ``"bounding_sphere"``  | Approximate the mesh with a sphere                                            |
        +------------------------+-------------------------------------------------------------------------------+
        | ``"bounding_box"``     | Approximate the mesh with an oriented bounding box                            |
        +------------------------+-------------------------------------------------------------------------------+
        | ``"convex_hull"``      | Approximate the mesh with a convex hull (default)                             |
        +------------------------+-------------------------------------------------------------------------------+
        | ``<remeshing_method>`` | Any remeshing method supported by :func:`newton.geometry.remesh_mesh`         |
        +------------------------+-------------------------------------------------------------------------------+

        .. note::

            The ``coacd`` and ``vhacd`` methods require additional dependencies (``coacd`` or ``trimesh`` and ``vhacdx`` respectively) to be installed.
            The convex hull approximation requires ``scipy`` to be installed.

        The ``raise_on_failure`` parameter controls the behavior when the remeshing fails:
            - If `True`, an exception is raised when the remeshing fails.
            - If `False`, a warning is logged, and the method falls back to the next available method in the order of preference:
                - If convex decomposition via CoACD or V-HACD fails or dependencies are not available, the method will fall back to using the ``convex_hull`` method.
                - If convex hull approximation fails, it will fall back to the ``bounding_box`` method.

        Args:
            method: The method to use for approximating the mesh shapes.
            shape_indices: The indices of the shapes to simplify. If `None`, all mesh shapes that have the :attr:`ShapeFlags.COLLIDE_SHAPES` flag set are simplified.
            raise_on_failure: If `True`, raises an exception if the remeshing fails. If `False`, it will log a warning and continue with the fallback method.
            **remeshing_kwargs: Additional keyword arguments passed to the remeshing function.

        Returns:
            set[int]: A set of indices of the shapes that were successfully remeshed.
        """
        remeshing_methods = [*RemeshingMethod.__args__, "coacd", "vhacd", "bounding_sphere", "bounding_box"]
        if method not in remeshing_methods:
            raise ValueError(
                f"Unsupported remeshing method: {method}. Supported methods are: {', '.join(remeshing_methods)}."
            )

        if shape_indices is None:
            shape_indices = [
                i
                for i, stype in enumerate(self.shape_type)
                if stype == GeoType.MESH and self.shape_flags[i] & ShapeFlags.COLLIDE_SHAPES
            ]

        # keep track of remeshed shapes to handle fallbacks
        remeshed_shapes = set()

        if method == "coacd" or method == "vhacd":
            try:
                if method == "coacd":
                    # convex decomposition using CoACD
                    import coacd  # noqa: PLC0415
                else:
                    # convex decomposition using V-HACD
                    import trimesh  # noqa: PLC0415

                decompositions = {}

                for shape in shape_indices:
                    mesh: Mesh = self.shape_source[shape]
                    scale = self.shape_scale[shape]
                    hash_m = hash(mesh)
                    if hash_m in decompositions:
                        decomposition = decompositions[hash_m]
                    else:
                        if method == "coacd":
                            cmesh = coacd.Mesh(mesh.vertices, mesh.indices.reshape(-1, 3))
                            coacd_settings = {
                                "threshold": 0.5,
                                "mcts_nodes": 20,
                                "mcts_iterations": 5,
                                "mcts_max_depth": 1,
                                "merge": False,
                                "max_convex_hull": mesh.maxhullvert,
                            }
                            coacd_settings.update(remeshing_kwargs)
                            decomposition = coacd.run_coacd(cmesh, **coacd_settings)
                        else:
                            tmesh = trimesh.Trimesh(mesh.vertices, mesh.indices.reshape(-1, 3))
                            vhacd_settings = {
                                "maxNumVerticesPerCH": mesh.maxhullvert,
                            }
                            vhacd_settings.update(remeshing_kwargs)
                            decomposition = trimesh.decomposition.convex_decomposition(tmesh, **vhacd_settings)
                            decomposition = [(d["vertices"], d["faces"]) for d in decomposition]
                        decompositions[hash_m] = decomposition
                    if len(decomposition) == 0:
                        continue
                    # note we need to copy the mesh to avoid modifying the original mesh
                    self.shape_source[shape] = self.shape_source[shape].copy(
                        vertices=decomposition[0][0], indices=decomposition[0][1]
                    )
                    # mark as convex mesh type
                    self.shape_type[shape] = GeoType.CONVEX_MESH
                    if len(decomposition) > 1:
                        body = self.shape_body[shape]
                        xform = self.shape_transform[shape]
                        cfg = ModelBuilder.ShapeConfig(
                            density=0.0,  # do not add extra mass / inertia
                            ke=self.shape_material_ke[shape],
                            kd=self.shape_material_kd[shape],
                            kf=self.shape_material_kf[shape],
                            ka=self.shape_material_ka[shape],
                            mu=self.shape_material_mu[shape],
                            restitution=self.shape_material_restitution[shape],
                            thickness=self.shape_thickness[shape],
                            is_solid=self.shape_is_solid[shape],
                            collision_group=self.shape_collision_group[shape],
                            collision_filter_parent=self.default_shape_cfg.collision_filter_parent,
                        )
                        cfg.flags = self.shape_flags[shape]
                        for i in range(1, len(decomposition)):
                            # add additional convex parts as convex meshes
                            self.add_shape_convex_hull(
                                body=body,
                                xform=xform,
                                mesh=Mesh(decomposition[i][0], decomposition[i][1]),
                                scale=scale,
                                cfg=cfg,
                                key=f"{self.shape_key[shape]}_convex_{i}",
                            )
                    remeshed_shapes.add(shape)
            except Exception as e:
                if raise_on_failure:
                    raise RuntimeError(f"Remeshing with method '{method}' failed.") from e
                else:
                    warnings.warn(
                        f"Remeshing with method '{method}' failed: {e}. Falling back to convex_hull.", stacklevel=2
                    )
                    method = "convex_hull"

        if method in RemeshingMethod.__args__:
            # remeshing of the individual meshes
            remeshed = {}
            for shape in shape_indices:
                if shape in remeshed_shapes:
                    # already remeshed with coacd or vhacd
                    continue
                mesh: Mesh = self.shape_source[shape]
                hash_m = hash(mesh)
                rmesh = remeshed.get(hash_m, None)
                if rmesh is None:
                    try:
                        rmesh = remesh_mesh(mesh, method=method, inplace=False, **remeshing_kwargs)
                        remeshed[hash_m] = rmesh
                    except Exception as e:
                        if raise_on_failure:
                            raise RuntimeError(f"Remeshing with method '{method}' failed for shape {shape}.") from e
                        else:
                            warnings.warn(
                                f"Remeshing with method '{method}' failed for shape {shape}: {e}. Falling back to bounding_box.",
                                stacklevel=2,
                            )
                            continue
                # note we need to copy the mesh to avoid modifying the original mesh
                self.shape_source[shape] = self.shape_source[shape].copy(vertices=rmesh.vertices, indices=rmesh.indices)
                remeshed_shapes.add(shape)

        if method == "bounding_box":
            for shape in shape_indices:
                if shape in remeshed_shapes:
                    continue
                mesh: Mesh = self.shape_source[shape]
                scale = self.shape_scale[shape]
                vertices = mesh.vertices * np.array([*scale])
                tf, scale = compute_inertia_obb(vertices)
                self.shape_type[shape] = GeoType.BOX
                self.shape_source[shape] = None
                self.shape_scale[shape] = scale
                shape_tf = wp.transform(*self.shape_transform[shape])
                self.shape_transform[shape] = shape_tf * tf
                remeshed_shapes.add(shape)
        elif method == "bounding_sphere":
            for shape in shape_indices:
                if shape in remeshed_shapes:
                    continue
                mesh: Mesh = self.shape_source[shape]
                scale = self.shape_scale[shape]
                vertices = mesh.vertices * np.array([*scale])
                center = np.mean(vertices, axis=0)
                radius = np.max(np.linalg.norm(vertices - center, axis=1))
                self.shape_type[shape] = GeoType.SPHERE
                self.shape_source[shape] = None
                self.shape_scale[shape] = wp.vec3(radius, 0.0, 0.0)
                tf = wp.transform(center, wp.quat_identity())
                shape_tf = wp.transform(*self.shape_transform[shape])
                self.shape_transform[shape] = shape_tf * tf
                remeshed_shapes.add(shape)

        return remeshed_shapes

    # endregion

    # particles
    def add_particle(
        self,
        pos: Vec3,
        vel: Vec3,
        mass: float,
        radius: float | None = None,
        flags: int = ParticleFlags.ACTIVE,
    ) -> int:
        """Adds a single particle to the model.

        Args:
            pos: The initial position of the particle.
            vel: The initial velocity of the particle.
            mass: The mass of the particle.
            radius: The radius of the particle used in collision handling. If None, the radius is set to the default value (:attr:`default_particle_radius`).
            flags: The flags that control the dynamical behavior of the particle, see PARTICLE_FLAG_* constants.

        Note:
            Set the mass equal to zero to create a 'kinematic' particle that is not subject to dynamics.

        Returns:
            The index of the particle in the system.
        """
        self.particle_q.append(pos)
        self.particle_qd.append(vel)
        self.particle_mass.append(mass)
        if radius is None:
            radius = self.default_particle_radius
        self.particle_radius.append(radius)
        self.particle_flags.append(flags)
        self.particle_world.append(self.current_world)

        particle_id = self.particle_count - 1

        return particle_id

    def add_particles(
        self,
        pos: list[Vec3],
        vel: list[Vec3],
        mass: list[float],
        radius: list[float] | None = None,
        flags: list[wp.uint32] | None = None,
    ):
        """Adds a group particles to the model.

        Args:
            pos: The initial positions of the particle.
            vel: The initial velocities of the particle.
            mass: The mass of the particles.
            radius: The radius of the particles used in collision handling. If None, the radius is set to the default value (:attr:`default_particle_radius`).
            flags: The flags that control the dynamical behavior of the particles, see PARTICLE_FLAG_* constants.

        Note:
            Set the mass equal to zero to create a 'kinematic' particle that is not subject to dynamics.
        """
        self.particle_q.extend(pos)
        self.particle_qd.extend(vel)
        self.particle_mass.extend(mass)
        if radius is None:
            radius = [self.default_particle_radius] * len(pos)
        if flags is None:
            flags = [ParticleFlags.ACTIVE] * len(pos)
        self.particle_radius.extend(radius)
        self.particle_flags.extend(flags)
        # Maintain world assignment for bulk particle creation
        self.particle_world.extend([self.current_world] * len(pos))

    def add_spring(self, i: int, j, ke: float, kd: float, control: float):
        """Adds a spring between two particles in the system

        Args:
            i: The index of the first particle
            j: The index of the second particle
            ke: The elastic stiffness of the spring
            kd: The damping stiffness of the spring
            control: The actuation level of the spring

        Note:
            The spring is created with a rest-length based on the distance
            between the particles in their initial configuration.

        """
        self.spring_indices.append(i)
        self.spring_indices.append(j)
        self.spring_stiffness.append(ke)
        self.spring_damping.append(kd)
        self.spring_control.append(control)

        # compute rest length
        p = self.particle_q[i]
        q = self.particle_q[j]

        delta = np.subtract(p, q)
        l = np.sqrt(np.dot(delta, delta))

        self.spring_rest_length.append(l)

    def add_triangle(
        self,
        i: int,
        j: int,
        k: int,
        tri_ke: float | None = None,
        tri_ka: float | None = None,
        tri_kd: float | None = None,
        tri_drag: float | None = None,
        tri_lift: float | None = None,
    ) -> float:
        """Adds a triangular FEM element between three particles in the system.

        Triangles are modeled as viscoelastic elements with elastic stiffness and damping
        parameters specified on the model. See model.tri_ke, model.tri_kd.

        Args:
            i: The index of the first particle
            j: The index of the second particle
            k: The index of the third particle

        Return:
            The area of the triangle

        Note:
            The triangle is created with a rest-length based on the distance
            between the particles in their initial configuration.
        """
        # TODO: Expose elastic parameters on a per-element basis
        tri_ke = tri_ke if tri_ke is not None else self.default_tri_ke
        tri_ka = tri_ka if tri_ka is not None else self.default_tri_ka
        tri_kd = tri_kd if tri_kd is not None else self.default_tri_kd
        tri_drag = tri_drag if tri_drag is not None else self.default_tri_drag
        tri_lift = tri_lift if tri_lift is not None else self.default_tri_lift

        # compute basis for 2D rest pose
        p = self.particle_q[i]
        q = self.particle_q[j]
        r = self.particle_q[k]

        qp = q - p
        rp = r - p

        # construct basis aligned with the triangle
        n = wp.normalize(wp.cross(qp, rp))
        e1 = wp.normalize(qp)
        e2 = wp.normalize(wp.cross(n, e1))

        R = np.array((e1, e2))
        M = np.array((qp, rp))

        D = R @ M.T

        area = np.linalg.det(D) / 2.0

        if area <= 0.0:
            print("inverted or degenerate triangle element")
            return 0.0
        else:
            inv_D = np.linalg.inv(D)

            self.tri_indices.append((i, j, k))
            self.tri_poses.append(inv_D.tolist())
            self.tri_activations.append(0.0)
            self.tri_materials.append((tri_ke, tri_ka, tri_kd, tri_drag, tri_lift))
            self.tri_areas.append(area)
            return area

    def add_triangles(
        self,
        i: list[int],
        j: list[int],
        k: list[int],
        tri_ke: list[float] | None = None,
        tri_ka: list[float] | None = None,
        tri_kd: list[float] | None = None,
        tri_drag: list[float] | None = None,
        tri_lift: list[float] | None = None,
    ) -> list[float]:
        """Adds triangular FEM elements between groups of three particles in the system.

        Triangles are modeled as viscoelastic elements with elastic stiffness and damping
        Parameters specified on the model. See model.tri_ke, model.tri_kd.

        Args:
            i: The indices of the first particle
            j: The indices of the second particle
            k: The indices of the third particle

        Return:
            The areas of the triangles

        Note:
            A triangle is created with a rest-length based on the distance
            between the particles in their initial configuration.

        """
        # compute basis for 2D rest pose
        p = np.array(self.particle_q)[i]
        q = np.array(self.particle_q)[j]
        r = np.array(self.particle_q)[k]

        qp = q - p
        rp = r - p

        def normalized(a):
            l = np.linalg.norm(a, axis=-1, keepdims=True)
            l[l == 0] = 1.0
            return a / l

        n = normalized(np.cross(qp, rp))
        e1 = normalized(qp)
        e2 = normalized(np.cross(n, e1))

        R = np.concatenate((e1[..., None], e2[..., None]), axis=-1)
        M = np.concatenate((qp[..., None], rp[..., None]), axis=-1)

        D = np.matmul(R.transpose(0, 2, 1), M)

        areas = np.linalg.det(D) / 2.0
        areas[areas < 0.0] = 0.0
        valid_inds = (areas > 0.0).nonzero()[0]
        if len(valid_inds) < len(areas):
            print("inverted or degenerate triangle elements")

        D[areas == 0.0] = np.eye(2)[None, ...]
        inv_D = np.linalg.inv(D)

        inds = np.concatenate((i[valid_inds, None], j[valid_inds, None], k[valid_inds, None]), axis=-1)

        self.tri_indices.extend(inds.tolist())
        self.tri_poses.extend(inv_D[valid_inds].tolist())
        self.tri_activations.extend([0.0] * len(valid_inds))

        def init_if_none(arr, defaultValue):
            if arr is None:
                return [defaultValue] * len(areas)
            return arr

        tri_ke = init_if_none(tri_ke, self.default_tri_ke)
        tri_ka = init_if_none(tri_ka, self.default_tri_ka)
        tri_kd = init_if_none(tri_kd, self.default_tri_kd)
        tri_drag = init_if_none(tri_drag, self.default_tri_drag)
        tri_lift = init_if_none(tri_lift, self.default_tri_lift)

        self.tri_materials.extend(
            zip(
                np.array(tri_ke)[valid_inds],
                np.array(tri_ka)[valid_inds],
                np.array(tri_kd)[valid_inds],
                np.array(tri_drag)[valid_inds],
                np.array(tri_lift)[valid_inds],
                strict=False,
            )
        )
        areas = areas.tolist()
        self.tri_areas.extend(areas)
        return areas

    def add_tetrahedron(
        self, i: int, j: int, k: int, l: int, k_mu: float = 1.0e3, k_lambda: float = 1.0e3, k_damp: float = 0.0
    ) -> float:
        """Adds a tetrahedral FEM element between four particles in the system.

        Tetrahedra are modeled as viscoelastic elements with a NeoHookean energy
        density based on [Smith et al. 2018].

        Args:
            i: The index of the first particle
            j: The index of the second particle
            k: The index of the third particle
            l: The index of the fourth particle
            k_mu: The first elastic Lame parameter
            k_lambda: The second elastic Lame parameter
            k_damp: The element's damping stiffness

        Return:
            The volume of the tetrahedron

        Note:
            The tetrahedron is created with a rest-pose based on the particle's initial configuration

        """
        # compute basis for 2D rest pose
        p = np.array(self.particle_q[i])
        q = np.array(self.particle_q[j])
        r = np.array(self.particle_q[k])
        s = np.array(self.particle_q[l])

        qp = q - p
        rp = r - p
        sp = s - p

        Dm = np.array((qp, rp, sp)).T
        volume = np.linalg.det(Dm) / 6.0

        if volume <= 0.0:
            print("inverted tetrahedral element")
        else:
            inv_Dm = np.linalg.inv(Dm)

            self.tet_indices.append((i, j, k, l))
            self.tet_poses.append(inv_Dm.tolist())
            self.tet_activations.append(0.0)
            self.tet_materials.append((k_mu, k_lambda, k_damp))

        return volume

    def add_edge(
        self,
        i: int,
        j: int,
        k: int,
        l: int,
        rest: float | None = None,
        edge_ke: float | None = None,
        edge_kd: float | None = None,
    ) -> None:
        """Adds a bending edge element between two adjacent triangles in the cloth mesh, defined by four vertices.

        The bending energy model follows the discrete shell formulation from [Grinspun et al. 2003].
        The bending stiffness is controlled by the `edge_ke` parameter, and the bending damping by the `edge_kd` parameter.

        Args:
            i: The index of the first particle, i.e., opposite vertex 0
            j: The index of the second particle, i.e., opposite vertex 1
            k: The index of the third particle, i.e., vertex 0
            l: The index of the fourth particle, i.e., vertex 1
            rest: The rest angle across the edge in radians, if not specified it will be computed
            edge_ke: The bending stiffness coefficient
            edge_kd: The bending damping coefficient

        Note:
            The edge lies between the particles indexed by 'k' and 'l' parameters with the opposing
            vertices indexed by 'i' and 'j'. This defines two connected triangles with counterclockwise
            winding: (i, k, l), (j, l, k).

        """
        edge_ke = edge_ke if edge_ke is not None else self.default_edge_ke
        edge_kd = edge_kd if edge_kd is not None else self.default_edge_kd

        # compute rest angle
        x3 = self.particle_q[k]
        x4 = self.particle_q[l]
        if rest is None:
            rest = 0.0
            if i != -1 and j != -1:
                x1 = self.particle_q[i]
                x2 = self.particle_q[j]

                n1 = wp.normalize(wp.cross(x3 - x1, x4 - x1))
                n2 = wp.normalize(wp.cross(x4 - x2, x3 - x2))
                e = wp.normalize(x4 - x3)

                cos_theta = np.clip(np.dot(n1, n2), -1.0, 1.0)
                sin_theta = np.dot(np.cross(n1, n2), e)
                rest = math.atan2(sin_theta, cos_theta)

        self.edge_indices.append((i, j, k, l))
        self.edge_rest_angle.append(rest)
        self.edge_rest_length.append(wp.length(x4 - x3))
        self.edge_bending_properties.append((edge_ke, edge_kd))

    def add_edges(
        self,
        i,
        j,
        k,
        l,
        rest: list[float] | None = None,
        edge_ke: list[float] | None = None,
        edge_kd: list[float] | None = None,
    ) -> None:
        """Adds bending edge elements between two adjacent triangles in the cloth mesh, defined by four vertices.

        The bending energy model follows the discrete shell formulation from [Grinspun et al. 2003].
        The bending stiffness is controlled by the `edge_ke` parameter, and the bending damping by the `edge_kd` parameter.

        Args:
            i: The index of the first particle, i.e., opposite vertex 0
            j: The index of the second particle, i.e., opposite vertex 1
            k: The index of the third particle, i.e., vertex 0
            l: The index of the fourth particle, i.e., vertex 1
            rest: The rest angles across the edges in radians, if not specified they will be computed
            edge_ke: The bending stiffness coefficient
            edge_kd: The bending damping coefficient

        Note:
            The edge lies between the particles indexed by 'k' and 'l' parameters with the opposing
            vertices indexed by 'i' and 'j'. This defines two connected triangles with counterclockwise
            winding: (i, k, l), (j, l, k).

        """
        x3 = np.array(self.particle_q)[k]
        x4 = np.array(self.particle_q)[l]
        if rest is None:
            rest = np.zeros_like(i, dtype=float)
            valid_mask = (i != -1) & (j != -1)

            # compute rest angle
            x1_valid = np.array(self.particle_q)[i[valid_mask]]
            x2_valid = np.array(self.particle_q)[j[valid_mask]]
            x3_valid = np.array(self.particle_q)[k[valid_mask]]
            x4_valid = np.array(self.particle_q)[l[valid_mask]]

            def normalized(a):
                l = np.linalg.norm(a, axis=-1, keepdims=True)
                l[l == 0] = 1.0
                return a / l

            n1 = normalized(np.cross(x3_valid - x1_valid, x4_valid - x1_valid))
            n2 = normalized(np.cross(x4_valid - x2_valid, x3_valid - x2_valid))
            e = normalized(x4_valid - x3_valid)

            def dot(a, b):
                return (a * b).sum(axis=-1)

            cos_theta = np.clip(dot(n1, n2), -1.0, 1.0)
            sin_theta = dot(np.cross(n1, n2), e)
            rest[valid_mask] = np.arctan2(sin_theta, cos_theta)

        inds = np.concatenate((i[:, None], j[:, None], k[:, None], l[:, None]), axis=-1)

        self.edge_indices.extend(inds.tolist())
        self.edge_rest_angle.extend(rest.tolist())
        self.edge_rest_length.extend(np.linalg.norm(x4 - x3, axis=1).tolist())

        def init_if_none(arr, defaultValue):
            if arr is None:
                return [defaultValue] * len(i)
            return arr

        edge_ke = init_if_none(edge_ke, self.default_edge_ke)
        edge_kd = init_if_none(edge_kd, self.default_edge_kd)

        self.edge_bending_properties.extend(zip(edge_ke, edge_kd, strict=False))

    def add_cloth_grid(
        self,
        pos: Vec3,
        rot: Quat,
        vel: Vec3,
        dim_x: int,
        dim_y: int,
        cell_x: float,
        cell_y: float,
        mass: float,
        reverse_winding: bool = False,
        fix_left: bool = False,
        fix_right: bool = False,
        fix_top: bool = False,
        fix_bottom: bool = False,
        tri_ke: float | None = None,
        tri_ka: float | None = None,
        tri_kd: float | None = None,
        tri_drag: float | None = None,
        tri_lift: float | None = None,
        edge_ke: float | None = None,
        edge_kd: float | None = None,
        add_springs: bool = False,
        spring_ke: float | None = None,
        spring_kd: float | None = None,
        particle_radius: float | None = None,
    ):
        """Helper to create a regular planar cloth grid

        Creates a rectangular grid of particles with FEM triangles and bending elements
        automatically.

        Args:
            pos: The position of the cloth in world space
            rot: The orientation of the cloth in world space
            vel: The velocity of the cloth in world space
            dim_x_: The number of rectangular cells along the x-axis
            dim_y: The number of rectangular cells along the y-axis
            cell_x: The width of each cell in the x-direction
            cell_y: The width of each cell in the y-direction
            mass: The mass of each particle
            reverse_winding: Flip the winding of the mesh
            fix_left: Make the left-most edge of particles kinematic (fixed in place)
            fix_right: Make the right-most edge of particles kinematic
            fix_top: Make the top-most edge of particles kinematic
            fix_bottom: Make the bottom-most edge of particles kinematic
        """

        def grid_index(x, y, dim_x):
            return y * dim_x + x

        indices, vertices = [], []
        for y in range(0, dim_y + 1):
            for x in range(0, dim_x + 1):
                local_pos = wp.vec3(x * cell_x, y * cell_y, 0.0)
                vertices.append(local_pos)
                if x > 0 and y > 0:
                    v0 = grid_index(x - 1, y - 1, dim_x + 1)
                    v1 = grid_index(x, y - 1, dim_x + 1)
                    v2 = grid_index(x, y, dim_x + 1)
                    v3 = grid_index(x - 1, y, dim_x + 1)
                    if reverse_winding:
                        indices.extend([v0, v1, v2])
                        indices.extend([v0, v2, v3])
                    else:
                        indices.extend([v0, v1, v3])
                        indices.extend([v1, v2, v3])

        start_vertex = len(self.particle_q)

        total_mass = mass * (dim_x + 1) * (dim_x + 1)
        total_area = cell_x * cell_y * dim_x * dim_y
        density = total_mass / total_area

        self.add_cloth_mesh(
            pos=pos,
            rot=rot,
            scale=1.0,
            vel=vel,
            vertices=vertices,
            indices=indices,
            density=density,
            edge_callback=None,
            face_callback=None,
            tri_ke=tri_ke,
            tri_ka=tri_ka,
            tri_kd=tri_kd,
            tri_drag=tri_drag,
            tri_lift=tri_lift,
            edge_ke=edge_ke,
            edge_kd=edge_kd,
            add_springs=add_springs,
            spring_ke=spring_ke,
            spring_kd=spring_kd,
            particle_radius=particle_radius,
        )

        vertex_id = 0
        for y in range(dim_y + 1):
            for x in range(dim_x + 1):
                particle_mass = mass
                particle_flag = ParticleFlags.ACTIVE

                if (
                    (x == 0 and fix_left)
                    or (x == dim_x and fix_right)
                    or (y == 0 and fix_bottom)
                    or (y == dim_y and fix_top)
                ):
                    particle_flag = particle_flag & ~ParticleFlags.ACTIVE
                    particle_mass = 0.0

                self.particle_flags[start_vertex + vertex_id] = particle_flag
                self.particle_mass[start_vertex + vertex_id] = particle_mass
                vertex_id = vertex_id + 1

    def add_cloth_mesh(
        self,
        pos: Vec3,
        rot: Quat,
        scale: float,
        vel: Vec3,
        vertices: list[Vec3],
        indices: list[int],
        density: float,
        edge_callback=None,
        face_callback=None,
        tri_ke: float | None = None,
        tri_ka: float | None = None,
        tri_kd: float | None = None,
        tri_drag: float | None = None,
        tri_lift: float | None = None,
        edge_ke: float | None = None,
        edge_kd: float | None = None,
        add_springs: bool = False,
        spring_ke: float | None = None,
        spring_kd: float | None = None,
        particle_radius: float | None = None,
    ) -> None:
        """Helper to create a cloth model from a regular triangle mesh

        Creates one FEM triangle element and one bending element for every face
        and edge in the input triangle mesh

        Args:
            pos: The position of the cloth in world space
            rot: The orientation of the cloth in world space
            vel: The velocity of the cloth in world space
            vertices: A list of vertex positions
            indices: A list of triangle indices, 3 entries per-face
            density: The density per-area of the mesh
            edge_callback: A user callback when an edge is created
            face_callback: A user callback when a face is created
            particle_radius: The particle_radius which controls particle based collisions.
        Note:

            The mesh should be two manifold.
        """
        tri_ke = tri_ke if tri_ke is not None else self.default_tri_ke
        tri_ka = tri_ka if tri_ka is not None else self.default_tri_ka
        tri_kd = tri_kd if tri_kd is not None else self.default_tri_kd
        tri_drag = tri_drag if tri_drag is not None else self.default_tri_drag
        tri_lift = tri_lift if tri_lift is not None else self.default_tri_lift
        edge_ke = edge_ke if edge_ke is not None else self.default_edge_ke
        edge_kd = edge_kd if edge_kd is not None else self.default_edge_kd
        spring_ke = spring_ke if spring_ke is not None else self.default_spring_ke
        spring_kd = spring_kd if spring_kd is not None else self.default_spring_kd
        particle_radius = particle_radius if particle_radius is not None else self.default_particle_radius

        num_verts = int(len(vertices))
        num_tris = int(len(indices) / 3)

        start_vertex = len(self.particle_q)
        start_tri = len(self.tri_indices)

        # particles
        # for v in vertices:
        #     p = wp.quat_rotate(rot, v * scale) + pos
        #     self.add_particle(p, vel, 0.0, radius=particle_radius)
        vertices_np = np.array(vertices) * scale
        rot_mat_np = np.array(wp.quat_to_matrix(rot), dtype=np.float32).reshape(3, 3)
        verts_3d_np = np.dot(vertices_np, rot_mat_np.T) + pos
        self.add_particles(
            verts_3d_np.tolist(), [vel] * num_verts, mass=[0.0] * num_verts, radius=[particle_radius] * num_verts
        )

        # triangles
        inds = start_vertex + np.array(indices)
        inds = inds.reshape(-1, 3)
        areas = self.add_triangles(
            inds[:, 0],
            inds[:, 1],
            inds[:, 2],
            [tri_ke] * num_tris,
            [tri_ka] * num_tris,
            [tri_kd] * num_tris,
            [tri_drag] * num_tris,
            [tri_lift] * num_tris,
        )
        for t in range(num_tris):
            area = areas[t]

            self.particle_mass[inds[t, 0]] += density * area / 3.0
            self.particle_mass[inds[t, 1]] += density * area / 3.0
            self.particle_mass[inds[t, 2]] += density * area / 3.0

        end_tri = len(self.tri_indices)

        adj = wp.utils.MeshAdjacency(self.tri_indices[start_tri:end_tri], end_tri - start_tri)

        edge_indices = np.fromiter(
            (x for e in adj.edges.values() for x in (e.o0, e.o1, e.v0, e.v1)),
            int,
        ).reshape(-1, 4)
        self.add_edges(
            edge_indices[:, 0],
            edge_indices[:, 1],
            edge_indices[:, 2],
            edge_indices[:, 3],
            edge_ke=[edge_ke] * len(edge_indices),
            edge_kd=[edge_kd] * len(edge_indices),
        )

        if add_springs:
            spring_indices = set()
            for i, j, k, l in edge_indices:
                spring_indices.add((min(k, l), max(k, l)))
                if i != -1:
                    spring_indices.add((min(i, k), max(i, k)))
                    spring_indices.add((min(i, l), max(i, l)))
                if j != -1:
                    spring_indices.add((min(j, k), max(j, k)))
                    spring_indices.add((min(j, l), max(j, l)))
                if i != -1 and j != -1:
                    spring_indices.add((min(i, j), max(i, j)))

            for i, j in spring_indices:
                self.add_spring(i, j, spring_ke, spring_kd, control=0.0)

    def add_particle_grid(
        self,
        pos: Vec3,
        rot: Quat,
        vel: Vec3,
        dim_x: int,
        dim_y: int,
        dim_z: int,
        cell_x: float,
        cell_y: float,
        cell_z: float,
        mass: float,
        jitter: float,
        radius_mean: float | None = None,
        radius_std: float = 0.0,
    ):
        """
        Adds a regular 3D grid of particles to the model.

        This helper function creates a grid of particles arranged in a rectangular lattice,
        with optional random jitter and per-particle radius variation. The grid is defined
        by its dimensions along each axis and the spacing between particles.

        Args:
            pos (Vec3): The world-space position of the grid origin.
            rot (Quat): The rotation to apply to the grid (as a quaternion).
            vel (Vec3): The initial velocity to assign to each particle.
            dim_x (int): Number of particles along the X axis.
            dim_y (int): Number of particles along the Y axis.
            dim_z (int): Number of particles along the Z axis.
            cell_x (float): Spacing between particles along the X axis.
            cell_y (float): Spacing between particles along the Y axis.
            cell_z (float): Spacing between particles along the Z axis.
            mass (float): Mass to assign to each particle.
            jitter (float): Maximum random offset to apply to each particle position.
            radius_mean (float, optional): Mean radius for particles. If None, uses the builder's default.
            radius_std (float, optional): Standard deviation for particle radii. If > 0, radii are sampled from a normal distribution.

        Returns:
            None
        """
        radius_mean = radius_mean if radius_mean is not None else self.default_particle_radius

        rng = np.random.default_rng(42)
        for z in range(dim_z):
            for y in range(dim_y):
                for x in range(dim_x):
                    v = wp.vec3(x * cell_x, y * cell_y, z * cell_z)
                    m = mass

                    p = wp.quat_rotate(rot, v) + pos + wp.vec3(rng.random(3) * jitter)

                    if radius_std > 0.0:
                        r = radius_mean + rng.standard_normal() * radius_std
                    else:
                        r = radius_mean
                    self.add_particle(p, vel, m, r)

    def add_soft_grid(
        self,
        pos: Vec3,
        rot: Quat,
        vel: Vec3,
        dim_x: int,
        dim_y: int,
        dim_z: int,
        cell_x: float,
        cell_y: float,
        cell_z: float,
        density: float,
        k_mu: float,
        k_lambda: float,
        k_damp: float,
        fix_left: bool = False,
        fix_right: bool = False,
        fix_top: bool = False,
        fix_bottom: bool = False,
        tri_ke: float | None = None,
        tri_ka: float | None = None,
        tri_kd: float | None = None,
        tri_drag: float | None = None,
        tri_lift: float | None = None,
    ):
        """Helper to create a rectangular tetrahedral FEM grid

        Creates a regular grid of FEM tetrahedra and surface triangles. Useful for example
        to create beams and sheets. Each hexahedral cell is decomposed into 5
        tetrahedral elements.

        Args:
            pos: The position of the solid in world space
            rot: The orientation of the solid in world space
            vel: The velocity of the solid in world space
            dim_x_: The number of rectangular cells along the x-axis
            dim_y: The number of rectangular cells along the y-axis
            dim_z: The number of rectangular cells along the z-axis
            cell_x: The width of each cell in the x-direction
            cell_y: The width of each cell in the y-direction
            cell_z: The width of each cell in the z-direction
            density: The density of each particle
            k_mu: The first elastic Lame parameter
            k_lambda: The second elastic Lame parameter
            k_damp: The damping stiffness
            fix_left: Make the left-most edge of particles kinematic (fixed in place)
            fix_right: Make the right-most edge of particles kinematic
            fix_top: Make the top-most edge of particles kinematic
            fix_bottom: Make the bottom-most edge of particles kinematic
        """
        tri_ke = tri_ke if tri_ke is not None else self.default_tri_ke
        tri_ka = tri_ka if tri_ka is not None else self.default_tri_ka
        tri_kd = tri_kd if tri_kd is not None else self.default_tri_kd
        tri_drag = tri_drag if tri_drag is not None else self.default_tri_drag
        tri_lift = tri_lift if tri_lift is not None else self.default_tri_lift

        start_vertex = len(self.particle_q)

        mass = cell_x * cell_y * cell_z * density

        for z in range(dim_z + 1):
            for y in range(dim_y + 1):
                for x in range(dim_x + 1):
                    v = wp.vec3(x * cell_x, y * cell_y, z * cell_z)
                    m = mass

                    if fix_left and x == 0:
                        m = 0.0

                    if fix_right and x == dim_x:
                        m = 0.0

                    if fix_top and y == dim_y:
                        m = 0.0

                    if fix_bottom and y == 0:
                        m = 0.0

                    p = wp.quat_rotate(rot, v) + pos

                    self.add_particle(p, vel, m)

        # dict of open faces
        faces = {}

        def add_face(i: int, j: int, k: int):
            key = tuple(sorted((i, j, k)))

            if key not in faces:
                faces[key] = (i, j, k)
            else:
                del faces[key]

        def add_tet(i: int, j: int, k: int, l: int):
            self.add_tetrahedron(i, j, k, l, k_mu, k_lambda, k_damp)

            add_face(i, k, j)
            add_face(j, k, l)
            add_face(i, j, l)
            add_face(i, l, k)

        def grid_index(x, y, z):
            return (dim_x + 1) * (dim_y + 1) * z + (dim_x + 1) * y + x

        for z in range(dim_z):
            for y in range(dim_y):
                for x in range(dim_x):
                    v0 = grid_index(x, y, z) + start_vertex
                    v1 = grid_index(x + 1, y, z) + start_vertex
                    v2 = grid_index(x + 1, y, z + 1) + start_vertex
                    v3 = grid_index(x, y, z + 1) + start_vertex
                    v4 = grid_index(x, y + 1, z) + start_vertex
                    v5 = grid_index(x + 1, y + 1, z) + start_vertex
                    v6 = grid_index(x + 1, y + 1, z + 1) + start_vertex
                    v7 = grid_index(x, y + 1, z + 1) + start_vertex

                    if (x & 1) ^ (y & 1) ^ (z & 1):
                        add_tet(v0, v1, v4, v3)
                        add_tet(v2, v3, v6, v1)
                        add_tet(v5, v4, v1, v6)
                        add_tet(v7, v6, v3, v4)
                        add_tet(v4, v1, v6, v3)

                    else:
                        add_tet(v1, v2, v5, v0)
                        add_tet(v3, v0, v7, v2)
                        add_tet(v4, v7, v0, v5)
                        add_tet(v6, v5, v2, v7)
                        add_tet(v5, v2, v7, v0)

        # add triangles
        for _k, v in faces.items():
            self.add_triangle(v[0], v[1], v[2], tri_ke, tri_ka, tri_kd, tri_drag, tri_lift)

    def add_soft_mesh(
        self,
        pos: Vec3,
        rot: Quat,
        scale: float,
        vel: Vec3,
        vertices: list[Vec3],
        indices: list[int],
        density: float,
        k_mu: float,
        k_lambda: float,
        k_damp: float,
        tri_ke: float | None = None,
        tri_ka: float | None = None,
        tri_kd: float | None = None,
        tri_drag: float | None = None,
        tri_lift: float | None = None,
    ) -> None:
        """Helper to create a tetrahedral model from an input tetrahedral mesh

        Args:
            pos: The position of the solid in world space
            rot: The orientation of the solid in world space
            vel: The velocity of the solid in world space
            vertices: A list of vertex positions, array of 3D points
            indices: A list of tetrahedron indices, 4 entries per-element, flattened array
            density: The density per-area of the mesh
            k_mu: The first elastic Lame parameter
            k_lambda: The second elastic Lame parameter
            k_damp: The damping stiffness
        """
        tri_ke = tri_ke if tri_ke is not None else self.default_tri_ke
        tri_ka = tri_ka if tri_ka is not None else self.default_tri_ka
        tri_kd = tri_kd if tri_kd is not None else self.default_tri_kd
        tri_drag = tri_drag if tri_drag is not None else self.default_tri_drag
        tri_lift = tri_lift if tri_lift is not None else self.default_tri_lift

        num_tets = int(len(indices) / 4)

        start_vertex = len(self.particle_q)

        # dict of open faces
        faces = {}

        def add_face(i, j, k):
            key = tuple(sorted((i, j, k)))

            if key not in faces:
                faces[key] = (i, j, k)
            else:
                del faces[key]

        pos = wp.vec3(pos[0], pos[1], pos[2])
        # add particles
        for v in vertices:
            p = wp.quat_rotate(rot, wp.vec3(v[0], v[1], v[2]) * scale) + pos

            self.add_particle(p, vel, 0.0)

        # add tetrahedra
        for t in range(num_tets):
            v0 = start_vertex + indices[t * 4 + 0]
            v1 = start_vertex + indices[t * 4 + 1]
            v2 = start_vertex + indices[t * 4 + 2]
            v3 = start_vertex + indices[t * 4 + 3]

            volume = self.add_tetrahedron(v0, v1, v2, v3, k_mu, k_lambda, k_damp)

            # distribute volume fraction to particles
            if volume > 0.0:
                self.particle_mass[v0] += density * volume / 4.0
                self.particle_mass[v1] += density * volume / 4.0
                self.particle_mass[v2] += density * volume / 4.0
                self.particle_mass[v3] += density * volume / 4.0

                # build open faces
                add_face(v0, v2, v1)
                add_face(v1, v2, v3)
                add_face(v0, v1, v3)
                add_face(v0, v3, v2)

        # add triangles
        for _k, v in faces.items():
            try:
                self.add_triangle(v[0], v[1], v[2], tri_ke, tri_ka, tri_kd, tri_drag, tri_lift)
            except np.linalg.LinAlgError:
                continue

    # incrementally updates rigid body mass with additional mass and inertia expressed at a local to the body
    def _update_body_mass(self, i, m, I, p, q):
        if i == -1:
            return

        # find new COM
        new_mass = self.body_mass[i] + m

        if new_mass == 0.0:  # no mass
            return

        new_com = (self.body_com[i] * self.body_mass[i] + p * m) / new_mass

        # shift inertia to new COM
        com_offset = new_com - self.body_com[i]
        shape_offset = new_com - p

        new_inertia = transform_inertia(
            self.body_mass[i], self.body_inertia[i], com_offset, wp.quat_identity()
        ) + transform_inertia(m, I, shape_offset, q)

        self.body_mass[i] = new_mass
        self.body_inertia[i] = new_inertia
        self.body_com[i] = new_com

        if new_mass > 0.0:
            self.body_inv_mass[i] = 1.0 / new_mass
        else:
            self.body_inv_mass[i] = 0.0

        if any(x for x in new_inertia):
            self.body_inv_inertia[i] = wp.inverse(new_inertia)
        else:
            self.body_inv_inertia[i] = new_inertia

    def add_free_joints_to_floating_bodies(self, new_bodies: Iterable[int] | None = None):
        """
        Adds a free joint to every rigid body that is not a child in any joint and has positive mass.

        Args:
            new_bodies (Iterable[int] or None, optional): The set of body indices to consider for adding free joints.

        Note:
            - Bodies that are already a child in any joint will be skipped.
            - Only bodies with strictly positive mass will receive a free joint.
            - This is useful for ensuring that all floating (unconnected) bodies are properly articulated.
        """
        # set(self.joint_child) is connected_bodies
        floating_bodies = set(new_bodies) - set(self.joint_child)
        for body_id in floating_bodies:
            if self.body_mass[body_id] > 0:
                self.add_joint_free(child=body_id)

    def set_coloring(self, particle_color_groups):
        """
        Sets coloring information with user-provided coloring.

        Args:
            particle_color_groups: A list of list or `np.array` with `dtype`=`int`. The length of the list is the number of colors
                and each list or `np.array` contains the indices of vertices with this color.
        """
        particle_color_groups = [
            color_group if isinstance(color_group, np.ndarray) else np.array(color_group)
            for color_group in particle_color_groups
        ]
        self.particle_color_groups = particle_color_groups

    def color(
        self,
        include_bending=False,
        balance_colors=True,
        target_max_min_color_ratio=1.1,
        coloring_algorithm=ColoringAlgorithm.MCS,
    ):
        """
        Runs coloring algorithm to generate coloring information.

        Args:
            include_bending_energy: Whether to consider bending energy for trimeshes in the coloring process. If set to `True`, the generated
                graph will contain all the edges connecting o1 and o2; otherwise, the graph will be equivalent to the trimesh.
            balance_colors: Whether to apply the color balancing algorithm to balance the size of each color
            target_max_min_color_ratio: the color balancing algorithm will stop when the ratio between the largest color and
                the smallest color reaches this value
            algorithm: Value should be an enum type of ColoringAlgorithm, otherwise it will raise an error. ColoringAlgorithm.mcs means using the MCS coloring algorithm,
                while ColoringAlgorithm.ordered_greedy means using the degree-ordered greedy algorithm. The MCS algorithm typically generates 30% to 50% fewer colors
                compared to the ordered greedy algorithm, while maintaining the same linear complexity. Although MCS has a constant overhead that makes it about twice
                as slow as the greedy algorithm, it produces significantly better coloring results. We recommend using MCS, especially if coloring is only part of the
                preprocessing.

        Note:

            References to the coloring algorithm:

            MCS: Pereira, F. M. Q., & Palsberg, J. (2005, November). Register allocation via coloring of chordal graphs. In Asian Symposium on Programming Languages and Systems (pp. 315-329). Berlin, Heidelberg: Springer Berlin Heidelberg.

            Ordered Greedy: Ton-That, Q. M., Kry, P. G., & Andrews, S. (2023). Parallel block Neo-Hookean XPBD using graph clustering. Computers & Graphics, 110, 1-10.

        """
        # ignore bending energy if it is too small
        edge_indices = np.array(self.edge_indices)

        self.particle_color_groups = color_trimesh(
            len(self.particle_q),
            edge_indices,
            include_bending,
            algorithm=coloring_algorithm,
            balance_colors=balance_colors,
            target_max_min_color_ratio=target_max_min_color_ratio,
        )

    def finalize(
        self, device: Devicelike | None = None, requires_grad: bool = False, build_shape_contact_pairs: bool = True
    ) -> Model:
        """
        Finalize the builder and create a concrete Model for simulation.

        This method transfers all simulation data from the builder to device memory,
        returning a Model object ready for simulation. It should be called after all
        elements (particles, bodies, shapes, joints, etc.) have been added to the builder.

        Args:
            device: The simulation device to use (e.g., 'cpu', 'cuda'). If None, uses the current Warp device.
            requires_grad: If True, enables gradient computation for the model (for differentiable simulation).
            build_shape_contact_pairs: If True, builds static shape contact pairs for collision detection.
                Set to False when using dynamic broad phase (BroadPhaseMode.NXN or SAP) to skip this expensive O(N²) computation.
                When False, you can also use EXPLICIT mode with custom pairs via shape_pairs_filtered parameter.

        Returns:
            Model: A fully constructed Model object containing all simulation data on the specified device.

        Notes:
            - Performs validation and correction of rigid body inertia and mass properties.
            - Closes all start-index arrays (e.g., for muscles, joints, articulations) with sentinel values.
            - Sets up all arrays and properties required for simulation, including particles, bodies, shapes,
              joints, springs, muscles, constraints, and collision/contact data.
        """
        from .collide import count_rigid_contact_points  # noqa: PLC0415

        # ensure the world count is set correctly
        self.num_worlds = max(1, self.num_worlds)

        # construct particle inv masses
        ms = np.array(self.particle_mass, dtype=np.float32)
        # static particles (with zero mass) have zero inverse mass
        particle_inv_mass = np.divide(1.0, ms, out=np.zeros_like(ms), where=ms != 0.0)

        with wp.ScopedDevice(device):
            # -------------------------------------
            # construct Model (non-time varying) data

            m = Model(device)
            m.requires_grad = requires_grad

            m.num_worlds = self.num_worlds

            # ---------------------
            # particles

            # state (initial)
            m.particle_q = wp.array(self.particle_q, dtype=wp.vec3, requires_grad=requires_grad)
            m.particle_qd = wp.array(self.particle_qd, dtype=wp.vec3, requires_grad=requires_grad)
            m.particle_mass = wp.array(self.particle_mass, dtype=wp.float32, requires_grad=requires_grad)
            m.particle_inv_mass = wp.array(particle_inv_mass, dtype=wp.float32, requires_grad=requires_grad)
            m.particle_radius = wp.array(self.particle_radius, dtype=wp.float32, requires_grad=requires_grad)
            m.particle_flags = wp.array([flag_to_int(f) for f in self.particle_flags], dtype=wp.int32)
            m.particle_world = wp.array(self.particle_world, dtype=wp.int32)
            m.particle_max_radius = np.max(self.particle_radius) if len(self.particle_radius) > 0 else 0.0
            m.particle_max_velocity = self.particle_max_velocity

            particle_colors = np.empty(self.particle_count, dtype=int)
            for color in range(len(self.particle_color_groups)):
                particle_colors[self.particle_color_groups[color]] = color
            m.particle_colors = wp.array(particle_colors, dtype=int)
            m.particle_color_groups = [wp.array(group, dtype=int) for group in self.particle_color_groups]

            # hash-grid for particle interactions
            m.particle_grid = wp.HashGrid(128, 128, 128)

            # ---------------------
            # collision geometry

            m.shape_key = self.shape_key
            m.shape_transform = wp.array(self.shape_transform, dtype=wp.transform, requires_grad=requires_grad)
            m.shape_body = wp.array(self.shape_body, dtype=wp.int32)
            m.shape_flags = wp.array(self.shape_flags, dtype=wp.int32)
            m.body_shapes = self.body_shapes

            # build list of ids for geometry sources (meshes, sdfs)
            geo_sources = []
            finalized_meshes = {}  # do not duplicate meshes
            for geo in self.shape_source:
                geo_hash = hash(geo)  # avoid repeated hash computations
                if geo:
                    if geo_hash not in finalized_meshes:
                        finalized_meshes[geo_hash] = geo.finalize(device=device)
                    geo_sources.append(finalized_meshes[geo_hash])
                else:
                    # add null pointer
                    geo_sources.append(0)

            m.shape_type = wp.array(self.shape_type, dtype=wp.int32)
            m.shape_source_ptr = wp.array(geo_sources, dtype=wp.uint64)
            m.shape_scale = wp.array(self.shape_scale, dtype=wp.vec3, requires_grad=requires_grad)
            m.shape_is_solid = wp.array(self.shape_is_solid, dtype=wp.bool)
            m.shape_thickness = wp.array(self.shape_thickness, dtype=wp.float32, requires_grad=requires_grad)
            m.shape_collision_radius = wp.array(
                self.shape_collision_radius, dtype=wp.float32, requires_grad=requires_grad
            )
            m.shape_world = wp.array(self.shape_world, dtype=wp.int32)

            m.shape_source = self.shape_source  # used for rendering

            m.shape_material_ke = wp.array(self.shape_material_ke, dtype=wp.float32, requires_grad=requires_grad)
            m.shape_material_kd = wp.array(self.shape_material_kd, dtype=wp.float32, requires_grad=requires_grad)
            m.shape_material_kf = wp.array(self.shape_material_kf, dtype=wp.float32, requires_grad=requires_grad)
            m.shape_material_ka = wp.array(self.shape_material_ka, dtype=wp.float32, requires_grad=requires_grad)
            m.shape_material_mu = wp.array(self.shape_material_mu, dtype=wp.float32, requires_grad=requires_grad)
            m.shape_material_restitution = wp.array(
                self.shape_material_restitution, dtype=wp.float32, requires_grad=requires_grad
            )

            m.shape_collision_filter_pairs = set(self.shape_collision_filter_pairs)
            m.shape_collision_group = wp.array(self.shape_collision_group, dtype=wp.int32)

            # ---------------------
            # springs

            m.spring_indices = wp.array(self.spring_indices, dtype=wp.int32)
            m.spring_rest_length = wp.array(self.spring_rest_length, dtype=wp.float32, requires_grad=requires_grad)
            m.spring_stiffness = wp.array(self.spring_stiffness, dtype=wp.float32, requires_grad=requires_grad)
            m.spring_damping = wp.array(self.spring_damping, dtype=wp.float32, requires_grad=requires_grad)
            m.spring_control = wp.array(self.spring_control, dtype=wp.float32, requires_grad=requires_grad)

            # ---------------------
            # triangles

            m.tri_indices = wp.array(self.tri_indices, dtype=wp.int32)
            m.tri_poses = wp.array(self.tri_poses, dtype=wp.mat22, requires_grad=requires_grad)
            m.tri_activations = wp.array(self.tri_activations, dtype=wp.float32, requires_grad=requires_grad)
            m.tri_materials = wp.array(self.tri_materials, dtype=wp.float32, requires_grad=requires_grad)
            m.tri_areas = wp.array(self.tri_areas, dtype=wp.float32, requires_grad=requires_grad)

            # ---------------------
            # edges

            m.edge_indices = wp.array(self.edge_indices, dtype=wp.int32)
            m.edge_rest_angle = wp.array(self.edge_rest_angle, dtype=wp.float32, requires_grad=requires_grad)
            m.edge_rest_length = wp.array(self.edge_rest_length, dtype=wp.float32, requires_grad=requires_grad)
            m.edge_bending_properties = wp.array(
                self.edge_bending_properties, dtype=wp.float32, requires_grad=requires_grad
            )

            # ---------------------
            # tetrahedra

            m.tet_indices = wp.array(self.tet_indices, dtype=wp.int32)
            m.tet_poses = wp.array(self.tet_poses, dtype=wp.mat33, requires_grad=requires_grad)
            m.tet_activations = wp.array(self.tet_activations, dtype=wp.float32, requires_grad=requires_grad)
            m.tet_materials = wp.array(self.tet_materials, dtype=wp.float32, requires_grad=requires_grad)

            # -----------------------
            # muscles

            # close the muscle waypoint indices
            muscle_start = copy.copy(self.muscle_start)
            muscle_start.append(len(self.muscle_bodies))

            m.muscle_start = wp.array(muscle_start, dtype=wp.int32)
            m.muscle_params = wp.array(self.muscle_params, dtype=wp.float32, requires_grad=requires_grad)
            m.muscle_bodies = wp.array(self.muscle_bodies, dtype=wp.int32)
            m.muscle_points = wp.array(self.muscle_points, dtype=wp.vec3, requires_grad=requires_grad)
            m.muscle_activations = wp.array(self.muscle_activations, dtype=wp.float32, requires_grad=requires_grad)

            # --------------------------------------
            # rigid bodies

            # Apply inertia verification and correction
            # This catches negative masses/inertias and other critical issues
            if len(self.body_mass) > 0:
                if self.validate_inertia_detailed:
                    # Use detailed Python validation with per-body warnings
                    for i in range(len(self.body_mass)):
                        mass = self.body_mass[i]
                        inertia = self.body_inertia[i]
                        body_key = self.body_key[i] if i < len(self.body_key) else f"body_{i}"

                        corrected_mass, corrected_inertia, was_corrected = verify_and_correct_inertia(
                            mass, inertia, self.balance_inertia, self.bound_mass, self.bound_inertia, body_key
                        )

                        if was_corrected:
                            self.body_mass[i] = corrected_mass
                            self.body_inertia[i] = corrected_inertia
                            # Update inverse mass and inertia
                            if corrected_mass > 0.0:
                                self.body_inv_mass[i] = 1.0 / corrected_mass
                            else:
                                self.body_inv_mass[i] = 0.0

                            if any(x for x in corrected_inertia):
                                self.body_inv_inertia[i] = wp.inverse(corrected_inertia)
                            else:
                                self.body_inv_inertia[i] = corrected_inertia

                    # For detailed validation, create arrays from builder data (which were updated)
                    m.body_mass = wp.array(self.body_mass, dtype=wp.float32, requires_grad=requires_grad)
                    m.body_inv_mass = wp.array(self.body_inv_mass, dtype=wp.float32, requires_grad=requires_grad)
                    m.body_inertia = wp.array(self.body_inertia, dtype=wp.mat33, requires_grad=requires_grad)
                    m.body_inv_inertia = wp.array(self.body_inv_inertia, dtype=wp.mat33, requires_grad=requires_grad)
                else:
                    # Use fast Warp kernel validation
                    # First create arrays for the kernel
                    body_mass_array = wp.array(self.body_mass, dtype=wp.float32, requires_grad=requires_grad)
                    body_inertia_array = wp.array(self.body_inertia, dtype=wp.mat33, requires_grad=requires_grad)
                    body_inv_mass_array = wp.array(self.body_inv_mass, dtype=wp.float32, requires_grad=requires_grad)
                    body_inv_inertia_array = wp.array(
                        self.body_inv_inertia, dtype=wp.mat33, requires_grad=requires_grad
                    )
                    correction_flags = wp.zeros(len(self.body_mass), dtype=wp.bool)

                    # Launch validation kernel
                    wp.launch(
                        kernel=validate_and_correct_inertia_kernel,
                        dim=len(self.body_mass),
                        inputs=[
                            body_mass_array,
                            body_inertia_array,
                            body_inv_mass_array,
                            body_inv_inertia_array,
                            self.balance_inertia,
                            self.bound_mass if self.bound_mass is not None else 0.0,
                            self.bound_inertia if self.bound_inertia is not None else 0.0,
                            correction_flags,
                        ],
                    )

                    # Check if any corrections were made
                    num_corrections = int(np.sum(correction_flags.numpy()))
                    if num_corrections > 0:
                        warnings.warn(
                            f"Inertia validation corrected {num_corrections} bodies. "
                            f"Set validate_inertia_detailed=True for detailed per-body warnings.",
                            stacklevel=2,
                        )

                    # Directly use the corrected arrays on the Model (avoids double allocation)
                    # Note: This means the ModelBuilder's internal state is NOT updated for the fast path
                    m.body_mass = body_mass_array
                    m.body_inv_mass = body_inv_mass_array
                    m.body_inertia = body_inertia_array
                    m.body_inv_inertia = body_inv_inertia_array
            else:
                # No bodies, create empty arrays
                m.body_mass = wp.array(self.body_mass, dtype=wp.float32, requires_grad=requires_grad)
                m.body_inv_mass = wp.array(self.body_inv_mass, dtype=wp.float32, requires_grad=requires_grad)
                m.body_inertia = wp.array(self.body_inertia, dtype=wp.mat33, requires_grad=requires_grad)
                m.body_inv_inertia = wp.array(self.body_inv_inertia, dtype=wp.mat33, requires_grad=requires_grad)

            m.body_q = wp.array(self.body_q, dtype=wp.transform, requires_grad=requires_grad)
            m.body_qd = wp.array(self.body_qd, dtype=wp.spatial_vector, requires_grad=requires_grad)
            m.body_com = wp.array(self.body_com, dtype=wp.vec3, requires_grad=requires_grad)
            m.body_key = self.body_key
            m.body_world = wp.array(self.body_world, dtype=wp.int32)

            # joints
            m.joint_type = wp.array(self.joint_type, dtype=wp.int32)
            m.joint_parent = wp.array(self.joint_parent, dtype=wp.int32)
            m.joint_child = wp.array(self.joint_child, dtype=wp.int32)
            m.joint_X_p = wp.array(self.joint_X_p, dtype=wp.transform, requires_grad=requires_grad)
            m.joint_X_c = wp.array(self.joint_X_c, dtype=wp.transform, requires_grad=requires_grad)
            m.joint_dof_dim = wp.array(np.array(self.joint_dof_dim), dtype=wp.int32, ndim=2)
            m.joint_axis = wp.array(self.joint_axis, dtype=wp.vec3, requires_grad=requires_grad)
            m.joint_q = wp.array(self.joint_q, dtype=wp.float32, requires_grad=requires_grad)
            m.joint_qd = wp.array(self.joint_qd, dtype=wp.float32, requires_grad=requires_grad)
            m.joint_key = self.joint_key
            m.joint_world = wp.array(self.joint_world, dtype=wp.int32)
            # compute joint ancestors
            child_to_joint = {}
            for i, child in enumerate(self.joint_child):
                child_to_joint[child] = i
            parent_joint = []
            for parent in self.joint_parent:
                parent_joint.append(child_to_joint.get(parent, -1))
            m.joint_ancestor = wp.array(parent_joint, dtype=wp.int32)

            # dynamics properties
            m.joint_armature = wp.array(self.joint_armature, dtype=wp.float32, requires_grad=requires_grad)
            m.joint_target_ke = wp.array(self.joint_target_ke, dtype=wp.float32, requires_grad=requires_grad)
            m.joint_target_kd = wp.array(self.joint_target_kd, dtype=wp.float32, requires_grad=requires_grad)
            m.joint_dof_mode = wp.array(self.joint_dof_mode, dtype=wp.int32)
            m.joint_target = wp.array(self.joint_target, dtype=wp.float32, requires_grad=requires_grad)
            m.joint_f = wp.array(self.joint_f, dtype=wp.float32, requires_grad=requires_grad)
            m.joint_effort_limit = wp.array(self.joint_effort_limit, dtype=wp.float32, requires_grad=requires_grad)
            m.joint_velocity_limit = wp.array(self.joint_velocity_limit, dtype=wp.float32, requires_grad=requires_grad)
            m.joint_friction = wp.array(self.joint_friction, dtype=wp.float32, requires_grad=requires_grad)

            m.joint_limit_lower = wp.array(self.joint_limit_lower, dtype=wp.float32, requires_grad=requires_grad)
            m.joint_limit_upper = wp.array(self.joint_limit_upper, dtype=wp.float32, requires_grad=requires_grad)
            m.joint_limit_ke = wp.array(self.joint_limit_ke, dtype=wp.float32, requires_grad=requires_grad)
            m.joint_limit_kd = wp.array(self.joint_limit_kd, dtype=wp.float32, requires_grad=requires_grad)
            m.joint_enabled = wp.array(self.joint_enabled, dtype=wp.int32)

            # 'close' the start index arrays with a sentinel value
            joint_q_start = copy.copy(self.joint_q_start)
            joint_q_start.append(self.joint_coord_count)
            joint_qd_start = copy.copy(self.joint_qd_start)
            joint_qd_start.append(self.joint_dof_count)
            articulation_start = copy.copy(self.articulation_start)
            articulation_start.append(self.joint_count)

            # Compute max joints per articulation for IK kernel launches
            max_joints_per_articulation = 0
            for art_idx in range(len(self.articulation_start)):
                joint_start = articulation_start[art_idx]
                joint_end = articulation_start[art_idx + 1]
                num_joints = joint_end - joint_start
                max_joints_per_articulation = max(max_joints_per_articulation, num_joints)

            m.joint_q_start = wp.array(joint_q_start, dtype=wp.int32)
            m.joint_qd_start = wp.array(joint_qd_start, dtype=wp.int32)
            m.articulation_start = wp.array(articulation_start, dtype=wp.int32)
            m.articulation_key = self.articulation_key
            m.articulation_world = wp.array(self.articulation_world, dtype=wp.int32)
            m.max_joints_per_articulation = max_joints_per_articulation

            # equality constraints
            m.equality_constraint_type = wp.array(self.equality_constraint_type, dtype=wp.int32)
            m.equality_constraint_body1 = wp.array(self.equality_constraint_body1, dtype=wp.int32)
            m.equality_constraint_body2 = wp.array(self.equality_constraint_body2, dtype=wp.int32)
            m.equality_constraint_anchor = wp.array(self.equality_constraint_anchor, dtype=wp.vec3)
            m.equality_constraint_torquescale = wp.array(self.equality_constraint_torquescale, dtype=wp.float32)
            m.equality_constraint_relpose = wp.array(
                self.equality_constraint_relpose, dtype=wp.transform, requires_grad=requires_grad
            )
            m.equality_constraint_joint1 = wp.array(self.equality_constraint_joint1, dtype=wp.int32)
            m.equality_constraint_joint2 = wp.array(self.equality_constraint_joint2, dtype=wp.int32)
            m.equality_constraint_polycoef = wp.array(self.equality_constraint_polycoef, dtype=wp.float32)
            m.equality_constraint_key = self.equality_constraint_key
            m.equality_constraint_enabled = wp.array(self.equality_constraint_enabled, dtype=wp.bool)

            # counts
            m.joint_count = self.joint_count
            m.joint_dof_count = self.joint_dof_count
            m.joint_coord_count = self.joint_coord_count
            m.particle_count = len(self.particle_q)
            m.body_count = len(self.body_q)
            m.shape_count = len(self.shape_type)
            m.tri_count = len(self.tri_poses)
            m.tet_count = len(self.tet_poses)
            m.edge_count = len(self.edge_rest_angle)
            m.spring_count = len(self.spring_rest_length)
            m.muscle_count = len(self.muscle_start)
            m.articulation_count = len(self.articulation_start)
            m.equality_constraint_count = len(self.equality_constraint_type)

            # Build shape contact pairs if requested (can skip for dynamic broad phase)
            if build_shape_contact_pairs:
                self.find_shape_contact_pairs(m)
                m.rigid_contact_max = count_rigid_contact_points(m)
            else:
                # Skip expensive O(N²) pair computation - will use dynamic broad phase (NXN/SAP)
                # or explicit mode with custom pairs
                m.shape_contact_pairs = None
                m.shape_contact_pair_count = 0
                # Use conservative estimate for rigid_contact_max
                # Assumption: each shape can collide with up to 30 other shapes,
                # and each shape pair can generate up to 5 contact points
                m.rigid_contact_max = m.shape_count * 30 * 5

            m.rigid_contact_torsional_friction = self.rigid_contact_torsional_friction
            m.rigid_contact_rolling_friction = self.rigid_contact_rolling_friction

            # enable ground plane
            m.up_axis = self.up_axis
            m.up_vector = np.array(self.up_vector, dtype=wp.float32)

            # set gravity
            m.gravity = wp.array(
                [wp.vec3(*(g * self.gravity for g in self.up_vector))],
                dtype=wp.vec3,
                device=device,
                requires_grad=requires_grad,
            )

            return m

    def _test_group_pair(self, group_a: int, group_b: int) -> bool:
        """Test if two collision groups should interact.

        This matches the exact logic from broad_phase_common.test_group_pair kernel function.

        Args:
            group_a: First collision group ID
            group_b: Second collision group ID

        Returns:
            bool: True if the groups should collide, False otherwise
        """
        if group_a == 0 or group_b == 0:
            return False
        if group_a > 0:
            return group_a == group_b or group_b < 0
        if group_a < 0:
            return group_a != group_b
        return False

    def _test_world_and_group_pair(
        self, world_a: int, world_b: int, collision_group_a: int, collision_group_b: int
    ) -> bool:
        """Test if two entities should collide based on world indices and collision groups.

        This matches the exact logic from broad_phase_common.test_world_and_group_pair kernel function.

        Args:
            world_a: World index of first entity
            world_b: World index of second entity
            collision_group_a: Collision group of first entity
            collision_group_b: Collision group of second entity

        Returns:
            bool: True if the entities should collide, False otherwise
        """
        # Check world indices first
        if world_a != -1 and world_b != -1 and world_a != world_b:
            return False

        # If same world or at least one is global (-1), check collision groups
        return self._test_group_pair(collision_group_a, collision_group_b)

    def find_shape_contact_pairs(self, model: Model):
        """
        Identifies and stores all potential shape contact pairs for collision detection.

        This method examines the collision groups and collision masks of all shapes in the model
        to determine which pairs of shapes should be considered for contact generation. It respects
        any user-specified collision filter pairs to avoid redundant or undesired contacts.

        The resulting contact pairs are stored in the model as a 2D array of shape indices.

        Uses the exact same filtering logic as the broad phase kernels (test_world_and_group_pair)
        to ensure consistency between EXPLICIT mode (precomputed pairs) and NXN/SAP modes.

        Args:
            model (Model): The simulation model to which the contact pairs will be assigned.

        Side Effects:
            - Sets `model.shape_contact_pairs` to a wp.array of shape pairs (wp.vec2i).
            - Sets `model.shape_contact_pair_count` to the number of contact pairs found.
        """
        filters: set[tuple[int, int]] = model.shape_collision_filter_pairs
        contact_pairs: list[tuple[int, int]] = []

<<<<<<< HEAD
        # Keep only colliding shapes (those with COLLIDE_SHAPES flag)
=======
        # Keep only colliding shapes (those with COLLIDE_SHAPES flag) and sort by world for optimization
>>>>>>> b817610f
        colliding_indices = [i for i, flag in enumerate(self.shape_flags) if flag & ShapeFlags.COLLIDE_SHAPES]

        # Iterate over all pairs of colliding shapes
<<<<<<< HEAD
        for i1 in range(len(colliding_indices)):
            s1 = colliding_indices[i1]
            world1 = self.shape_world[s1]
            collision_group1 = self.shape_collision_group[s1]

            for i2 in range(i1 + 1, len(colliding_indices)):
                s2 = colliding_indices[i2]
                world2 = self.shape_world[s2]
                collision_group2 = self.shape_collision_group[s2]

=======
        for i1 in range(len(sorted_indices)):
            s1 = sorted_indices[i1]
            world1 = self.shape_world[s1]
            collision_group1 = self.shape_collision_group[s1]

            for i2 in range(i1 + 1, len(sorted_indices)):
                s2 = sorted_indices[i2]
                world2 = self.shape_world[s2]
                collision_group2 = self.shape_collision_group[s2]

                # Early break optimization: if both shapes are in non-global worlds and different worlds,
                # they can never collide. Since shapes are sorted by world, all remaining shapes will also
                # be in different worlds, so we can break early.
                if world1 != -1 and world2 != -1 and world1 != world2:
                    break

>>>>>>> b817610f
                # Apply the exact same filtering logic as test_world_and_group_pair kernel
                if not self._test_world_and_group_pair(world1, world2, collision_group1, collision_group2):
                    continue

                # Ensure canonical order (smaller_element, larger_element)
                if s1 > s2:
                    shape_a, shape_b = s2, s1
                else:
                    shape_a, shape_b = s1, s2

                # Skip if explicitly filtered
                if (shape_a, shape_b) not in filters:
                    contact_pairs.append((shape_a, shape_b))

        model.shape_contact_pairs = wp.array(np.array(contact_pairs), dtype=wp.vec2i, device=model.device)
        model.shape_contact_pair_count = len(contact_pairs)<|MERGE_RESOLUTION|>--- conflicted
+++ resolved
@@ -4074,9 +4074,7 @@
             target_max_min_color_ratio=target_max_min_color_ratio,
         )
 
-    def finalize(
-        self, device: Devicelike | None = None, requires_grad: bool = False, build_shape_contact_pairs: bool = True
-    ) -> Model:
+    def finalize(self, device: Devicelike | None = None, requires_grad: bool = False) -> Model:
         """
         Finalize the builder and create a concrete Model for simulation.
 
@@ -4087,9 +4085,6 @@
         Args:
             device: The simulation device to use (e.g., 'cpu', 'cuda'). If None, uses the current Warp device.
             requires_grad: If True, enables gradient computation for the model (for differentiable simulation).
-            build_shape_contact_pairs: If True, builds static shape contact pairs for collision detection.
-                Set to False when using dynamic broad phase (BroadPhaseMode.NXN or SAP) to skip this expensive O(N²) computation.
-                When False, you can also use EXPLICIT mode with custom pairs via shape_pairs_filtered parameter.
 
         Returns:
             Model: A fully constructed Model object containing all simulation data on the specified device.
@@ -4186,7 +4181,7 @@
             )
 
             m.shape_collision_filter_pairs = set(self.shape_collision_filter_pairs)
-            m.shape_collision_group = wp.array(self.shape_collision_group, dtype=wp.int32)
+            m.shape_collision_group = self.shape_collision_group
 
             # ---------------------
             # springs
@@ -4419,19 +4414,8 @@
             m.articulation_count = len(self.articulation_start)
             m.equality_constraint_count = len(self.equality_constraint_type)
 
-            # Build shape contact pairs if requested (can skip for dynamic broad phase)
-            if build_shape_contact_pairs:
-                self.find_shape_contact_pairs(m)
-                m.rigid_contact_max = count_rigid_contact_points(m)
-            else:
-                # Skip expensive O(N²) pair computation - will use dynamic broad phase (NXN/SAP)
-                # or explicit mode with custom pairs
-                m.shape_contact_pairs = None
-                m.shape_contact_pair_count = 0
-                # Use conservative estimate for rigid_contact_max
-                # Assumption: each shape can collide with up to 30 other shapes,
-                # and each shape pair can generate up to 5 contact points
-                m.rigid_contact_max = m.shape_count * 30 * 5
+            self.find_shape_contact_pairs(m)
+            m.rigid_contact_max = count_rigid_contact_points(m)
 
             m.rigid_contact_torsional_friction = self.rigid_contact_torsional_friction
             m.rigid_contact_rolling_friction = self.rigid_contact_rolling_friction
@@ -4516,26 +4500,11 @@
         filters: set[tuple[int, int]] = model.shape_collision_filter_pairs
         contact_pairs: list[tuple[int, int]] = []
 
-<<<<<<< HEAD
-        # Keep only colliding shapes (those with COLLIDE_SHAPES flag)
-=======
         # Keep only colliding shapes (those with COLLIDE_SHAPES flag) and sort by world for optimization
->>>>>>> b817610f
         colliding_indices = [i for i, flag in enumerate(self.shape_flags) if flag & ShapeFlags.COLLIDE_SHAPES]
+        sorted_indices = sorted(colliding_indices, key=lambda i: self.shape_world[i])
 
         # Iterate over all pairs of colliding shapes
-<<<<<<< HEAD
-        for i1 in range(len(colliding_indices)):
-            s1 = colliding_indices[i1]
-            world1 = self.shape_world[s1]
-            collision_group1 = self.shape_collision_group[s1]
-
-            for i2 in range(i1 + 1, len(colliding_indices)):
-                s2 = colliding_indices[i2]
-                world2 = self.shape_world[s2]
-                collision_group2 = self.shape_collision_group[s2]
-
-=======
         for i1 in range(len(sorted_indices)):
             s1 = sorted_indices[i1]
             world1 = self.shape_world[s1]
@@ -4552,7 +4521,6 @@
                 if world1 != -1 and world2 != -1 and world1 != world2:
                     break
 
->>>>>>> b817610f
                 # Apply the exact same filtering logic as test_world_and_group_pair kernel
                 if not self._test_world_and_group_pair(world1, world2, collision_group1, collision_group2):
                     continue
