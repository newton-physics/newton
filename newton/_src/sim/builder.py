--- conflicted
+++ resolved
@@ -186,18 +186,6 @@
         sdf_narrow_band_range: tuple[float, float] = (-0.1, 0.1)
         """The narrow band distance range (inner, outer) for SDF computation. Only used for mesh shapes when SDF is enabled."""
         sdf_target_voxel_size: float | None = None
-<<<<<<< HEAD
-        """Target voxel size for sparse SDF grid. If provided, takes precedence over sdf_max_dims. Only used for mesh shapes when SDF is enabled."""
-        sdf_max_dims: int | None = None
-        """Maximum dimension for sparse SDF grid (must be divisible by 8). Used when sdf_target_voxel_size is None.
-        Set to None (default) to disable SDF generation for this shape (uses BVH-based collision for mesh-mesh instead).
-        Set to an integer (e.g., 64) to enable SDF-based mesh-mesh collision. Requires GPU since wp.Volume only supports CUDA.
-        Only used for mesh shapes."""
-        is_hydroelastic: bool = False
-        """Whether the shape collides using SDF-based hydroelastics. For hydroelastic collisions, both participating shapes must have is_hydroelastic set to True. Defaults to False."""
-        k_hydro: float = 1.0e9
-        """Contact stiffness coefficient for hydroelastic collisions. Used by MuJoCo, Featherstone, SemiImplicit when is_hydroelastic is True."""
-=======
         """Target voxel size for sparse SDF grid.
         If provided, enables SDF generation and takes precedence over sdf_max_resolution.
         Requires GPU since wp.Volume only supports CUDA. Only used for mesh shapes."""
@@ -206,6 +194,10 @@
         If provided (and sdf_target_voxel_size is None), enables SDF-based mesh-mesh collision.
         Set to None (default) to disable SDF generation for this shape (uses BVH-based collision for mesh-mesh instead).
         Requires GPU since wp.Volume only supports CUDA. Only used for mesh shapes."""
+        is_hydroelastic: bool = False
+        """Whether the shape collides using SDF-based hydroelastics. For hydroelastic collisions, both participating shapes must have is_hydroelastic set to True. Defaults to False."""
+        k_hydro: float = 1.0e9
+        """Contact stiffness coefficient for hydroelastic collisions. Used by MuJoCo, Featherstone, SemiImplicit when is_hydroelastic is True."""
 
         def __post_init__(self) -> None:
             """Validate ShapeConfig parameters after initialization."""
@@ -214,7 +206,6 @@
                     f"sdf_max_resolution must be divisible by 8 (got {self.sdf_max_resolution}). "
                     "This is required because SDF volumes are allocated in 8x8x8 tiles."
                 )
->>>>>>> 551f6ee5
 
         def mark_as_site(self) -> None:
             """Marks this shape as a site and enforces all site invariants.
@@ -489,14 +480,11 @@
         When True, uses a CPU implementation that reports specific issues for each body and updates
         the ModelBuilder's internal state.
         Default: False."""
-<<<<<<< HEAD
 
         self.show_isomeshes = False
         """Whether to compute isomeshes (isosurface meshes) for each SDF Volume at finalize time.
         When True, isomeshes are computed using marching cubes and stored in Model.shape_isomesh.
         Useful for visualization of SDF volumes. Default: False."""
-=======
->>>>>>> 551f6ee5
         # endregion
 
         # particles
@@ -540,12 +528,8 @@
         # SDF parameters per shape
         self.shape_sdf_narrow_band_range = []
         self.shape_sdf_target_voxel_size = []
-<<<<<<< HEAD
-        self.shape_sdf_max_dims = []
+        self.shape_sdf_max_resolution = []
         self.shape_is_hydroelastic = []
-=======
-        self.shape_sdf_max_resolution = []
->>>>>>> 551f6ee5
 
         # Mesh SDF storage (volumes kept for reference counting, SDFData array created at finalize)
 
@@ -1815,11 +1799,7 @@
             "shape_collision_radius",
             "shape_contact_margin",
             "shape_sdf_narrow_band_range",
-<<<<<<< HEAD
-            "shape_sdf_max_dims",
-=======
             "shape_sdf_max_resolution",
->>>>>>> 551f6ee5
             "shape_sdf_target_voxel_size",
             "shape_is_hydroelastic",
             "particle_qd",
@@ -3393,8 +3373,7 @@
         self.shape_world.append(self.current_world)
         self.shape_sdf_narrow_band_range.append(cfg.sdf_narrow_band_range)
         self.shape_sdf_target_voxel_size.append(cfg.sdf_target_voxel_size)
-<<<<<<< HEAD
-        self.shape_sdf_max_dims.append(cfg.sdf_max_dims)
+        self.shape_sdf_max_resolution.append(cfg.sdf_max_resolution)
 
         is_hydroelastic = cfg.is_hydroelastic
         if is_hydroelastic and (type == GeoType.PLANE or type == GeoType.HFIELD):
@@ -3404,9 +3383,6 @@
             is_hydroelastic = False
         self.shape_is_hydroelastic.append(is_hydroelastic)
 
-=======
-        self.shape_sdf_max_resolution.append(cfg.sdf_max_resolution)
->>>>>>> 551f6ee5
         if cfg.has_shape_collision and cfg.collision_filter_parent and body > -1 and body in self.joint_parents:
             for parent_body in self.joint_parents[body]:
                 if parent_body > -1:
@@ -5542,8 +5518,7 @@
             m.shape_is_hydroelastic = wp.array(self.shape_is_hydroelastic, dtype=wp.bool)
 
             # ---------------------
-<<<<<<< HEAD
-            # Compute SDFs for mesh shapes (per-shape opt-in via sdf_max_dims or is_hydroelastic)
+            # Compute SDFs for mesh shapes (per-shape opt-in via sdf_max_resolution or is_hydroelastic)
             from ..geometry.sdf_utils import (  # noqa: PLC0415
                 SDFData,
                 compute_isomesh,
@@ -5551,28 +5526,24 @@
                 create_empty_sdf_data,
             )
             from ..geometry.types import GeoType  # noqa: PLC0415
-=======
-            # Compute SDFs for mesh shapes (per-shape opt-in via sdf_max_resolution)
-            from ..geometry.sdf_utils import SDFData, compute_sdf, create_empty_sdf_data  # noqa: PLC0415
->>>>>>> 551f6ee5
 
             # Check if we're running on GPU - wp.Volume only supports CUDA
             current_device = wp.get_device(device)
             is_gpu = current_device.is_cuda
 
             # Check if there are any mesh shapes with collision enabled that request SDF generation
-<<<<<<< HEAD
-=======
-            # SDF is enabled if either sdf_max_resolution or sdf_target_voxel_size is set
->>>>>>> 551f6ee5
             has_sdf_meshes = any(
                 stype == GeoType.MESH
                 and ssrc is not None
                 and sflags & ShapeFlags.COLLIDE_SHAPES
-<<<<<<< HEAD
-                and sdf_max_dims is not None
-                for stype, ssrc, sflags, sdf_max_dims in zip(
-                    self.shape_type, self.shape_source, self.shape_flags, self.shape_sdf_max_dims, strict=False
+                and (sdf_max_resolution is not None or sdf_target_voxel_size is not None)
+                for stype, ssrc, sflags, sdf_max_resolution, sdf_target_voxel_size in zip(
+                    self.shape_type,
+                    self.shape_source,
+                    self.shape_flags,
+                    self.shape_sdf_max_resolution,
+                    self.shape_sdf_target_voxel_size,
+                    strict=False,
                 )
             )
 
@@ -5619,29 +5590,6 @@
                 )
 
             if has_sdf_meshes or has_hydroelastic_shapes:
-=======
-                and (sdf_max_resolution is not None or sdf_target_voxel_size is not None)
-                for stype, ssrc, sflags, sdf_max_resolution, sdf_target_voxel_size in zip(
-                    self.shape_type,
-                    self.shape_source,
-                    self.shape_flags,
-                    self.shape_sdf_max_resolution,
-                    self.shape_sdf_target_voxel_size,
-                    strict=True,
-                )
-            )
-
-            # Check if SDF generation was requested but we're on CPU
-            if has_sdf_meshes and not is_gpu:
-                raise ValueError(
-                    "SDF generation for mesh shapes requires a CUDA-capable GPU device. "
-                    "wp.Volume (used for SDF generation) only supports CUDA. "
-                    "Either disable SDF (set both sdf_max_resolution=None and sdf_target_voxel_size=None) "
-                    "for all mesh shapes or use a CUDA device."
-                )
-
-            if has_sdf_meshes:
->>>>>>> 551f6ee5
                 sdf_data_list = []
                 # Keep volume/isomesh objects alive for reference counting
                 sdf_volumes = []
@@ -5658,7 +5606,6 @@
                 # Create empty SDF data once for reuse by non-SDF shapes
                 empty_sdf_data = create_empty_sdf_data()
 
-<<<<<<< HEAD
                 for i in range(len(self.shape_type)):
                     shape_type = self.shape_type[i]
                     shape_src = self.shape_source[i]
@@ -5668,7 +5615,7 @@
                     shape_contact_margin = self.shape_contact_margin[i]
                     sdf_narrow_band_range = self.shape_sdf_narrow_band_range[i]
                     sdf_target_voxel_size = self.shape_sdf_target_voxel_size[i]
-                    sdf_max_dims = self.shape_sdf_max_dims[i]
+                    sdf_max_resolution = self.shape_sdf_max_resolution[i]
                     is_hydroelastic = self.shape_is_hydroelastic[i]
 
                     # Determine if this shape needs SDF:
@@ -5678,43 +5625,10 @@
                         shape_type == GeoType.MESH
                         and shape_src is not None
                         and shape_flags & ShapeFlags.COLLIDE_SHAPES
-                        and sdf_max_dims is not None
+                        and (sdf_max_resolution is not None or sdf_target_voxel_size is not None)
                     ) or (is_hydroelastic and shape_flags & ShapeFlags.COLLIDE_SHAPES)
 
                     if needs_sdf:
-=======
-                for (
-                    shape_type,
-                    shape_src,
-                    shape_flags,
-                    shape_thickness,
-                    shape_contact_margin,
-                    sdf_narrow_band_range,
-                    sdf_target_voxel_size,
-                    sdf_max_resolution,
-                ) in zip(
-                    self.shape_type,
-                    self.shape_source,
-                    self.shape_flags,
-                    self.shape_thickness,
-                    self.shape_contact_margin,
-                    self.shape_sdf_narrow_band_range,
-                    self.shape_sdf_target_voxel_size,
-                    self.shape_sdf_max_resolution,
-                    strict=True,
-                ):
-                    # Compute SDF only for mesh shapes with collision enabled and SDF enabled
-                    # SDF is enabled if either sdf_max_resolution or sdf_target_voxel_size is set
-                    if (
-                        shape_type == GeoType.MESH
-                        and shape_src is not None
-                        and shape_flags & ShapeFlags.COLLIDE_SHAPES
-                        and (sdf_max_resolution is not None or sdf_target_voxel_size is not None)
-                    ):
-                        # Cache key does not include shape_scale because the SDF is always
-                        # computed in unscaled mesh local space. Scale is applied at collision
-                        # time, not during SDF generation, ensuring consistency.
->>>>>>> 551f6ee5
                         cache_key = (
                             hash(shape_src),
                             shape_type,
@@ -5722,11 +5636,7 @@
                             shape_contact_margin,
                             tuple(sdf_narrow_band_range),
                             sdf_target_voxel_size,
-<<<<<<< HEAD
-                            sdf_max_dims,
-=======
                             sdf_max_resolution,
->>>>>>> 551f6ee5
                         )
                         if cache_key in sdf_cache:
                             idx = sdf_cache[cache_key]
@@ -5735,28 +5645,17 @@
                             coarse_volume = sdf_coarse_volumes[idx]
                             shape2blocks = [sdf_shape2blocks[idx][0], sdf_shape2blocks[idx][1]]
                         else:
-<<<<<<< HEAD
-                            # Compute SDF for this shape (returns SDFData struct and volume objects)
-                            # If sdf_target_voxel_size is provided, use it; otherwise compute from max_dims
-                            sdf_data, sparse_volume, coarse_volume, block_coords = compute_sdf(
-                                mesh_src=shape_src,
-                                shape_type=shape_type,
-                                shape_scale=shape_scale,
-=======
                             # Compute SDF for this mesh shape in unscaled local space.
                             # Scale is handled at collision time to ensure SDF and mesh are consistent.
                             sdf_data, sparse_volume, coarse_volume = compute_sdf(
                                 mesh_src=shape_src,
->>>>>>> 551f6ee5
+                                shape_type=shape_type,
+                                shape_scale=shape_scale,
                                 shape_thickness=shape_thickness,
                                 narrow_band_distance=sdf_narrow_band_range,
                                 margin=shape_contact_margin,
                                 target_voxel_size=sdf_target_voxel_size,
-<<<<<<< HEAD
-                                max_dims=sdf_max_dims,
-=======
                                 max_resolution=sdf_max_resolution,
->>>>>>> 551f6ee5
                             )
                             sdf_cache[cache_key] = i
                             block_start_idx = len(sdf_block_coords)
@@ -5795,22 +5694,15 @@
                 m.shape_sdf_block_coords = wp.array(sdf_block_coords, dtype=wp.vec3us)
                 m.shape_sdf_shape2blocks = wp.array(sdf_shape2blocks, dtype=wp.vec2i)
             else:
-<<<<<<< HEAD
                 # SDF mesh-mesh collision and hydroelastics not enabled or no colliding meshes/shapes
-=======
-                # SDF mesh-mesh collision not enabled or no colliding meshes
->>>>>>> 551f6ee5
                 # Still need one SDFData per shape (all empty) so narrow phase can safely access shape_sdf_data[shape_idx]
                 empty_sdf_data = create_empty_sdf_data()
                 m.shape_sdf_data = wp.array([empty_sdf_data] * len(self.shape_type), dtype=SDFData, device=device)
                 m.shape_sdf_volume = [None] * len(self.shape_type)
                 m.shape_sdf_coarse_volume = [None] * len(self.shape_type)
-<<<<<<< HEAD
                 m.shape_isomesh = [None] * len(self.shape_type)
                 m.shape_sdf_block_coords = wp.array([], dtype=wp.vec3us)
                 m.shape_sdf_shape2blocks = wp.array([], dtype=wp.vec2i)
-=======
->>>>>>> 551f6ee5
 
             # ---------------------
             # springs
