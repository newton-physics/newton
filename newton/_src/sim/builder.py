# SPDX-FileCopyrightText: Copyright (c) 2025 The Newton Developers
# SPDX-License-Identifier: Apache-2.0
#
# Licensed under the Apache License, Version 2.0 (the "License");
# you may not use this file except in compliance with the License.
# You may obtain a copy of the License at
#
# http://www.apache.org/licenses/LICENSE-2.0
#
# Unless required by applicable law or agreed to in writing, software
# distributed under the License is distributed on an "AS IS" BASIS,
# WITHOUT WARRANTIES OR CONDITIONS OF ANY KIND, either express or implied.
# See the License for the specific language governing permissions and
# limitations under the License.

"""A module for building Newton models."""

from __future__ import annotations

import copy
import ctypes
import math
import warnings
from collections.abc import Callable, Iterable
from dataclasses import dataclass, replace
from typing import Any, Literal

import numpy as np
import warp as wp

from ..core.types import (
    Axis,
    AxisType,
    Devicelike,
    Mat33,
    Quat,
    Sequence,
    Transform,
    Vec3,
    Vec4,
    axis_to_vec3,
    flag_to_int,
    nparray,
)
from ..geometry import (
    MESH_MAXHULLVERT,
    SDF,
    GeoType,
    Mesh,
    ParticleFlags,
    ShapeFlags,
    compute_shape_inertia,
    compute_shape_radius,
    transform_inertia,
)
from ..geometry.inertia import validate_and_correct_inertia_kernel, verify_and_correct_inertia
from ..geometry.utils import RemeshingMethod, compute_inertia_obb, remesh_mesh
from ..usd.schema_resolver import SchemaResolver
from ..utils import compute_world_offsets
from .graph_coloring import ColoringAlgorithm, color_trimesh, combine_independent_particle_coloring
from .joints import (
    JOINT_LIMIT_UNLIMITED,
    EqType,
    JointType,
    get_joint_dof_count,
)
from .model import Model, ModelAttributeAssignment, ModelAttributeFrequency


class ModelBuilder:
    """A helper class for building simulation models at runtime.

    Use the ModelBuilder to construct a simulation scene. The ModelBuilder
    represents the scene using standard Python data structures like lists,
    which are convenient but unsuitable for efficient simulation.
    Call :meth:`finalize` to construct a simulation-ready Model.

    Example
    -------

    .. testcode::

        import newton
        from newton.solvers import SolverXPBD

        builder = newton.ModelBuilder()

        # anchor point (zero mass)
        builder.add_particle((0, 1.0, 0.0), (0.0, 0.0, 0.0), 0.0)

        # build chain
        for i in range(1, 10):
            builder.add_particle((i, 1.0, 0.0), (0.0, 0.0, 0.0), 1.0)
            builder.add_spring(i - 1, i, 1.0e3, 0.0, 0)

        # create model
        model = builder.finalize()

        state_0, state_1 = model.state(), model.state()
        control = model.control()
        solver = SolverXPBD(model)

        for i in range(10):
            state_0.clear_forces()
            contacts = model.collide(state_0)
            solver.step(state_0, state_1, control, contacts, dt=1.0 / 60.0)
            state_0, state_1 = state_1, state_0

    World Grouping
    --------------------

    ModelBuilder supports world grouping to organize entities for multi-world simulations.
    Each entity (particle, body, shape, joint, articulation) has an associated world index:

    - Index -1: Global entities shared across all worlds (e.g., ground plane)
    - Index 0, 1, 2, ...: World-specific entities

    There are two ways to assign world indices:

    1. **Direct entity creation**: Entities inherit the builder's `current_world` value::

           builder = ModelBuilder()
           builder.current_world = -1  # Following entities will be global
           builder.add_ground_plane()
           builder.current_world = 0  # Following entities will be in world 0
           builder.add_body(...)

    2. **Using add_builder()**: ALL entities from the sub-builder are assigned to the specified world::

           robot = ModelBuilder()
           robot.add_body(...)  # World assignments here will be overridden

           main = ModelBuilder()
           main.add_builder(robot, world=0)  # All robot entities -> world 0
           main.add_builder(robot, world=1)  # All robot entities -> world 1

    Note:
        It is strongly recommended to use the ModelBuilder to construct a simulation rather
        than creating your own Model object directly, however it is possible to do so if
        desired.
    """

    @dataclass
    class ShapeConfig:
        """
        Represents the properties of a collision shape used in simulation.
        """

        density: float = 1000.0
        """The density of the shape material."""
        ke: float = 1.0e5
        """The contact elastic stiffness."""
        kd: float = 1000.0
        """The contact damping stiffness."""
        kf: float = 1000.0
        """The contact friction stiffness."""
        ka: float = 0.0
        """The contact adhesion distance."""
        mu: float = 0.5
        """The coefficient of friction."""
        restitution: float = 0.0
        """The coefficient of restitution."""
        torsional_friction: float = 0.5
        """The coefficient of torsional friction (resistance to spinning at contact point)."""
        rolling_friction: float = 0.001
        """The coefficient of rolling friction (resistance to rolling motion)."""
        thickness: float = 1e-5
        """The thickness of the shape."""
        contact_margin: float | None = None
        """The contact margin for collision detection. If None, uses builder.rigid_contact_margin as default.
        Note: contact_margin should be >= thickness for proper collision detection."""
        is_solid: bool = True
        """Indicates whether the shape is solid or hollow. Defaults to True."""
        collision_group: int = 1
        """The collision group ID for the shape. Defaults to 1 (default group). Set to 0 to disable collisions for this shape."""
        collision_filter_parent: bool = True
        """Whether to inherit collision filtering from the parent. Defaults to True."""
        has_shape_collision: bool = True
        """Whether the shape can collide with other shapes. Defaults to True."""
        has_particle_collision: bool = True
        """Whether the shape can collide with particles. Defaults to True."""
        is_visible: bool = True
        """Indicates whether the shape is visible in the simulation. Defaults to True."""
        is_site: bool = False
        """Indicates whether the shape is a site (non-colliding reference point). Directly setting this to True will NOT enforce site invariants. Use `mark_as_site()` or set via the `flags` property to ensure invariants. Defaults to False."""

        def mark_as_site(self) -> None:
            """Marks this shape as a site and enforces all site invariants.

            Sets:
            - is_site = True
            - has_shape_collision = False
            - has_particle_collision = False
            - density = 0.0
            - collision_group = 0
            """
            self.is_site = True
            self.has_shape_collision = False
            self.has_particle_collision = False
            self.density = 0.0
            self.collision_group = 0

        @property
        def flags(self) -> int:
            """Returns the flags for the shape."""

            shape_flags = ShapeFlags.VISIBLE if self.is_visible else 0
            shape_flags |= ShapeFlags.COLLIDE_SHAPES if self.has_shape_collision else 0
            shape_flags |= ShapeFlags.COLLIDE_PARTICLES if self.has_particle_collision else 0
            shape_flags |= ShapeFlags.SITE if self.is_site else 0
            return shape_flags

        @flags.setter
        def flags(self, value: int):
            """Sets the flags for the shape."""

            self.is_visible = bool(value & ShapeFlags.VISIBLE)

            # Check if SITE flag is being set
            is_site_flag = bool(value & ShapeFlags.SITE)

            if is_site_flag:
                # Use mark_as_site() to enforce invariants
                self.mark_as_site()
                # Collision flags will be cleared by mark_as_site()
            else:
                # SITE flag is being cleared - restore non-site defaults
                defaults = self.__class__()
                self.is_site = False
                self.density = defaults.density
                self.collision_group = defaults.collision_group
                self.has_shape_collision = bool(value & ShapeFlags.COLLIDE_SHAPES)
                self.has_particle_collision = bool(value & ShapeFlags.COLLIDE_PARTICLES)

        def copy(self) -> ModelBuilder.ShapeConfig:
            return copy.copy(self)

    class JointDofConfig:
        """
        Describes a joint axis (a single degree of freedom) that can have limits and be driven towards a target.
        """

        def __init__(
            self,
            axis: AxisType | Vec3 = Axis.X,
            limit_lower: float = -JOINT_LIMIT_UNLIMITED,
            limit_upper: float = JOINT_LIMIT_UNLIMITED,
            limit_ke: float = 1e4,
            limit_kd: float = 1e1,
            target_pos: float = 0.0,
            target_vel: float = 0.0,
            target_ke: float = 0.0,
            target_kd: float = 0.0,
            armature: float = 1e-2,
            effort_limit: float = 1e6,
            velocity_limit: float = 1e6,
            friction: float = 0.0,
        ):
            self.axis = wp.normalize(axis_to_vec3(axis))
            """The 3D axis that this JointDofConfig object describes."""
            self.limit_lower = limit_lower
            """The lower position limit of the joint axis. Defaults to -JOINT_LIMIT_UNLIMITED (unlimited)."""
            self.limit_upper = limit_upper
            """The upper position limit of the joint axis. Defaults to JOINT_LIMIT_UNLIMITED (unlimited)."""
            self.limit_ke = limit_ke
            """The elastic stiffness of the joint axis limits. Defaults to 1e4."""
            self.limit_kd = limit_kd
            """The damping stiffness of the joint axis limits. Defaults to 1e1."""
            self.target_pos = target_pos
            """The target position of the joint axis.
            If the initial `target_pos` is outside the limits,
            it defaults to the midpoint of `limit_lower` and `limit_upper`. Otherwise, defaults to 0.0."""
            self.target_vel = target_vel
            """The target velocity of the joint axis."""
            self.target_ke = target_ke
            """The proportional gain of the target drive PD controller. Defaults to 0.0."""
            self.target_kd = target_kd
            """The derivative gain of the target drive PD controller. Defaults to 0.0."""
            self.armature = armature
            """Artificial inertia added around the joint axis. Defaults to 1e-2."""
            self.effort_limit = effort_limit
            """Maximum effort (force or torque) the joint axis can exert. Defaults to 1e6."""
            self.velocity_limit = velocity_limit
            """Maximum velocity the joint axis can achieve. Defaults to 1e6."""
            self.friction = friction
            """Friction coefficient for the joint axis. Defaults to 0.0."""

            if self.target_pos > self.limit_upper or self.target_pos < self.limit_lower:
                self.target_pos = 0.5 * (self.limit_lower + self.limit_upper)

        @classmethod
        def create_unlimited(cls, axis: AxisType | Vec3) -> ModelBuilder.JointDofConfig:
            """Creates a JointDofConfig with no limits."""
            return ModelBuilder.JointDofConfig(
                axis=axis,
                limit_lower=-JOINT_LIMIT_UNLIMITED,
                limit_upper=JOINT_LIMIT_UNLIMITED,
                target_pos=0.0,
                target_vel=0.0,
                target_ke=0.0,
                target_kd=0.0,
                armature=0.0,
                limit_ke=0.0,
                limit_kd=0.0,
            )

    @dataclass
    class CustomAttribute:
        """
        Represents a custom attribute definition for the ModelBuilder.
        This is used to define custom attributes that are not part of the standard ModelBuilder API.
        Custom attributes can be defined for the :class:`~newton.Model`, :class:`~newton.State`, :class:`~newton.Control`, or :class:`~newton.Contacts` objects, depending on the :class:`ModelAttributeAssignment` category.
        Custom attributes must be declared before use via the :meth:`newton.ModelBuilder.add_custom_attribute` method.

        See :ref:`custom_attributes` for more information.
        """

        name: str
        """Variable name to expose on the Model. Must be a valid Python identifier."""

        dtype: type
        """Warp dtype (e.g., wp.float32, wp.int32, wp.bool, wp.vec3) that is compatible with Warp arrays."""

        frequency: ModelAttributeFrequency
        """Frequency category (see :class:`ModelAttributeFrequency`) that determines how the attribute is indexed in the Model."""

        assignment: ModelAttributeAssignment = ModelAttributeAssignment.MODEL
        """Assignment category (see :class:`ModelAttributeAssignment`), defaults to :attr:`ModelAttributeAssignment.MODEL`"""

        namespace: str | None = None
        """Namespace for the attribute. If None, the attribute is added directly to the assigned object without a namespace."""

        default: Any = None
        """Default value for the attribute. If None, the default value is determined based on the dtype."""

        values: dict[int, Any] | None = None
        """Dictionary mapping indices to specific values (overrides). If None, the attribute is not initialized with any values. Values can be assigned in subsequent ``ModelBuilder.add_*(..., custom_attributes={...})`` method calls for specific entities after the CustomAttribute has been added through the :meth:`ModelBuilder.add_custom_attribute` method."""

        usd_attribute_name: str | None = None
        """Name of the corresponding USD attribute. If None, the USD attribute name ``"newton:<namespace>:<name>"`` is used."""

        mjcf_attribute_name: str | None = None
        """Name of the attribute in the MJCF definition. If None, the attribute name is used."""

        urdf_attribute_name: str | None = None
        """Name of the attribute in the URDF definition. If None, the attribute name is used."""

        usd_value_transformer: Callable[[Any], Any] | None = None
        """Transformer function that converts a USD attribute value to a valid Warp dtype. If undefined, the generic converter from :func:`newton.usd.convert_warp_value` is used."""

        mjcf_value_transformer: Callable[[str], Any] | None = None
        """Transformer function that converts a MJCF attribute value string to a valid Warp dtype. If undefined, the generic converter from :func:`newton.utils.parse_warp_value_from_string` is used."""

        urdf_value_transformer: Callable[[str], Any] | None = None
        """Transformer function that converts a URDF attribute value string to a valid Warp dtype. If undefined, the generic converter from :func:`newton.utils.parse_warp_value_from_string` is used."""

        def __post_init__(self):
            """Initialize default values and ensure values dict exists."""
            # ensure dtype is a valid Warp dtype
            try:
                _size = wp.types.type_size_in_bytes(self.dtype)
            except TypeError as e:
                raise ValueError(
                    f"Invalid dtype: {self.dtype}. Must be a valid Warp dtype that is compatible with Warp arrays."
                ) from e

            # Set dtype-specific default value if none was provided
            if self.default is None:
                self.default = self._default_for_dtype(self.dtype)
            if self.values is None:
                self.values = {}
            if self.usd_attribute_name is None:
                self.usd_attribute_name = f"newton:{self.key}"
            if self.mjcf_attribute_name is None:
                self.mjcf_attribute_name = self.name
            if self.urdf_attribute_name is None:
                self.urdf_attribute_name = self.name

        @staticmethod
        def _default_for_dtype(dtype: object) -> Any:
            """Get default value for dtype when not specified."""
            # quaternions get identity quaternion
            if wp.types.type_is_quaternion(dtype):
                return wp.quat_identity(dtype._wp_scalar_type_)
            if dtype is wp.bool or dtype is bool:
                return False
            # vectors, matrices, scalars
            return dtype(0)

        @property
        def key(self) -> str:
            """Return the full name of the attribute, formatted as "namespace:name" or "name" if no namespace is specified."""
            return f"{self.namespace}:{self.name}" if self.namespace else self.name

        def build_array(self, count: int, device: Devicelike | None = None, requires_grad: bool = False) -> wp.array:
            """Build wp.array from count, dtype, default and overrides."""
            arr = [self.values.get(i, self.default) for i in range(count)]
            return wp.array(arr, dtype=self.dtype, requires_grad=requires_grad, device=device)

    def __init__(self, up_axis: AxisType = Axis.Z, gravity: float = -9.81):
        """
        Initializes a new ModelBuilder instance for constructing simulation models.

        Args:
            up_axis (AxisType, optional): The axis to use as the "up" direction in the simulation.
                Defaults to Axis.Z.
            gravity (float, optional): The magnitude of gravity to apply along the up axis.
                Defaults to -9.81.
        """
        self.num_worlds = 0

        # region defaults
        self.default_shape_cfg = ModelBuilder.ShapeConfig()
        self.default_joint_cfg = ModelBuilder.JointDofConfig()

        # Default particle settings
        self.default_particle_radius = 0.1

        # Default triangle soft mesh settings
        self.default_tri_ke = 100.0
        self.default_tri_ka = 100.0
        self.default_tri_kd = 10.0
        self.default_tri_drag = 0.0
        self.default_tri_lift = 0.0

        # Default distance constraint properties
        self.default_spring_ke = 100.0
        self.default_spring_kd = 0.0

        # Default edge bending properties
        self.default_edge_ke = 100.0
        self.default_edge_kd = 0.0

        # Default body settings
        self.default_body_armature = 0.0
        # endregion

        # region compiler settings (similar to MuJoCo)
        self.balance_inertia = True
        """Whether to automatically correct rigid body inertia tensors that violate the triangle inequality.
        When True, adds a scalar multiple of the identity matrix to preserve rotation structure while
        ensuring physical validity (I1 + I2 >= I3 for principal moments). Default: True."""

        self.bound_mass = None
        """Minimum allowed mass value for rigid bodies. If set, any body mass below this value will be
        clamped to this minimum. Set to None to disable mass clamping. Default: None."""

        self.bound_inertia = None
        """Minimum allowed eigenvalue for rigid body inertia tensors. If set, ensures all principal
        moments of inertia are at least this value. Set to None to disable inertia eigenvalue
        clamping. Default: None."""

        self.validate_inertia_detailed = False
        """Whether to use detailed (slower) inertia validation that provides per-body warnings.
        When False, uses a fast GPU kernel that reports only the total number of corrected bodies
        and directly assigns the corrected arrays to the Model (ModelBuilder state is not updated).
        When True, uses a CPU implementation that reports specific issues for each body and updates
        the ModelBuilder's internal state.
        Default: False."""
        # endregion

        # particles
        self.particle_q = []
        self.particle_qd = []
        self.particle_mass = []
        self.particle_radius = []
        self.particle_flags = []
        self.particle_max_velocity = 1e5
        self.particle_color_groups: list[nparray] = []
        self.particle_world = []  # world index for each particle

        # shapes (each shape has an entry in these arrays)
        self.shape_key = []  # shape keys
        # transform from shape to body
        self.shape_transform = []
        # maps from shape index to body index
        self.shape_body = []
        self.shape_flags = []
        self.shape_type = []
        self.shape_scale = []
        self.shape_source = []
        self.shape_is_solid = []
        self.shape_thickness = []
        self.shape_material_ke = []
        self.shape_material_kd = []
        self.shape_material_kf = []
        self.shape_material_ka = []
        self.shape_material_mu = []
        self.shape_material_restitution = []
<<<<<<< HEAD
        self.shape_material_torsional_friction = []
        self.shape_material_rolling_friction = []
=======
        self.shape_contact_margin = []
>>>>>>> 691576bc
        # collision groups within collisions are handled
        self.shape_collision_group = []
        # radius to use for broadphase collision checking
        self.shape_collision_radius = []
        # world index for each shape
        self.shape_world = []

        # filtering to ignore certain collision pairs
        self.shape_collision_filter_pairs: list[tuple[int, int]] = []

        # springs
        self.spring_indices = []
        self.spring_rest_length = []
        self.spring_stiffness = []
        self.spring_damping = []
        self.spring_control = []

        # triangles
        self.tri_indices = []
        self.tri_poses = []
        self.tri_activations = []
        self.tri_materials = []
        self.tri_areas = []

        # edges (bending)
        self.edge_indices = []
        self.edge_rest_angle = []
        self.edge_rest_length = []
        self.edge_bending_properties = []

        # tetrahedra
        self.tet_indices = []
        self.tet_poses = []
        self.tet_activations = []
        self.tet_materials = []

        # muscles
        self.muscle_start = []
        self.muscle_params = []
        self.muscle_activations = []
        self.muscle_bodies = []
        self.muscle_points = []

        # rigid bodies
        self.body_mass = []
        self.body_inertia = []
        self.body_inv_mass = []
        self.body_inv_inertia = []
        self.body_com = []
        self.body_q = []
        self.body_qd = []
        self.body_key = []
        self.body_shapes = {-1: []}  # mapping from body to shapes
        self.body_world = []  # world index for each body

        # rigid joints
        self.joint_parent = []  # index of the parent body                      (constant)
        self.joint_parents = {}  # mapping from joint to parent bodies
        self.joint_child = []  # index of the child body                       (constant)
        self.joint_axis = []  # joint axis in child joint frame               (constant)
        self.joint_X_p = []  # frame of joint in parent                      (constant)
        self.joint_X_c = []  # frame of child com (in child coordinates)     (constant)
        self.joint_q = []
        self.joint_qd = []
        self.joint_f = []

        self.joint_type = []
        self.joint_key = []
        self.joint_armature = []
        self.joint_target_ke = []
        self.joint_target_kd = []
        self.joint_limit_lower = []
        self.joint_limit_upper = []
        self.joint_limit_ke = []
        self.joint_limit_kd = []
        self.joint_target_pos = []
        self.joint_target_vel = []
        self.joint_effort_limit = []
        self.joint_velocity_limit = []
        self.joint_friction = []

        self.joint_twist_lower = []
        self.joint_twist_upper = []

        self.joint_enabled = []

        self.joint_q_start = []
        self.joint_qd_start = []
        self.joint_dof_dim = []
        self.joint_world = []  # world index for each joint

        self.articulation_start = []
        self.articulation_key = []
        self.articulation_world = []  # world index for each articulation

        self.joint_dof_count = 0
        self.joint_coord_count = 0

        # current world index for entities being added directly to this builder.
        # set to -1 to create global entities shared across all worlds.
        # note: this value is temporarily overridden when using add_builder().
        self.current_world = -1

        self.up_axis: Axis = Axis.from_any(up_axis)
        self.gravity: float = gravity

        # contacts to be generated within the given distance margin to be generated at
        # every simulation substep (can be 0 if only one PBD solver iteration is used)
        self.rigid_contact_margin = 0.1

        # number of rigid contact points to allocate in the model during self.finalize() per world
        # if setting is None, the number of worst-case number of contacts will be calculated in self.finalize()
        self.num_rigid_contacts_per_world = None

        # equality constraints
        self.equality_constraint_type = []
        self.equality_constraint_body1 = []
        self.equality_constraint_body2 = []
        self.equality_constraint_anchor = []
        self.equality_constraint_relpose = []
        self.equality_constraint_torquescale = []
        self.equality_constraint_joint1 = []
        self.equality_constraint_joint2 = []
        self.equality_constraint_polycoef = []
        self.equality_constraint_key = []
        self.equality_constraint_enabled = []

        # Custom attributes (user-defined per-frequency arrays)
        self.custom_attributes: dict[str, ModelBuilder.CustomAttribute] = {}

    def add_custom_attribute(self, attribute: CustomAttribute) -> None:
        """
        Define a custom per-entity attribute to be added to the Model.
        See :ref:`custom_attributes` for more information.

        Args:
            attribute: The custom attribute to add.

        Example:

            .. doctest::

                builder = newton.ModelBuilder()
                builder.add_custom_attribute(
                    newton.ModelBuilder.CustomAttribute(
                        name="my_attribute",
                        frequency=newton.ModelAttributeFrequency.BODY,
                        dtype=wp.float32,
                        default=20.0,
                        assignment=newton.ModelAttributeAssignment.MODEL,
                        namespace="my_namespace",
                    )
                )
                builder.add_body(custom_attributes={"my_namespace:my_attribute": 30.0})
                builder.add_body()  # we leave out the custom_attributes, so the attribute will use the default value 20.0
                model = builder.finalize()
                # the model has now an AttributeNamespace object with the name "my_namespace"
                # and an attribute "my_attribute" that is a wp.array of shape (body_count, 1)
                # with the default value 20.0
                assert np.allclose(model.my_namespace.my_attribute.numpy(), [30.0, 20.0])
        """
        key = attribute.key

        existing = self.custom_attributes.get(key)
        if existing:
            # validate that specification matches exactly
            if (
                existing.frequency != attribute.frequency
                or existing.dtype != attribute.dtype
                or existing.assignment != attribute.assignment
                or existing.namespace != attribute.namespace
            ):
                raise ValueError(f"Custom attribute '{key}' already exists with incompatible spec")
            return

        self.custom_attributes[key] = attribute

    def has_custom_attribute(self, key: str) -> bool:
        """Check if a custom attribute is defined."""
        return key in self.custom_attributes

    def get_custom_attributes_by_frequency(
        self, frequencies: Sequence[ModelAttributeFrequency]
    ) -> list[CustomAttribute]:
        """
        Get custom attributes by frequency.
        This is useful for processing custom attributes for different kinds of simulation objects.
        For example, you can get all the custom attributes for bodies, shapes, joints, etc.

        Args:
            frequencies: The frequencies to get custom attributes for.

        Returns:
            A list of custom attributes.
        """
        return [attr for attr in self.custom_attributes.values() if attr.frequency in frequencies]

    def _process_custom_attributes(
        self,
        entity_index: int,
        custom_attrs: dict[str, Any],
        expected_frequency: ModelAttributeFrequency,
    ) -> None:
        """Process custom attributes from kwargs and assign them to an entity.

        This method validates that custom attributes exist with the correct frequency,
        then assigns values to the specific entity. The assignment is inferred from the
        attribute definition.

        Attribute names can optionally include a namespace prefix in the format "namespace:attr_name".
        If no namespace prefix is provided, the attribute is assumed to be in the default namespace (None).

        Args:
            entity_index: Index of the entity (body, shape, joint, etc.)
            custom_attrs: Dictionary of custom attribute names to values.
                Keys can be "attr_name" or "namespace:attr_name"
            expected_frequency: Expected frequency for these attributes
        """
        for attr_key, value in custom_attrs.items():
            # Parse namespace prefix if present (format: "namespace:attr_name" or "attr_name")
            full_key = attr_key

            # Ensure the custom attribute is defined
            custom_attr = self.custom_attributes.get(full_key)
            if custom_attr is None:
                raise AttributeError(
                    f"Custom attribute '{full_key}' is not defined. "
                    f"Please declare it first using add_custom_attribute()."
                )

            # Validate frequency matches
            if custom_attr.frequency != expected_frequency:
                raise ValueError(
                    f"Custom attribute '{full_key}' has frequency {custom_attr.frequency}, "
                    f"but expected {expected_frequency} for this entity type"
                )

            # Set the value for this specific entity
            if custom_attr.values is None:
                custom_attr.values = {}
            custom_attr.values[entity_index] = value

    def _process_joint_custom_attributes(
        self,
        joint_index: int,
        custom_attrs: dict[str, Any],
    ) -> None:
        """Process custom attributes from kwargs for joints, supporting multiple frequencies.

        Joint attributes are processed based on their declared frequency:
        - JOINT frequency: Single value per joint
        - JOINT_DOF frequency: List or dict of values for each DOF
        - JOINT_COORD frequency: List or dict of values for each coordinate

        For DOF and COORD attributes, values can be:
        - A list with length matching the joint's DOF/coordinate count (all DOFs get values)
        - A dict mapping DOF/coord indices to values (only specified indices get values, rest use defaults)
        - For single-DOF joints with JOINT_DOF frequency: a single Warp vector/matrix value

        When using dict format, unspecified indices will be filled with the attribute's default value during finalization.

        Args:
            joint_index: Index of the joint
            custom_attrs: Dictionary of custom attribute names to values
        """
        for attr_key, value in custom_attrs.items():
            # Look up the attribute to determine its frequency
            custom_attr = self.custom_attributes.get(attr_key)
            if custom_attr is None:
                raise AttributeError(
                    f"Custom attribute '{attr_key}' is not defined. "
                    f"Please declare it first using add_custom_attribute()."
                )

            # Process based on declared frequency
            if custom_attr.frequency == ModelAttributeFrequency.JOINT:
                # Single value per joint
                self._process_custom_attributes(
                    entity_index=joint_index,
                    custom_attrs={attr_key: value},
                    expected_frequency=ModelAttributeFrequency.JOINT,
                )

            elif custom_attr.frequency == ModelAttributeFrequency.JOINT_DOF:
                # Values per DOF - can be list or dict
                dof_start = self.joint_qd_start[joint_index]
                if joint_index + 1 < len(self.joint_qd_start):
                    dof_end = self.joint_qd_start[joint_index + 1]
                else:
                    dof_end = self.joint_dof_count

                dof_count = dof_end - dof_start

                # Check if value is a dict (mapping DOF index to value)
                if isinstance(value, dict):
                    # Dict format: only specified DOF indices have values, rest use defaults
                    for dof_offset, dof_value in value.items():
                        if not isinstance(dof_offset, int):
                            raise TypeError(
                                f"JOINT_DOF attribute '{attr_key}' dict keys must be integers (DOF indices), got {type(dof_offset)}"
                            )
                        if dof_offset < 0 or dof_offset >= dof_count:
                            raise ValueError(
                                f"JOINT_DOF attribute '{attr_key}' has invalid DOF index {dof_offset} (joint has {dof_count} DOFs)"
                            )
                        single_attr = {attr_key: dof_value}
                        self._process_custom_attributes(
                            entity_index=dof_start + dof_offset,
                            custom_attrs=single_attr,
                            expected_frequency=ModelAttributeFrequency.JOINT_DOF,
                        )
                else:
                    # List format or single value for single-DOF joints
                    value_sanitized = value
                    if not isinstance(value_sanitized, (list, tuple)) and dof_count == 1:
                        value_sanitized = [value_sanitized]

                    actual = len(value_sanitized)
                    if actual != dof_count:
                        raise ValueError(f"JOINT_DOF '{attr_key}': got {actual}, expected {dof_count}")

                    # Apply each value to its corresponding DOF
                    for i, dof_value in enumerate(value_sanitized):
                        single_attr = {attr_key: dof_value}
                        self._process_custom_attributes(
                            entity_index=dof_start + i,
                            custom_attrs=single_attr,
                            expected_frequency=ModelAttributeFrequency.JOINT_DOF,
                        )

            elif custom_attr.frequency == ModelAttributeFrequency.JOINT_COORD:
                # Values per coordinate - can be list or dict
                coord_start = self.joint_q_start[joint_index]
                if joint_index + 1 < len(self.joint_q_start):
                    coord_end = self.joint_q_start[joint_index + 1]
                else:
                    coord_end = self.joint_coord_count

                coord_count = coord_end - coord_start

                # Check if value is a dict (mapping coord index to value)
                if isinstance(value, dict):
                    # Dict format: only specified coord indices have values, rest use defaults
                    for coord_offset, coord_value in value.items():
                        if not isinstance(coord_offset, int):
                            raise TypeError(
                                f"JOINT_COORD attribute '{attr_key}' dict keys must be integers (coord indices), got {type(coord_offset)}"
                            )
                        if coord_offset < 0 or coord_offset >= coord_count:
                            raise ValueError(
                                f"JOINT_COORD attribute '{attr_key}' has invalid coord index {coord_offset} (joint has {coord_count} coordinates)"
                            )
                        single_attr = {attr_key: coord_value}
                        self._process_custom_attributes(
                            entity_index=coord_start + coord_offset,
                            custom_attrs=single_attr,
                            expected_frequency=ModelAttributeFrequency.JOINT_COORD,
                        )
                else:
                    # List format or single value for single-coordinate joints
                    value_sanitized = value
                    if not isinstance(value_sanitized, (list, tuple)) and coord_count == 1:
                        value_sanitized = [value_sanitized]

                    if len(value_sanitized) != coord_count:
                        raise ValueError(
                            f"JOINT_COORD attribute '{attr_key}' has {len(value_sanitized)} values but joint has {coord_count} coordinates"
                        )

                    # Apply each value to its corresponding coordinate
                    for i, coord_value in enumerate(value_sanitized):
                        single_attr = {attr_key: coord_value}
                        self._process_custom_attributes(
                            entity_index=coord_start + i,
                            custom_attrs=single_attr,
                            expected_frequency=ModelAttributeFrequency.JOINT_COORD,
                        )

            else:
                raise ValueError(
                    f"Custom attribute '{attr_key}' has unsupported frequency {custom_attr.frequency} for joints"
                )

    @property
    def default_site_cfg(self) -> ShapeConfig:
        """Returns a ShapeConfig configured for sites (non-colliding reference points).

        This config has all site invariants enforced:
        - is_site = True
        - has_shape_collision = False
        - has_particle_collision = False
        - density = 0.0
        - collision_group = 0

        Returns:
            ShapeConfig: A new configuration suitable for creating sites.
        """
        cfg = self.ShapeConfig()
        cfg.mark_as_site()
        return cfg

    @property
    def up_vector(self) -> Vec3:
        """
        Returns the 3D unit vector corresponding to the current up axis (read-only).

        This property computes the up direction as a 3D vector based on the value of :attr:`up_axis`.
        For example, if ``up_axis`` is ``Axis.Z``, this returns ``(0, 0, 1)``.

        Returns:
            Vec3: The 3D up vector corresponding to the current up axis.
        """
        return axis_to_vec3(self.up_axis)

    @up_vector.setter
    def up_vector(self, _):
        raise AttributeError(
            "The 'up_vector' property is read-only and cannot be set. Instead, use 'up_axis' to set the up axis."
        )

    # region counts
    @property
    def shape_count(self):
        """
        The number of shapes in the model.
        """
        return len(self.shape_type)

    @property
    def body_count(self):
        """
        The number of rigid bodies in the model.
        """
        return len(self.body_q)

    @property
    def joint_count(self):
        """
        The number of joints in the model.
        """
        return len(self.joint_type)

    @property
    def particle_count(self):
        """
        The number of particles in the model.
        """
        return len(self.particle_q)

    @property
    def tri_count(self):
        """
        The number of triangles in the model.
        """
        return len(self.tri_poses)

    @property
    def tet_count(self):
        """
        The number of tetrahedra in the model.
        """
        return len(self.tet_poses)

    @property
    def edge_count(self):
        """
        The number of edges (for bending) in the model.
        """
        return len(self.edge_rest_angle)

    @property
    def spring_count(self):
        """
        The number of springs in the model.
        """
        return len(self.spring_rest_length)

    @property
    def muscle_count(self):
        """
        The number of muscles in the model.
        """
        return len(self.muscle_start)

    @property
    def articulation_count(self):
        """
        The number of articulations in the model.
        """
        return len(self.articulation_start)

    # endregion

    def replicate(
        self,
        builder: ModelBuilder,
        num_worlds: int,
        spacing: tuple[float, float, float] = (0.0, 0.0, 0.0),
    ):
        """
        Replicates the given builder multiple times, offsetting each copy according to the supplied spacing.

        This method is useful for creating multiple instances of a sub-model (e.g., robots, scenes)
        arranged in a regular grid or along a line. Each copy is offset in space by a multiple of the
        specified spacing vector, and all entities from each copy are assigned to a new world.

        Note:
            For visual separation of worlds, it is recommended to use the viewer's
            `set_world_offsets()` method instead of physical spacing. This improves numerical
            stability by keeping all worlds at the origin in the physics simulation.

        Args:
            builder (ModelBuilder): The builder to replicate. All entities from this builder will be copied.
            num_worlds (int): The number of worlds to create.
            spacing (tuple[float, float, float], optional): The spacing between each copy along each axis.
                For example, (5.0, 5.0, 0.0) arranges copies in a 2D grid in the XY plane.
                Defaults to (0.0, 0.0, 0.0).
        """
        offsets = compute_world_offsets(num_worlds, spacing, self.up_axis)
        xform = wp.transform_identity()
        for i in range(num_worlds):
            xform[:3] = offsets[i]
            self.add_builder(builder, xform=xform)

    def add_articulation(self, key: str | None = None, custom_attributes: dict[str, Any] | None = None):
        """
        Adds an articulation to the model.
        An articulation is a set of contiguous joints from ``articulation_start[i]`` to ``articulation_start[i+1]``.
        Some functions, such as forward kinematics :func:`newton.eval_fk`, are parallelized over articulations.
        Articulations are automatically 'closed' when calling :meth:`~newton.ModelBuilder.finalize`.

        Args:
            key: The key of the articulation. If None, a default key will be created.
            custom_attributes: Dictionary of custom attribute values for ARTICULATION frequency attributes.
        """
        # local index since self.articulation_count will change after appending the articulation
        articulation_idx = self.articulation_count
        self.articulation_start.append(self.joint_count)
        self.articulation_key.append(key or f"articulation_{articulation_idx}")
        self.articulation_world.append(self.current_world)

        # Process custom attributes for this articulation
        if custom_attributes:
            self._process_custom_attributes(
                entity_index=articulation_idx,
                custom_attrs=custom_attributes,
                expected_frequency=ModelAttributeFrequency.ARTICULATION,
            )

    # region importers
    def add_urdf(
        self,
        source: str,
        xform: Transform | None = None,
        floating: bool = False,
        base_joint: dict | str | None = None,
        scale: float = 1.0,
        hide_visuals: bool = False,
        parse_visuals_as_colliders: bool = False,
        up_axis: AxisType = Axis.Z,
        force_show_colliders: bool = False,
        enable_self_collisions: bool = True,
        ignore_inertial_definitions: bool = True,
        ensure_nonstatic_links: bool = True,
        static_link_mass: float = 1e-2,
        joint_ordering: Literal["bfs", "dfs"] | None = "dfs",
        bodies_follow_joint_ordering: bool = True,
        collapse_fixed_joints: bool = False,
        mesh_maxhullvert: int = MESH_MAXHULLVERT,
    ):
        """
        Parses a URDF file and adds the bodies and joints to the given ModelBuilder.

        Args:
            source (str): The filename of the URDF file to parse, or the URDF XML string content.
            xform (Transform): The transform to apply to the root body. If None, the transform is set to identity.
            floating (bool): If True, the root body is a free joint. If False, the root body is connected via a fixed joint to the world, unless a `base_joint` is defined.
            base_joint (Union[str, dict]): The joint by which the root body is connected to the world. This can be either a string defining the joint axes of a D6 joint with comma-separated positional and angular axis names (e.g. "px,py,rz" for a D6 joint with linear axes in x, y and an angular axis in z) or a dict with joint parameters (see :meth:`ModelBuilder.add_joint`).
            scale (float): The scaling factor to apply to the imported mechanism.
            hide_visuals (bool): If True, hide visual shapes.
            parse_visuals_as_colliders (bool): If True, the geometry defined under the `<visual>` tags is used for collision handling instead of the `<collision>` geometries.
            up_axis (AxisType): The up axis of the URDF. This is used to transform the URDF to the builder's up axis. It also determines the up axis of capsules and cylinders in the URDF. The default is Z.
            force_show_colliders (bool): If True, the collision shapes are always shown, even if there are visual shapes.
            enable_self_collisions (bool): If True, self-collisions are enabled.
            ignore_inertial_definitions (bool): If True, the inertial parameters defined in the URDF are ignored and the inertia is calculated from the shape geometry.
            ensure_nonstatic_links (bool): If True, links with zero mass are given a small mass (see `static_link_mass`) to ensure they are dynamic.
            static_link_mass (float): The mass to assign to links with zero mass (if `ensure_nonstatic_links` is set to True).
            joint_ordering (str): The ordering of the joints in the simulation. Can be either "bfs" or "dfs" for breadth-first or depth-first search, or ``None`` to keep joints in the order in which they appear in the URDF. Default is "dfs".
            bodies_follow_joint_ordering (bool): If True, the bodies are added to the builder in the same order as the joints (parent then child body). Otherwise, bodies are added in the order they appear in the URDF. Default is True.
            collapse_fixed_joints (bool): If True, fixed joints are removed and the respective bodies are merged.
            mesh_maxhullvert (int): Maximum vertices for convex hull approximation of meshes.
        """
        from ..utils.import_urdf import parse_urdf  # noqa: PLC0415

        return parse_urdf(
            self,
            source,
            xform,
            floating,
            base_joint,
            scale,
            hide_visuals,
            parse_visuals_as_colliders,
            up_axis,
            force_show_colliders,
            enable_self_collisions,
            ignore_inertial_definitions,
            ensure_nonstatic_links,
            static_link_mass,
            joint_ordering,
            bodies_follow_joint_ordering,
            collapse_fixed_joints,
            mesh_maxhullvert,
        )

    def add_usd(
        self,
        source,
        xform: Transform | None = None,
        only_load_enabled_rigid_bodies: bool = False,
        only_load_enabled_joints: bool = True,
        joint_drive_gains_scaling: float = 1.0,
        verbose: bool = False,
        ignore_paths: list[str] | None = None,
        cloned_world: str | None = None,
        collapse_fixed_joints: bool = False,
        enable_self_collisions: bool = True,
        apply_up_axis_from_stage: bool = False,
        root_path: str = "/",
        joint_ordering: Literal["bfs", "dfs"] | None = "dfs",
        bodies_follow_joint_ordering: bool = True,
        skip_mesh_approximation: bool = False,
        load_sites: bool = True,
        load_visual_shapes: bool = True,
        hide_collision_shapes: bool = False,
        mesh_maxhullvert: int = MESH_MAXHULLVERT,
        schema_resolvers: list[SchemaResolver] | None = None,
    ) -> dict[str, Any]:
        """
        Parses a Universal Scene Description (USD) stage containing UsdPhysics schema definitions for rigid-body articulations and adds the bodies, shapes and joints to the given ModelBuilder.

        The USD description has to be either a path (file name or URL), or an existing USD stage instance that implements the `Stage <https://openusd.org/dev/api/class_usd_stage.html>`_ interface.

        See :ref:`usd_parsing` for more information.

        Args:
            source (str | pxr.Usd.Stage): The file path to the USD file, or an existing USD stage instance.
            xform (Transform): The transform to apply to the entire scene.
            only_load_enabled_rigid_bodies (bool): If True, only rigid bodies which do not have `physics:rigidBodyEnabled` set to False are loaded.
            only_load_enabled_joints (bool): If True, only joints which do not have `physics:jointEnabled` set to False are loaded.
            joint_drive_gains_scaling (float): The default scaling of the PD control gains (stiffness and damping), if not set in the PhysicsScene with as "newton:joint_drive_gains_scaling".
            verbose (bool): If True, print additional information about the parsed USD file. Default is False.
            ignore_paths (List[str]): A list of regular expressions matching prim paths to ignore.
            cloned_world (str): The prim path of a world which is cloned within this USD file. Siblings of this world prim will not be parsed but instead be replicated via `ModelBuilder.add_builder(builder, xform)` to speed up the loading of many instantiated worlds.
            collapse_fixed_joints (bool): If True, fixed joints are removed and the respective bodies are merged. Only considered if not set on the PhysicsScene as "newton:collapse_fixed_joints".
            enable_self_collisions (bool): Determines the default behavior of whether self-collisions are enabled for all shapes within an articulation. If an articulation has the attribute ``physxArticulation:enabledSelfCollisions`` defined, this attribute takes precedence.
            apply_up_axis_from_stage (bool): If True, the up axis of the stage will be used to set :attr:`newton.ModelBuilder.up_axis`. Otherwise, the stage will be rotated such that its up axis aligns with the builder's up axis. Default is False.
            root_path (str): The USD path to import, defaults to "/".
            joint_ordering (str): The ordering of the joints in the simulation. Can be either "bfs" or "dfs" for breadth-first or depth-first search, or ``None`` to keep joints in the order in which they appear in the USD. Default is "dfs".
            bodies_follow_joint_ordering (bool): If True, the bodies are added to the builder in the same order as the joints (parent then child body). Otherwise, bodies are added in the order they appear in the USD. Default is True.
            skip_mesh_approximation (bool): If True, mesh approximation is skipped. Otherwise, meshes are approximated according to the ``physics:approximation`` attribute defined on the UsdPhysicsMeshCollisionAPI (if it is defined). Default is False.
            load_sites (bool): If True, sites (prims with MjcSiteAPI) are loaded as non-colliding reference points. If False, sites are ignored. Default is True.
            load_visual_shapes (bool): If True, non-physics visual geometry is loaded. If False, visual-only shapes are ignored (sites are still controlled by ``load_sites``). Default is True.
            hide_collision_shapes (bool): If True, collision shapes are hidden. Default is False.
            mesh_maxhullvert (int): Maximum vertices for convex hull approximation of meshes.
            schema_resolvers (list[SchemaResolver]): Resolver instances in priority order. Default is no schema resolution.
                Schema resolvers collect per-prim "solver-specific" attributes, see :ref:`schema_resolvers` for more information.
                These include namespaced attributes such as ``newton:*``, ``physx*``
                (e.g., ``physxScene:*``, ``physxRigidBody:*``, ``physxSDFMeshCollision:*``), and ``mjc:*`` that
                are authored in the USD but not strictly required to build the simulation. This is useful for
                inspection, experimentation, or custom pipelines that read these values via
                :attr:`newton.usd.SchemaResolverManager.schema_attrs`.

                .. note::
                    Using the ``schema_resolvers`` argument is an experimental feature that may be removed or changed significantly in the future.

        Returns:
            dict: Dictionary with the following entries:

            .. list-table::
                :widths: 25 75

                * - "fps"
                  - USD stage frames per second
                * - "duration"
                  - Difference between end time code and start time code of the USD stage
                * - "up_axis"
                  - :class:`Axis` representing the stage's up axis ("X", "Y", or "Z")
                * - "path_shape_map"
                  - Mapping from prim path (str) of the UsdGeom to the respective shape index in :class:`ModelBuilder`
                * - "path_body_map"
                  - Mapping from prim path (str) of a rigid body prim (e.g. that implements the PhysicsRigidBodyAPI) to the respective body index in :class:`ModelBuilder`
                * - "path_shape_scale"
                  - Mapping from prim path (str) of the UsdGeom to its respective 3D world scale
                * - "mass_unit"
                  - The stage's Kilograms Per Unit (KGPU) definition (1.0 by default)
                * - "linear_unit"
                  - The stage's Meters Per Unit (MPU) definition (1.0 by default)
                * - "scene_attributes"
                  - Dictionary of all attributes applied to the PhysicsScene prim
                * - "collapse_results"
                  - Dictionary returned by :meth:`newton.ModelBuilder.collapse_fixed_joints` if `collapse_fixed_joints` is True, otherwise None.
                * - "physics_dt"
                  - The resolved physics scene time step (float or None)
                * - "schema_attrs"
                  - Dictionary of collected per-prim schema attributes (dict)
                * - "max_solver_iterations"
                  - The resolved maximum solver iterations (int or None)
                * - "path_body_relative_transform"
                  - Mapping from prim path to relative transform for bodies merged via `collapse_fixed_joints`
                * - "path_original_body_map"
                  - Mapping from prim path to original body index before `collapse_fixed_joints`
        """
        from ..utils.import_usd import parse_usd  # noqa: PLC0415

        return parse_usd(
            self,
            source,
            xform,
            only_load_enabled_rigid_bodies,
            only_load_enabled_joints,
            joint_drive_gains_scaling,
            verbose,
            ignore_paths,
            cloned_world,
            collapse_fixed_joints,
            enable_self_collisions,
            apply_up_axis_from_stage,
            root_path,
            joint_ordering,
            bodies_follow_joint_ordering,
            skip_mesh_approximation,
            load_sites,
            load_visual_shapes,
            hide_collision_shapes,
            mesh_maxhullvert,
            schema_resolvers,
        )

    def add_mjcf(
        self,
        source: str,
        xform: Transform | None = None,
        floating: bool | None = None,
        base_joint: dict | str | None = None,
        armature_scale: float = 1.0,
        scale: float = 1.0,
        hide_visuals: bool = False,
        parse_visuals_as_colliders: bool = False,
        parse_meshes: bool = True,
        parse_sites: bool = True,
        parse_visuals: bool = True,
        up_axis: AxisType = Axis.Z,
        ignore_names: Sequence[str] = (),
        ignore_classes: Sequence[str] = (),
        visual_classes: Sequence[str] = ("visual",),
        collider_classes: Sequence[str] = ("collision",),
        no_class_as_colliders: bool = True,
        force_show_colliders: bool = False,
        enable_self_collisions: bool = False,
        ignore_inertial_definitions: bool = True,
        ensure_nonstatic_links: bool = True,
        static_link_mass: float = 1e-2,
        collapse_fixed_joints: bool = False,
        verbose: bool = False,
        skip_equality_constraints: bool = False,
        mesh_maxhullvert: int = MESH_MAXHULLVERT,
    ):
        """
        Parses MuJoCo XML (MJCF) file and adds the bodies and joints to the given ModelBuilder.

        Args:
            source (str): The filename of the MuJoCo file to parse, or the MJCF XML string content.
            xform (Transform): The transform to apply to the imported mechanism.
            floating (bool): If True, the articulation is treated as a floating base. If False, the articulation is treated as a fixed base. If None, the articulation is treated as a floating base if a free joint is found in the MJCF, otherwise it is treated as a fixed base.
            base_joint (Union[str, dict]): The joint by which the root body is connected to the world. This can be either a string defining the joint axes of a D6 joint with comma-separated positional and angular axis names (e.g. "px,py,rz" for a D6 joint with linear axes in x, y and an angular axis in z) or a dict with joint parameters (see :meth:`ModelBuilder.add_joint`).
            armature_scale (float): Scaling factor to apply to the MJCF-defined joint armature values.
            scale (float): The scaling factor to apply to the imported mechanism.
            hide_visuals (bool): If True, hide visual shapes after loading them (affects visibility, not loading).
            parse_visuals_as_colliders (bool): If True, the geometry defined under the `visual_classes` tags is used for collision handling instead of the `collider_classes` geometries.
            parse_meshes (bool): Whether geometries of type `"mesh"` should be parsed. If False, geometries of type `"mesh"` are ignored.
            parse_sites (bool): Whether sites (non-colliding reference points) should be parsed. If False, sites are ignored.
            parse_visuals (bool): Whether visual geometries (non-collision shapes) should be loaded. If False, visual shapes are not loaded (different from `hide_visuals` which loads but hides them). Default is True.
            up_axis (AxisType): The up axis of the MuJoCo scene. The default is Z up.
            ignore_names (Sequence[str]): A list of regular expressions. Bodies and joints with a name matching one of the regular expressions will be ignored.
            ignore_classes (Sequence[str]): A list of regular expressions. Bodies and joints with a class matching one of the regular expressions will be ignored.
            visual_classes (Sequence[str]): A list of regular expressions. Visual geometries with a class matching one of the regular expressions will be parsed.
            collider_classes (Sequence[str]): A list of regular expressions. Collision geometries with a class matching one of the regular expressions will be parsed.
            no_class_as_colliders: If True, geometries without a class are parsed as collision geometries. If False, geometries without a class are parsed as visual geometries.
            force_show_colliders (bool): If True, the collision shapes are always shown, even if there are visual shapes.
            enable_self_collisions (bool): If True, self-collisions are enabled.
            ignore_inertial_definitions (bool): If True, the inertial parameters defined in the MJCF are ignored and the inertia is calculated from the shape geometry.
            ensure_nonstatic_links (bool): If True, links with zero mass are given a small mass (see `static_link_mass`) to ensure they are dynamic.
            static_link_mass (float): The mass to assign to links with zero mass (if `ensure_nonstatic_links` is set to True).
            collapse_fixed_joints (bool): If True, fixed joints are removed and the respective bodies are merged.
            verbose (bool): If True, print additional information about parsing the MJCF.
            skip_equality_constraints (bool): Whether <equality> tags should be parsed. If True, equality constraints are ignored.
            mesh_maxhullvert (int): Maximum vertices for convex hull approximation of meshes.
        """
        from ..utils.import_mjcf import parse_mjcf  # noqa: PLC0415

        return parse_mjcf(
            self,
            source,
            xform,
            floating,
            base_joint,
            armature_scale,
            scale,
            hide_visuals,
            parse_visuals_as_colliders,
            parse_meshes,
            parse_sites,
            parse_visuals,
            up_axis,
            ignore_names,
            ignore_classes,
            visual_classes,
            collider_classes,
            no_class_as_colliders,
            force_show_colliders,
            enable_self_collisions,
            ignore_inertial_definitions,
            ensure_nonstatic_links,
            static_link_mass,
            collapse_fixed_joints,
            verbose,
            skip_equality_constraints,
            mesh_maxhullvert,
        )

    # endregion

    def add_builder(
        self,
        builder: ModelBuilder,
        xform: Transform | None = None,
        update_num_world_count: bool = True,
        world: int | None = None,
    ):
        """Copies the data from `builder`, another `ModelBuilder` to this `ModelBuilder`.

        **World Grouping Behavior:**
        When adding a builder, ALL entities from the source builder will be assigned to the same
        world, overriding any world assignments that existed in the source builder.
        This ensures that all entities from a sub-builder are grouped together as a single world.

        Worlds automatically handle collision filtering between different worlds:
        - Entities from different worlds (except -1) do not collide with each other
        - Global entities (index -1) collide with all worlds
        - Collision groups from the source builder are preserved as-is for fine-grained collision control within each world

        To create global entities that are shared across all worlds, set the main builder's
        `current_world` to -1 before adding entities directly (not via add_builder).

        Example::

            main_builder = ModelBuilder()
            # Create global ground plane
            main_builder.current_world = -1
            main_builder.add_ground_plane()

            # Create robot builder
            robot_builder = ModelBuilder()
            robot_builder.add_body(...)  # These world assignments will be overridden

            # Add multiple robot instances
            main_builder.add_builder(robot_builder, world=0)  # All entities -> world 0
            main_builder.add_builder(robot_builder, world=1)  # All entities -> world 1

        Args:
            builder (ModelBuilder): a model builder to add model data from.
            xform (Transform): offset transform applied to root bodies.
            update_num_world_count (bool): if True, the number of worlds is updated appropriately.
                For non-global entities (world >= 0), this either increments num_worlds (when world is None)
                or ensures num_worlds is at least world+1. Global entities (world=-1) do not affect num_worlds.
            world (int | None): world index to assign to ALL entities from this builder.
                If None, uses the current world count as the index. Use -1 for global entities.
                Note: world=-1 does not increase num_worlds even when update_num_world_count=True.
        """

        if builder.up_axis != self.up_axis:
            raise ValueError("Cannot add a builder with a different up axis.")

        # Set the world index for entities being added
        if world is None:
            # Use the current world count as the index if not specified
            group_idx = self.num_worlds if update_num_world_count else self.current_world
        else:
            group_idx = world

        # Save the previous world
        prev_world = self.current_world
        self.current_world = group_idx

        # explicitly resolve the transform multiplication function to avoid
        # repeatedly resolving builtin overloads during shape transformation
        transform_mul_cfunc = wp.context.runtime.core.wp_builtin_mul_transformf_transformf

        # dispatches two transform multiplies to the native implementation
        def transform_mul(a, b):
            out = wp.transform.from_buffer(np.empty(7, dtype=np.float32))
            transform_mul_cfunc(a, b, ctypes.byref(out))
            return out

        start_particle_idx = self.particle_count
        start_body_idx = self.body_count
        start_shape_idx = self.shape_count
        start_joint_idx = self.joint_count
        start_joint_dof_idx = self.joint_dof_count
        start_joint_coord_idx = self.joint_coord_count
        start_articulation_idx = self.articulation_count

        if builder.particle_count:
            self.particle_max_velocity = builder.particle_max_velocity
            if xform is not None:
                pos_offset = xform.p
            else:
                pos_offset = np.zeros(3)
            self.particle_q.extend((np.array(builder.particle_q) + pos_offset).tolist())
            # other particle attributes are added below

        if builder.spring_count:
            self.spring_indices.extend((np.array(builder.spring_indices, dtype=np.int32) + start_particle_idx).tolist())
        if builder.edge_count:
            # Update edge indices by adding offset, preserving -1 values
            edge_indices = np.array(builder.edge_indices, dtype=np.int32)
            mask = edge_indices != -1
            edge_indices[mask] += start_particle_idx
            self.edge_indices.extend(edge_indices.tolist())
        if builder.tri_count:
            self.tri_indices.extend((np.array(builder.tri_indices, dtype=np.int32) + start_particle_idx).tolist())
        if builder.tet_count:
            self.tet_indices.extend((np.array(builder.tet_indices, dtype=np.int32) + start_particle_idx).tolist())

        builder_coloring_translated = [group + start_particle_idx for group in builder.particle_color_groups]
        self.particle_color_groups = combine_independent_particle_coloring(
            self.particle_color_groups, builder_coloring_translated
        )

        start_body_idx = self.body_count
        start_shape_idx = self.shape_count
        for s, b in enumerate(builder.shape_body):
            if b > -1:
                new_b = b + start_body_idx
                self.shape_body.append(new_b)
                self.shape_transform.append(builder.shape_transform[s])
            else:
                self.shape_body.append(-1)
                # apply offset transform to root bodies
                if xform is not None:
                    self.shape_transform.append(transform_mul(xform, builder.shape_transform[s]))
                else:
                    self.shape_transform.append(builder.shape_transform[s])

        for b, shapes in builder.body_shapes.items():
            if b == -1:
                self.body_shapes[-1].extend([s + start_shape_idx for s in shapes])
            else:
                self.body_shapes[b + start_body_idx] = [s + start_shape_idx for s in shapes]

        if builder.joint_count:
            start_q = len(self.joint_q)
            start_X_p = len(self.joint_X_p)
            self.joint_X_p.extend(builder.joint_X_p)
            self.joint_q.extend(builder.joint_q)
            if xform is not None:
                for i in range(len(builder.joint_X_p)):
                    if builder.joint_type[i] == JointType.FREE:
                        qi = builder.joint_q_start[i]
                        xform_prev = wp.transform(*builder.joint_q[qi : qi + 7])
                        tf = transform_mul(xform, xform_prev)
                        qi += start_q
                        self.joint_q[qi : qi + 7] = tf
                    elif builder.joint_parent[i] == -1:
                        self.joint_X_p[start_X_p + i] = transform_mul(xform, builder.joint_X_p[i])

            # offset the indices
            self.articulation_start.extend([a + self.joint_count for a in builder.articulation_start])
            self.joint_parent.extend([p + self.body_count if p != -1 else -1 for p in builder.joint_parent])
            self.joint_child.extend([c + self.body_count for c in builder.joint_child])

            self.joint_q_start.extend([c + self.joint_coord_count for c in builder.joint_q_start])
            self.joint_qd_start.extend([c + self.joint_dof_count for c in builder.joint_qd_start])

        if xform is not None:
            for i in range(builder.body_count):
                self.body_q.append(transform_mul(xform, builder.body_q[i]))
        else:
            self.body_q.extend(builder.body_q)

        # Copy collision groups without modification
        self.shape_collision_group.extend(builder.shape_collision_group)

        # Copy collision filter pairs with offset
        self.shape_collision_filter_pairs.extend(
            [(i + start_shape_idx, j + start_shape_idx) for i, j in builder.shape_collision_filter_pairs]
        )

        # Handle world assignments
        # For particles
        if builder.particle_count > 0:
            # Override all world indices with current world
            particle_groups = [self.current_world] * builder.particle_count
            self.particle_world.extend(particle_groups)

        # For bodies
        if builder.body_count > 0:
            body_groups = [self.current_world] * builder.body_count
            self.body_world.extend(body_groups)

        # For shapes
        if builder.shape_count > 0:
            shape_worlds = [self.current_world] * builder.shape_count
            self.shape_world.extend(shape_worlds)

        # For joints
        if builder.joint_count > 0:
            s = [self.current_world] * builder.joint_count
            self.joint_world.extend(s)

        # For articulations
        if builder.articulation_count > 0:
            articulation_groups = [self.current_world] * builder.articulation_count
            self.articulation_world.extend(articulation_groups)

        more_builder_attrs = [
            "articulation_key",
            "body_inertia",
            "body_mass",
            "body_inv_inertia",
            "body_inv_mass",
            "body_com",
            "body_qd",
            "body_key",
            "joint_type",
            "joint_enabled",
            "joint_X_c",
            "joint_armature",
            "joint_axis",
            "joint_dof_dim",
            "joint_key",
            "joint_qd",
            "joint_f",
            "joint_target_pos",
            "joint_target_vel",
            "joint_limit_lower",
            "joint_limit_upper",
            "joint_limit_ke",
            "joint_limit_kd",
            "joint_target_ke",
            "joint_target_kd",
            "joint_effort_limit",
            "joint_velocity_limit",
            "joint_friction",
            "shape_key",
            "shape_flags",
            "shape_type",
            "shape_scale",
            "shape_source",
            "shape_is_solid",
            "shape_thickness",
            "shape_material_ke",
            "shape_material_kd",
            "shape_material_kf",
            "shape_material_ka",
            "shape_material_mu",
            "shape_material_restitution",
            "shape_material_torsional_friction",
            "shape_material_rolling_friction",
            "shape_collision_radius",
            "shape_contact_margin",
            "particle_qd",
            "particle_mass",
            "particle_radius",
            "particle_flags",
            "edge_rest_angle",
            "edge_rest_length",
            "edge_bending_properties",
            "spring_rest_length",
            "spring_stiffness",
            "spring_damping",
            "spring_control",
            "tri_poses",
            "tri_activations",
            "tri_materials",
            "tri_areas",
            "tet_poses",
            "tet_activations",
            "tet_materials",
            "equality_constraint_type",
            "equality_constraint_body1",
            "equality_constraint_body2",
            "equality_constraint_anchor",
            "equality_constraint_torquescale",
            "equality_constraint_relpose",
            "equality_constraint_joint1",
            "equality_constraint_joint2",
            "equality_constraint_polycoef",
            "equality_constraint_key",
            "equality_constraint_enabled",
        ]

        for attr in more_builder_attrs:
            getattr(self, attr).extend(getattr(builder, attr))

        self.joint_dof_count += builder.joint_dof_count
        self.joint_coord_count += builder.joint_coord_count

        # Merge custom attributes from the sub-builder
        for full_key, attr in builder.custom_attributes.items():
            # Determine the offset based on frequency
            if attr.frequency == ModelAttributeFrequency.ONCE:
                offset = 0
            elif attr.frequency == ModelAttributeFrequency.BODY:
                offset = start_body_idx
            elif attr.frequency == ModelAttributeFrequency.SHAPE:
                offset = start_shape_idx
            elif attr.frequency == ModelAttributeFrequency.JOINT:
                offset = start_joint_idx
            elif attr.frequency == ModelAttributeFrequency.JOINT_DOF:
                offset = start_joint_dof_idx
            elif attr.frequency == ModelAttributeFrequency.JOINT_COORD:
                offset = start_joint_coord_idx
            elif attr.frequency == ModelAttributeFrequency.ARTICULATION:
                offset = start_articulation_idx
            else:
                continue

            # Declare the attribute if it doesn't exist in the main builder
            merged = self.custom_attributes.get(full_key)
            if merged is None:
                self.custom_attributes[full_key] = replace(
                    attr,
                    values={offset + idx: value for idx, value in attr.values.items()} if attr.values else None,
                )
                continue

            # Prevent silent divergence if defaults differ
            # Handle array/vector types by converting to comparable format
            try:
                defaults_match = merged.default == attr.default
                # Handle array-like comparisons
                if hasattr(defaults_match, "__iter__") and not isinstance(defaults_match, (str, bytes)):
                    defaults_match = all(defaults_match)
            except (ValueError, TypeError):
                # If comparison fails, assume they're different
                defaults_match = False

            if not defaults_match:
                raise ValueError(
                    f"Custom attribute '{full_key}' default mismatch when merging builders: "
                    f"existing={merged.default}, incoming={attr.default}"
                )
            if not attr.values:
                continue

            # Remap indices and copy values
            if merged.values is None:
                merged.values = {}
            merged.values.update({offset + idx: value for idx, value in attr.values.items()})

        if update_num_world_count:
            # Globals do not contribute to the world count
            if group_idx >= 0:
                # If an explicit world is provided, ensure num_worlds >= group_idx+1.
                # Otherwise, auto-increment for the next world.
                if world is None:
                    self.num_worlds += 1
                else:
                    self.num_worlds = max(self.num_worlds, group_idx + 1)

        # Restore the previous world
        self.current_world = prev_world

    def add_body(
        self,
        xform: Transform | None = None,
        armature: float | None = None,
        com: Vec3 | None = None,
        I_m: Mat33 | None = None,
        mass: float = 0.0,
        key: str | None = None,
        custom_attributes: dict[str, Any] | None = None,
    ) -> int:
        """Adds a rigid body to the model.

        Args:
            xform: The location of the body in the world frame.
            armature: Artificial inertia added to the body. If None, the default value from :attr:`default_body_armature` is used.
            com: The center of mass of the body w.r.t its origin. If None, the center of mass is assumed to be at the origin.
            I_m: The 3x3 inertia tensor of the body (specified relative to the center of mass). If None, the inertia tensor is assumed to be zero.
            mass: Mass of the body.
            key: Key of the body (optional).
            custom_attributes: Dictionary of custom attribute names to values.

        Returns:
            The index of the body in the model.

        Note:
            If the mass is zero then the body is treated as kinematic with no dynamics.

        """

        if xform is None:
            xform = wp.transform()
        else:
            xform = wp.transform(*xform)
        if com is None:
            com = wp.vec3()
        if I_m is None:
            I_m = wp.mat33()

        body_id = len(self.body_mass)

        # body data
        if armature is None:
            armature = self.default_body_armature
        inertia = I_m + wp.mat33(np.eye(3)) * armature
        self.body_inertia.append(inertia)
        self.body_mass.append(mass)
        self.body_com.append(com)

        if mass > 0.0:
            self.body_inv_mass.append(1.0 / mass)
        else:
            self.body_inv_mass.append(0.0)

        if any(x for x in inertia):
            self.body_inv_inertia.append(wp.inverse(inertia))
        else:
            self.body_inv_inertia.append(inertia)

        self.body_q.append(xform)
        self.body_qd.append(wp.spatial_vector())

        self.body_key.append(key or f"body_{body_id}")
        self.body_shapes[body_id] = []
        self.body_world.append(self.current_world)
        # Process custom attributes
        if custom_attributes:
            self._process_custom_attributes(
                entity_index=body_id,
                custom_attrs=custom_attributes,
                expected_frequency=ModelAttributeFrequency.BODY,
            )

        return body_id

    # region joints

    def add_joint(
        self,
        joint_type: JointType,
        parent: int,
        child: int,
        linear_axes: list[JointDofConfig] | None = None,
        angular_axes: list[JointDofConfig] | None = None,
        key: str | None = None,
        parent_xform: Transform | None = None,
        child_xform: Transform | None = None,
        collision_filter_parent: bool = True,
        enabled: bool = True,
        custom_attributes: dict[str, Any] | None = None,
    ) -> int:
        """
        Generic method to add any type of joint to this ModelBuilder.

        Args:
            joint_type (JointType): The type of joint to add (see :ref:`Joint types`).
            parent (int): The index of the parent body (-1 is the world).
            child (int): The index of the child body.
            linear_axes (list(:class:`JointDofConfig`)): The linear axes (see :class:`JointDofConfig`) of the joint.
            angular_axes (list(:class:`JointDofConfig`)): The angular axes (see :class:`JointDofConfig`) of the joint.
            key (str): The key of the joint (optional).
            parent_xform (Transform): The transform of the joint in the parent body's local frame. If None, the identity transform is used.
            child_xform (Transform): The transform of the joint in the child body's local frame. If None, the identity transform is used.
            collision_filter_parent (bool): Whether to filter collisions between shapes of the parent and child bodies.
            enabled (bool): Whether the joint is enabled (not considered by :class:`SolverFeatherstone`).
            custom_attributes: Dictionary of custom attribute keys (see :attr:`CustomAttribute.key`) to values. Note that custom attributes with frequency :attr:`ModelAttributeFrequency.JOINT_DOF` or :attr:`ModelAttributeFrequency.JOINT_COORD` can be provided as: (1) lists with length equal to the joint's DOF or coordinate count, (2) dicts mapping DOF/coordinate indices to values, or (3) scalar values for single-DOF/single-coordinate joints (automatically expanded to lists). Custom attributes with frequency :attr:`ModelAttributeFrequency.JOINT` require a single value to be defined.

        Returns:
            The index of the added joint.
        """
        if linear_axes is None:
            linear_axes = []
        if angular_axes is None:
            angular_axes = []

        if parent_xform is None:
            parent_xform = wp.transform()
        else:
            parent_xform = wp.transform(*parent_xform)
        if child_xform is None:
            child_xform = wp.transform()
        else:
            child_xform = wp.transform(*child_xform)

        if len(self.articulation_start) == 0:
            # automatically add an articulation if none exists
            self.add_articulation()
        self.joint_type.append(joint_type)
        self.joint_parent.append(parent)
        if child not in self.joint_parents:
            self.joint_parents[child] = [parent]
        else:
            self.joint_parents[child].append(parent)
        self.joint_child.append(child)
        self.joint_X_p.append(wp.transform(parent_xform))
        self.joint_X_c.append(wp.transform(child_xform))
        self.joint_key.append(key or f"joint_{self.joint_count}")
        self.joint_dof_dim.append((len(linear_axes), len(angular_axes)))
        self.joint_enabled.append(enabled)
        self.joint_world.append(self.current_world)

        def add_axis_dim(dim: ModelBuilder.JointDofConfig):
            self.joint_axis.append(dim.axis)
            self.joint_target_pos.append(dim.target_pos)
            self.joint_target_vel.append(dim.target_vel)
            self.joint_target_ke.append(dim.target_ke)
            self.joint_target_kd.append(dim.target_kd)
            self.joint_limit_ke.append(dim.limit_ke)
            self.joint_limit_kd.append(dim.limit_kd)
            self.joint_armature.append(dim.armature)
            self.joint_effort_limit.append(dim.effort_limit)
            self.joint_velocity_limit.append(dim.velocity_limit)
            self.joint_friction.append(dim.friction)
            if np.isfinite(dim.limit_lower):
                self.joint_limit_lower.append(dim.limit_lower)
            else:
                self.joint_limit_lower.append(-JOINT_LIMIT_UNLIMITED)
            if np.isfinite(dim.limit_upper):
                self.joint_limit_upper.append(dim.limit_upper)
            else:
                self.joint_limit_upper.append(JOINT_LIMIT_UNLIMITED)

        for dim in linear_axes:
            add_axis_dim(dim)
        for dim in angular_axes:
            add_axis_dim(dim)

        dof_count, coord_count = get_joint_dof_count(joint_type, len(linear_axes) + len(angular_axes))

        for _ in range(coord_count):
            self.joint_q.append(0.0)
        for _ in range(dof_count):
            self.joint_qd.append(0.0)
            self.joint_f.append(0.0)

        if joint_type == JointType.FREE or joint_type == JointType.DISTANCE or joint_type == JointType.BALL:
            # ensure that a valid quaternion is used for the angular dofs
            self.joint_q[-1] = 1.0

        self.joint_q_start.append(self.joint_coord_count)
        self.joint_qd_start.append(self.joint_dof_count)

        self.joint_dof_count += dof_count
        self.joint_coord_count += coord_count

        if collision_filter_parent and parent > -1:
            for child_shape in self.body_shapes[child]:
                if not self.shape_flags[child_shape] & ShapeFlags.COLLIDE_SHAPES:
                    continue
                for parent_shape in self.body_shapes[parent]:
                    if not self.shape_flags[parent_shape] & ShapeFlags.COLLIDE_SHAPES:
                        continue
                    # Ensure canonical order (smaller, larger) for consistent lookup
                    a, b = parent_shape, child_shape
                    if a > b:
                        a, b = b, a
                    self.shape_collision_filter_pairs.append((a, b))

        joint_index = self.joint_count - 1

        # Process custom attributes
        if custom_attributes:
            self._process_joint_custom_attributes(
                joint_index=joint_index,
                custom_attrs=custom_attributes,
            )

        return joint_index

    def add_joint_revolute(
        self,
        parent: int,
        child: int,
        parent_xform: Transform | None = None,
        child_xform: Transform | None = None,
        axis: AxisType | Vec3 | JointDofConfig | None = None,
        target_pos: float | None = None,
        target_vel: float | None = None,
        target_ke: float | None = None,
        target_kd: float | None = None,
        limit_lower: float | None = None,
        limit_upper: float | None = None,
        limit_ke: float | None = None,
        limit_kd: float | None = None,
        armature: float | None = None,
        effort_limit: float | None = None,
        velocity_limit: float | None = None,
        friction: float | None = None,
        key: str | None = None,
        collision_filter_parent: bool = True,
        enabled: bool = True,
        custom_attributes: dict[str, Any] | None = None,
        **kwargs,
    ) -> int:
        """Adds a revolute (hinge) joint to the model. It has one degree of freedom.

        Args:
            parent: The index of the parent body.
            child: The index of the child body.
            parent_xform (Transform): The transform of the joint in the parent body's local frame.
            child_xform (Transform): The transform of the joint in the child body's local frame.
            axis (AxisType | Vec3 | JointDofConfig): The axis of rotation in the parent body's local frame, can be a :class:`JointDofConfig` object whose settings will be used instead of the other arguments.
            target_pos: The target position of the joint.
            target_vel: The target velocity of the joint.
            target_ke: The stiffness of the joint target.
            target_kd: The damping of the joint target.
            limit_lower: The lower limit of the joint. If None, the default value from :attr:`default_joint_limit_lower` is used.
            limit_upper: The upper limit of the joint. If None, the default value from :attr:`default_joint_limit_upper` is used.
            limit_ke: The stiffness of the joint limit. If None, the default value from :attr:`default_joint_limit_ke` is used.
            limit_kd: The damping of the joint limit. If None, the default value from :attr:`default_joint_limit_kd` is used.
            armature: Artificial inertia added around the joint axis. If None, the default value from :attr:`default_joint_armature` is used.
            effort_limit: Maximum effort (force/torque) the joint axis can exert. If None, the default value from :attr:`default_joint_cfg.effort_limit` is used.
            velocity_limit: Maximum velocity the joint axis can achieve. If None, the default value from :attr:`default_joint_cfg.velocity_limit` is used.
            friction: Friction coefficient for the joint axis. If None, the default value from :attr:`default_joint_cfg.friction` is used.
            key: The key of the joint.
            collision_filter_parent: Whether to filter collisions between shapes of the parent and child bodies.
            enabled: Whether the joint is enabled.
            custom_attributes: Dictionary of custom attribute values for JOINT, JOINT_DOF, or JOINT_COORD frequency attributes.

        Returns:
            The index of the added joint.

        """

        if axis is None:
            axis = self.default_joint_cfg.axis
        if isinstance(axis, ModelBuilder.JointDofConfig):
            ax = axis
        else:
            ax = ModelBuilder.JointDofConfig(
                axis=axis,
                limit_lower=limit_lower if limit_lower is not None else self.default_joint_cfg.limit_lower,
                limit_upper=limit_upper if limit_upper is not None else self.default_joint_cfg.limit_upper,
                target_pos=target_pos if target_pos is not None else self.default_joint_cfg.target_pos,
                target_vel=target_vel if target_vel is not None else self.default_joint_cfg.target_vel,
                target_ke=target_ke if target_ke is not None else self.default_joint_cfg.target_ke,
                target_kd=target_kd if target_kd is not None else self.default_joint_cfg.target_kd,
                limit_ke=limit_ke if limit_ke is not None else self.default_joint_cfg.limit_ke,
                limit_kd=limit_kd if limit_kd is not None else self.default_joint_cfg.limit_kd,
                armature=armature if armature is not None else self.default_joint_cfg.armature,
                effort_limit=effort_limit if effort_limit is not None else self.default_joint_cfg.effort_limit,
                velocity_limit=velocity_limit if velocity_limit is not None else self.default_joint_cfg.velocity_limit,
                friction=friction if friction is not None else self.default_joint_cfg.friction,
            )
        return self.add_joint(
            JointType.REVOLUTE,
            parent,
            child,
            parent_xform=parent_xform,
            child_xform=child_xform,
            angular_axes=[ax],
            key=key,
            collision_filter_parent=collision_filter_parent,
            enabled=enabled,
            custom_attributes=custom_attributes,
            **kwargs,
        )

    def add_joint_prismatic(
        self,
        parent: int,
        child: int,
        parent_xform: Transform | None = None,
        child_xform: Transform | None = None,
        axis: AxisType | Vec3 | JointDofConfig = Axis.X,
        target_pos: float | None = None,
        target_vel: float | None = None,
        target_ke: float | None = None,
        target_kd: float | None = None,
        limit_lower: float | None = None,
        limit_upper: float | None = None,
        limit_ke: float | None = None,
        limit_kd: float | None = None,
        armature: float | None = None,
        effort_limit: float | None = None,
        velocity_limit: float | None = None,
        friction: float | None = None,
        key: str | None = None,
        collision_filter_parent: bool = True,
        enabled: bool = True,
        custom_attributes: dict[str, Any] | None = None,
    ) -> int:
        """Adds a prismatic (sliding) joint to the model. It has one degree of freedom.

        Args:
            parent: The index of the parent body.
            child: The index of the child body.
            parent_xform (Transform): The transform of the joint in the parent body's local frame.
            child_xform (Transform): The transform of the joint in the child body's local frame.
            axis (AxisType | Vec3 | JointDofConfig): The axis of rotation in the parent body's local frame, can be a :class:`JointDofConfig` object whose settings will be used instead of the other arguments.
            target_pos: The target position of the joint.
            target_vel: The target velocity of the joint.
            target_ke: The stiffness of the joint target.
            target_kd: The damping of the joint target.
            limit_lower: The lower limit of the joint. If None, the default value from :attr:`default_joint_limit_lower` is used.
            limit_upper: The upper limit of the joint. If None, the default value from :attr:`default_joint_limit_upper` is used.
            limit_ke: The stiffness of the joint limit. If None, the default value from :attr:`default_joint_limit_ke` is used.
            limit_kd: The damping of the joint limit. If None, the default value from :attr:`default_joint_limit_kd` is used.
            armature: Artificial inertia added around the joint axis. If None, the default value from :attr:`default_joint_armature` is used.
            effort_limit: Maximum effort (force) the joint axis can exert. If None, the default value from :attr:`default_joint_cfg.effort_limit` is used.
            velocity_limit: Maximum velocity the joint axis can achieve. If None, the default value from :attr:`default_joint_cfg.velocity_limit` is used.
            friction: Friction coefficient for the joint axis. If None, the default value from :attr:`default_joint_cfg.friction` is used.
            key: The key of the joint.
            collision_filter_parent: Whether to filter collisions between shapes of the parent and child bodies.
            enabled: Whether the joint is enabled.
            custom_attributes: Dictionary of custom attribute values for JOINT, JOINT_DOF, or JOINT_COORD frequency attributes.

        Returns:
            The index of the added joint.

        """

        if axis is None:
            axis = self.default_joint_cfg.axis
        if isinstance(axis, ModelBuilder.JointDofConfig):
            ax = axis
        else:
            ax = ModelBuilder.JointDofConfig(
                axis=axis,
                limit_lower=limit_lower if limit_lower is not None else self.default_joint_cfg.limit_lower,
                limit_upper=limit_upper if limit_upper is not None else self.default_joint_cfg.limit_upper,
                target_pos=target_pos if target_pos is not None else self.default_joint_cfg.target_pos,
                target_vel=target_vel if target_vel is not None else self.default_joint_cfg.target_vel,
                target_ke=target_ke if target_ke is not None else self.default_joint_cfg.target_ke,
                target_kd=target_kd if target_kd is not None else self.default_joint_cfg.target_kd,
                limit_ke=limit_ke if limit_ke is not None else self.default_joint_cfg.limit_ke,
                limit_kd=limit_kd if limit_kd is not None else self.default_joint_cfg.limit_kd,
                armature=armature if armature is not None else self.default_joint_cfg.armature,
                effort_limit=effort_limit if effort_limit is not None else self.default_joint_cfg.effort_limit,
                velocity_limit=velocity_limit if velocity_limit is not None else self.default_joint_cfg.velocity_limit,
                friction=friction if friction is not None else self.default_joint_cfg.friction,
            )
        return self.add_joint(
            JointType.PRISMATIC,
            parent,
            child,
            parent_xform=parent_xform,
            child_xform=child_xform,
            linear_axes=[ax],
            key=key,
            collision_filter_parent=collision_filter_parent,
            enabled=enabled,
            custom_attributes=custom_attributes,
        )

    def add_joint_ball(
        self,
        parent: int,
        child: int,
        parent_xform: Transform | None = None,
        child_xform: Transform | None = None,
        key: str | None = None,
        collision_filter_parent: bool = True,
        enabled: bool = True,
        custom_attributes: dict[str, Any] | None = None,
    ) -> int:
        """Adds a ball (spherical) joint to the model. Its position is defined by a 4D quaternion (xyzw) and its velocity is a 3D vector.

        Args:
            parent: The index of the parent body.
            child: The index of the child body.
            parent_xform (Transform): The transform of the joint in the parent body's local frame.
            child_xform (Transform): The transform of the joint in the child body's local frame.
            key: The key of the joint.
            collision_filter_parent: Whether to filter collisions between shapes of the parent and child bodies.
            enabled: Whether the joint is enabled.
            custom_attributes: Dictionary of custom attribute values for JOINT, JOINT_DOF, or JOINT_COORD frequency attributes.

        Returns:
            The index of the added joint.

        """

        return self.add_joint(
            JointType.BALL,
            parent,
            child,
            parent_xform=parent_xform,
            child_xform=child_xform,
            key=key,
            collision_filter_parent=collision_filter_parent,
            enabled=enabled,
            custom_attributes=custom_attributes,
        )

    def add_joint_fixed(
        self,
        parent: int,
        child: int,
        parent_xform: Transform | None = None,
        child_xform: Transform | None = None,
        key: str | None = None,
        collision_filter_parent: bool = True,
        enabled: bool = True,
        custom_attributes: dict[str, Any] | None = None,
    ) -> int:
        """Adds a fixed (static) joint to the model. It has no degrees of freedom.
        See :meth:`collapse_fixed_joints` for a helper function that removes these fixed joints and merges the connecting bodies to simplify the model and improve stability.

        Args:
            parent: The index of the parent body.
            child: The index of the child body.
            parent_xform (Transform): The transform of the joint in the parent body's local frame.
            child_xform (Transform): The transform of the joint in the child body's local frame.
            key: The key of the joint.
            collision_filter_parent: Whether to filter collisions between shapes of the parent and child bodies.
            enabled: Whether the joint is enabled.
            custom_attributes: Dictionary of custom attribute values for JOINT frequency attributes.

        Returns:
            The index of the added joint

        """

        joint_index = self.add_joint(
            JointType.FIXED,
            parent,
            child,
            parent_xform=parent_xform,
            child_xform=child_xform,
            key=key,
            collision_filter_parent=collision_filter_parent,
            enabled=enabled,
        )

        # Process custom attributes (only JOINT frequency is valid for fixed joints)
        if custom_attributes:
            self._process_joint_custom_attributes(joint_index, custom_attributes)

        return joint_index

    def add_joint_free(
        self,
        child: int,
        parent_xform: Transform | None = None,
        child_xform: Transform | None = None,
        parent: int = -1,
        key: str | None = None,
        collision_filter_parent: bool = True,
        enabled: bool = True,
        custom_attributes: dict[str, Any] | None = None,
    ) -> int:
        """Adds a free joint to the model.
        It has 7 positional degrees of freedom (first 3 linear and then 4 angular dimensions for the orientation quaternion in `xyzw` notation) and 6 velocity degrees of freedom (see :ref:`Twist conventions in Newton <Twist conventions>`).
        The positional dofs are initialized by the child body's transform (see :attr:`body_q` and the ``xform`` argument to :meth:`add_body`).

        Args:
            child: The index of the child body.
            parent_xform (Transform): The transform of the joint in the parent body's local frame.
            child_xform (Transform): The transform of the joint in the child body's local frame.
            parent: The index of the parent body (-1 by default to use the world frame, e.g. to make the child body and its children a floating-base mechanism).
            key: The key of the joint.
            collision_filter_parent: Whether to filter collisions between shapes of the parent and child bodies.
            enabled: Whether the joint is enabled.
            custom_attributes: Dictionary of custom attribute values for JOINT, JOINT_DOF, or JOINT_COORD frequency attributes.

        Returns:
            The index of the added joint.

        """

        joint_id = self.add_joint(
            JointType.FREE,
            parent,
            child,
            parent_xform=parent_xform,
            child_xform=child_xform,
            key=key,
            collision_filter_parent=collision_filter_parent,
            enabled=enabled,
            linear_axes=[
                ModelBuilder.JointDofConfig.create_unlimited(Axis.X),
                ModelBuilder.JointDofConfig.create_unlimited(Axis.Y),
                ModelBuilder.JointDofConfig.create_unlimited(Axis.Z),
            ],
            angular_axes=[
                ModelBuilder.JointDofConfig.create_unlimited(Axis.X),
                ModelBuilder.JointDofConfig.create_unlimited(Axis.Y),
                ModelBuilder.JointDofConfig.create_unlimited(Axis.Z),
            ],
            custom_attributes=custom_attributes,
        )
        q_start = self.joint_q_start[joint_id]
        # set the positional dofs to the child body's transform
        self.joint_q[q_start : q_start + 7] = list(self.body_q[child])
        return joint_id

    def add_joint_distance(
        self,
        parent: int,
        child: int,
        parent_xform: Transform | None = None,
        child_xform: Transform | None = None,
        min_distance: float = -1.0,
        max_distance: float = 1.0,
        collision_filter_parent: bool = True,
        enabled: bool = True,
        custom_attributes: dict[str, Any] | None = None,
    ) -> int:
        """Adds a distance joint to the model. The distance joint constraints the distance between the joint anchor points on the two bodies (see :ref:`FK-IK`) it connects to the interval [`min_distance`, `max_distance`].
        It has 7 positional degrees of freedom (first 3 linear and then 4 angular dimensions for the orientation quaternion in `xyzw` notation) and 6 velocity degrees of freedom (first 3 linear and then 3 angular velocity dimensions).

        Args:
            parent: The index of the parent body.
            child: The index of the child body.
            parent_xform (Transform): The transform of the joint in the parent body's local frame.
            child_xform (Transform): The transform of the joint in the child body's local frame.
            min_distance: The minimum distance between the bodies (no limit if negative).
            max_distance: The maximum distance between the bodies (no limit if negative).
            collision_filter_parent: Whether to filter collisions between shapes of the parent and child bodies.
            enabled: Whether the joint is enabled.
            custom_attributes: Dictionary of custom attribute values for JOINT, JOINT_DOF, or JOINT_COORD frequency attributes.

        Returns:
            The index of the added joint.

        .. note:: Distance joints are currently only supported in the :class:`newton.solvers.SolverXPBD`.

        """

        ax = ModelBuilder.JointDofConfig(
            axis=(1.0, 0.0, 0.0),
            limit_lower=min_distance,
            limit_upper=max_distance,
        )
        return self.add_joint(
            JointType.DISTANCE,
            parent,
            child,
            parent_xform=parent_xform,
            child_xform=child_xform,
            linear_axes=[
                ax,
                ModelBuilder.JointDofConfig.create_unlimited(Axis.Y),
                ModelBuilder.JointDofConfig.create_unlimited(Axis.Z),
            ],
            angular_axes=[
                ModelBuilder.JointDofConfig.create_unlimited(Axis.X),
                ModelBuilder.JointDofConfig.create_unlimited(Axis.Y),
                ModelBuilder.JointDofConfig.create_unlimited(Axis.Z),
            ],
            collision_filter_parent=collision_filter_parent,
            enabled=enabled,
            custom_attributes=custom_attributes,
        )

    def add_joint_d6(
        self,
        parent: int,
        child: int,
        linear_axes: Sequence[JointDofConfig] | None = None,
        angular_axes: Sequence[JointDofConfig] | None = None,
        key: str | None = None,
        parent_xform: Transform | None = None,
        child_xform: Transform | None = None,
        collision_filter_parent: bool = True,
        enabled: bool = True,
        custom_attributes: dict[str, Any] | None = None,
        **kwargs,
    ) -> int:
        """Adds a generic joint with custom linear and angular axes. The number of axes determines the number of degrees of freedom of the joint.

        Args:
            parent: The index of the parent body.
            child: The index of the child body.
            linear_axes: A list of linear axes.
            angular_axes: A list of angular axes.
            key: The key of the joint.
            parent_xform (Transform): The transform of the joint in the parent body's local frame
            child_xform (Transform): The transform of the joint in the child body's local frame
            armature: Artificial inertia added around the joint axes. If None, the default value from :attr:`default_joint_armature` is used.
            collision_filter_parent: Whether to filter collisions between shapes of the parent and child bodies.
            enabled: Whether the joint is enabled.
            custom_attributes: Dictionary of custom attribute values for JOINT, JOINT_DOF, or JOINT_COORD frequency attributes.

        Returns:
            The index of the added joint.

        """
        if linear_axes is None:
            linear_axes = []
        if angular_axes is None:
            angular_axes = []

        return self.add_joint(
            JointType.D6,
            parent,
            child,
            parent_xform=parent_xform,
            child_xform=child_xform,
            linear_axes=list(linear_axes),
            angular_axes=list(angular_axes),
            key=key,
            collision_filter_parent=collision_filter_parent,
            enabled=enabled,
            custom_attributes=custom_attributes,
            **kwargs,
        )

    def add_equality_constraint(
        self,
        constraint_type: Any,
        body1: int = -1,
        body2: int = -1,
        anchor: Vec3 | None = None,
        torquescale: float | None = None,
        relpose: Transform | None = None,
        joint1: int = -1,
        joint2: int = -1,
        polycoef: list[float] | None = None,
        key: str | None = None,
        enabled: bool = True,
    ) -> int:
        """Generic method to add any type of equality constraint to this ModelBuilder.

        Args:
            constraint_type (constant): Type of constraint ('connect', 'weld', 'joint')
            body1 (int): Index of the first body participating in the constraint (-1 for world)
            body2 (int): Index of the second body participating in the constraint (-1 for world)
            anchor (Vec3): Anchor point on body1
            torquescale (float): Scales the angular residual for weld
            relpose (Transform): Relative pose of body2 for weld. If None, the identity transform is used.
            joint1 (int): Index of the first joint for joint coupling
            joint2 (int): Index of the second joint for joint coupling
            polycoef (list[float]): Polynomial coefficients for joint coupling
            key (str): Optional constraint name
            enabled (bool): Whether constraint is active

        Returns:
            Constraint index
        """

        self.equality_constraint_type.append(constraint_type)
        self.equality_constraint_body1.append(body1)
        self.equality_constraint_body2.append(body2)
        self.equality_constraint_anchor.append(anchor or wp.vec3())
        self.equality_constraint_torquescale.append(torquescale)
        self.equality_constraint_relpose.append(relpose or wp.transform_identity())
        self.equality_constraint_joint1.append(joint1)
        self.equality_constraint_joint2.append(joint2)
        self.equality_constraint_polycoef.append(polycoef or [0.0, 0.0, 0.0, 0.0, 0.0])
        self.equality_constraint_key.append(key)
        self.equality_constraint_enabled.append(enabled)

        return len(self.equality_constraint_type) - 1

    def add_equality_constraint_connect(
        self,
        body1: int = -1,
        body2: int = -1,
        anchor: Vec3 | None = None,
        key: str | None = None,
        enabled: bool = True,
    ) -> int:
        """Adds a connect equality constraint to the model.
        This constraint connects two bodies at a point. It effectively defines a ball joint outside the kinematic tree.

        Args:
            body1: Index of the first body participating in the constraint (-1 for world)
            body2: Index of the second body participating in the constraint (-1 for world)
            anchor: Anchor point on body1
            key: Optional constraint name
            enabled: Whether constraint is active

        Returns:
            Constraint index
        """

        return self.add_equality_constraint(
            constraint_type=EqType.CONNECT,
            body1=body1,
            body2=body2,
            anchor=anchor,
            key=key,
            enabled=enabled,
        )

    def add_equality_constraint_joint(
        self,
        joint1: int = -1,
        joint2: int = -1,
        polycoef: list[float] | None = None,
        key: str | None = None,
        enabled: bool = True,
    ) -> int:
        """Adds a joint equality constraint to the model.
        Constrains the position or angle of one joint to be a quartic polynomial of another joint. Only scalar joint types (prismatic and revolute) can be used.

        Args:
            joint1: Index of the first joint
            joint2: Index of the second joint
            polycoef: Polynomial coefficients for joint coupling
            key: Optional constraint name
            enabled: Whether constraint is active

        Returns:
            Constraint index
        """

        return self.add_equality_constraint(
            constraint_type=EqType.JOINT,
            joint1=joint1,
            joint2=joint2,
            polycoef=polycoef,
            key=key,
            enabled=enabled,
        )

    def add_equality_constraint_weld(
        self,
        body1: int = -1,
        body2: int = -1,
        anchor: Vec3 | None = None,
        torquescale: float | None = None,
        relpose: Transform | None = None,
        key: str | None = None,
        enabled: bool = True,
    ) -> int:
        """Adds a weld equality constraint to the model.
        Attaches two bodies to each other, removing all relative degrees of freedom between them (softly).

        Args:
            body1: Index of the first body participating in the constraint (-1 for world)
            body2: Index of the second body participating in the constraint (-1 for world)
            anchor: Coordinates of the weld point relative to body2
            torquescale: Scales the angular residual for weld
            relpose (Transform): Relative pose of body2 relative to body1. If None, the identity transform is used
            key: Optional constraint name
            enabled: Whether constraint is active

        Returns:
            Constraint index
        """

        return self.add_equality_constraint(
            constraint_type=EqType.WELD,
            body1=body1,
            body2=body2,
            anchor=anchor,
            torquescale=torquescale,
            relpose=relpose,
            key=key,
            enabled=enabled,
        )

    # endregion

    def plot_articulation(
        self,
        show_body_keys=True,
        show_joint_keys=True,
        show_joint_types=True,
        plot_shapes=True,
        show_shape_keys=True,
        show_shape_types=True,
        show_legend=True,
    ):
        """
        Visualizes the model's articulation graph using matplotlib and networkx.
        Uses the spring layout algorithm from networkx to arrange the nodes.
        Bodies are shown as orange squares, shapes are shown as blue circles.

        Args:
            show_body_keys (bool): Whether to show the body keys or indices
            show_joint_keys (bool): Whether to show the joint keys or indices
            show_joint_types (bool): Whether to show the joint types
            plot_shapes (bool): Whether to render the shapes connected to the rigid bodies
            show_shape_keys (bool): Whether to show the shape keys or indices
            show_shape_types (bool): Whether to show the shape geometry types
            show_legend (bool): Whether to show a legend
        """
        import matplotlib.pyplot as plt  # noqa: PLC0415
        import networkx as nx  # noqa: PLC0415

        def joint_type_str(type):
            if type == JointType.FREE:
                return "free"
            elif type == JointType.BALL:
                return "ball"
            elif type == JointType.PRISMATIC:
                return "prismatic"
            elif type == JointType.REVOLUTE:
                return "revolute"
            elif type == JointType.D6:
                return "D6"
            elif type == JointType.FIXED:
                return "fixed"
            elif type == JointType.DISTANCE:
                return "distance"
            return "unknown"

        def shape_type_str(type):
            if type == GeoType.SPHERE:
                return "sphere"
            if type == GeoType.BOX:
                return "box"
            if type == GeoType.CAPSULE:
                return "capsule"
            if type == GeoType.CYLINDER:
                return "cylinder"
            if type == GeoType.CONE:
                return "cone"
            if type == GeoType.MESH:
                return "mesh"
            if type == GeoType.SDF:
                return "sdf"
            if type == GeoType.PLANE:
                return "plane"
            if type == GeoType.CONVEX_MESH:
                return "convex_hull"
            if type == GeoType.NONE:
                return "none"
            return "unknown"

        if show_body_keys:
            vertices = ["world", *self.body_key]
        else:
            vertices = ["-1"] + [str(i) for i in range(self.body_count)]
        if plot_shapes:
            for i in range(self.shape_count):
                shape_label = []
                if show_shape_keys:
                    shape_label.append(self.shape_key[i])
                if show_shape_types:
                    shape_label.append(f"({shape_type_str(self.shape_type[i])})")
                vertices.append("\n".join(shape_label))
        edges = []
        edge_labels = []
        for i in range(self.joint_count):
            edge = (self.joint_child[i] + 1, self.joint_parent[i] + 1)
            edges.append(edge)
            if show_joint_keys:
                joint_label = self.joint_key[i]
            else:
                joint_label = str(i)
            if show_joint_types:
                joint_label += f"\n({joint_type_str(self.joint_type[i])})"
            edge_labels.append(joint_label)

        if plot_shapes:
            for i in range(self.shape_count):
                edges.append((len(self.body_key) + i + 1, self.shape_body[i] + 1))

        # plot graph
        G = nx.Graph()
        for i in range(len(vertices)):
            G.add_node(i, label=vertices[i])
        for i in range(len(edges)):
            label = edge_labels[i] if i < len(edge_labels) else ""
            G.add_edge(edges[i][0], edges[i][1], label=label)
        pos = nx.spring_layout(G)
        nx.draw_networkx_edges(G, pos, node_size=0, edgelist=edges[: self.joint_count])
        # render body vertices
        draw_args = {"node_size": 100}
        bodies = nx.subgraph(G, list(range(self.body_count + 1)))
        nx.draw_networkx_nodes(bodies, pos, node_color="orange", node_shape="s", **draw_args)
        if plot_shapes:
            # render shape vertices
            shapes = nx.subgraph(G, list(range(self.body_count + 1, len(vertices))))
            nx.draw_networkx_nodes(shapes, pos, node_color="skyblue", **draw_args)
            nx.draw_networkx_edges(
                G, pos, node_size=0, edgelist=edges[self.joint_count :], edge_color="gray", style="dashed"
            )
        edge_labels = nx.get_edge_attributes(G, "label")
        nx.draw_networkx_edge_labels(
            G, pos, edge_labels=edge_labels, font_size=6, bbox={"alpha": 0.6, "color": "w", "lw": 0}
        )
        # add node labels
        nx.draw_networkx_labels(G, pos, dict(enumerate(vertices)), font_size=6)
        if show_legend:
            plt.plot([], [], "s", color="orange", label="body")
            plt.plot([], [], "k-", label="joint")
            if plot_shapes:
                plt.plot([], [], "o", color="skyblue", label="shape")
                plt.plot([], [], "k--", label="shape-body connection")
            plt.legend(loc="upper left", fontsize=6)
        plt.show()

    def collapse_fixed_joints(self, verbose=wp.config.verbose):
        """Removes fixed joints from the model and merges the bodies they connect. This is useful for simplifying the model for faster and more stable simulation."""

        body_data = {}
        body_children = {-1: []}
        visited = {}
        merged_body_data = {}
        for i in range(self.body_count):
            key = self.body_key[i]
            body_data[i] = {
                "shapes": self.body_shapes[i],
                "q": self.body_q[i],
                "qd": self.body_qd[i],
                "mass": self.body_mass[i],
                "inertia": wp.mat33(*self.body_inertia[i]),
                "inv_mass": self.body_inv_mass[i],
                "inv_inertia": self.body_inv_inertia[i],
                "com": self.body_com[i],
                "key": key,
                "original_id": i,
            }
            visited[i] = False
            body_children[i] = []

        joint_data = {}
        for i in range(self.joint_count):
            key = self.joint_key[i]
            parent = self.joint_parent[i]
            child = self.joint_child[i]
            body_children[parent].append(child)

            q_start = self.joint_q_start[i]
            qd_start = self.joint_qd_start[i]
            if i < self.joint_count - 1:
                q_dim = self.joint_q_start[i + 1] - q_start
                qd_dim = self.joint_qd_start[i + 1] - qd_start
            else:
                q_dim = len(self.joint_q) - q_start
                qd_dim = len(self.joint_qd) - qd_start

            data = {
                "type": self.joint_type[i],
                "q": self.joint_q[q_start : q_start + q_dim],
                "qd": self.joint_qd[qd_start : qd_start + qd_dim],
                "armature": self.joint_armature[qd_start : qd_start + qd_dim],
                "q_start": q_start,
                "qd_start": qd_start,
                "key": key,
                "parent_xform": wp.transform_expand(self.joint_X_p[i]),
                "child_xform": wp.transform_expand(self.joint_X_c[i]),
                "enabled": self.joint_enabled[i],
                "axes": [],
                "axis_dim": self.joint_dof_dim[i],
                "parent": parent,
                "child": child,
                "original_id": i,
            }
            num_lin_axes, num_ang_axes = self.joint_dof_dim[i]
            for j in range(qd_start, qd_start + num_lin_axes + num_ang_axes):
                data["axes"].append(
                    {
                        "axis": self.joint_axis[j],
                        "target_ke": self.joint_target_ke[j],
                        "target_kd": self.joint_target_kd[j],
                        "limit_ke": self.joint_limit_ke[j],
                        "limit_kd": self.joint_limit_kd[j],
                        "limit_lower": self.joint_limit_lower[j],
                        "limit_upper": self.joint_limit_upper[j],
                        "target_pos": self.joint_target_pos[j],
                        "target_vel": self.joint_target_vel[j],
                        "effort_limit": self.joint_effort_limit[j],
                    }
                )

            joint_data[(parent, child)] = data

        # sort body children so we traverse the tree in the same order as the bodies are listed
        for children in body_children.values():
            children.sort(key=lambda x: body_data[x]["original_id"])

        retained_joints = []
        retained_bodies = []
        body_remap = {-1: -1}
        body_merged_parent = {}
        body_merged_transform = {}

        # depth first search over the joint graph
        def dfs(parent_body: int, child_body: int, incoming_xform: wp.transform, last_dynamic_body: int):
            nonlocal visited
            nonlocal retained_joints
            nonlocal retained_bodies
            nonlocal body_data

            joint = joint_data[(parent_body, child_body)]
            if joint["type"] == JointType.FIXED:
                joint_xform = joint["parent_xform"] * wp.transform_inverse(joint["child_xform"])
                incoming_xform = incoming_xform * joint_xform
                parent_key = self.body_key[parent_body] if parent_body > -1 else "world"
                child_key = self.body_key[child_body]
                last_dynamic_body_key = self.body_key[last_dynamic_body] if last_dynamic_body > -1 else "world"
                if verbose:
                    print(
                        f"Remove fixed joint {joint['key']} between {parent_key} and {child_key}, "
                        f"merging {child_key} into {last_dynamic_body_key}"
                    )
                child_id = body_data[child_body]["original_id"]
                relative_xform = incoming_xform
                merged_body_data[self.body_key[child_body]] = {
                    "relative_xform": relative_xform,
                    "parent_body": self.body_key[parent_body],
                }
                body_merged_parent[child_body] = last_dynamic_body
                body_merged_transform[child_body] = incoming_xform
                for shape in self.body_shapes[child_id]:
                    self.shape_transform[shape] = incoming_xform * self.shape_transform[shape]
                    if verbose:
                        print(
                            f"  Shape {shape} moved to body {last_dynamic_body_key} with transform {self.shape_transform[shape]}"
                        )
                    if last_dynamic_body > -1:
                        self.shape_body[shape] = body_data[last_dynamic_body]["id"]
                        body_data[last_dynamic_body]["shapes"].append(shape)
                    else:
                        self.shape_body[shape] = -1
                        self.body_shapes[-1].append(shape)

                if last_dynamic_body > -1:
                    source_m = body_data[last_dynamic_body]["mass"]
                    source_com = body_data[last_dynamic_body]["com"]
                    # add inertia to last_dynamic_body
                    m = body_data[child_body]["mass"]
                    com = wp.transform_point(incoming_xform, body_data[child_body]["com"])
                    inertia = body_data[child_body]["inertia"]
                    body_data[last_dynamic_body]["inertia"] += transform_inertia(
                        m, inertia, incoming_xform.p, incoming_xform.q
                    )
                    body_data[last_dynamic_body]["mass"] += m
                    body_data[last_dynamic_body]["com"] = (m * com + source_m * source_com) / (m + source_m)
                    # indicate to recompute inverse mass, inertia for this body
                    body_data[last_dynamic_body]["inv_mass"] = None
            else:
                joint["parent_xform"] = incoming_xform * joint["parent_xform"]
                joint["parent"] = last_dynamic_body
                last_dynamic_body = child_body
                incoming_xform = wp.transform()
                retained_joints.append(joint)
                new_id = len(retained_bodies)
                body_data[child_body]["id"] = new_id
                retained_bodies.append(child_body)
                for shape in body_data[child_body]["shapes"]:
                    self.shape_body[shape] = new_id

            visited[parent_body] = True
            if visited[child_body] or child_body not in body_children:
                return
            for child in body_children[child_body]:
                if not visited[child]:
                    dfs(child_body, child, incoming_xform, last_dynamic_body)

        for body in body_children[-1]:
            if not visited[body]:
                dfs(-1, body, wp.transform(), -1)

        # repopulate the model
        # save original body groups before clearing
        original_body_group = self.body_world[:] if self.body_world else []

        self.body_key.clear()
        self.body_q.clear()
        self.body_qd.clear()
        self.body_mass.clear()
        self.body_inertia.clear()
        self.body_com.clear()
        self.body_inv_mass.clear()
        self.body_inv_inertia.clear()
        self.body_world.clear()  # Clear body groups
        static_shapes = self.body_shapes[-1]
        self.body_shapes.clear()
        # restore static shapes
        self.body_shapes[-1] = static_shapes
        for i in retained_bodies:
            body = body_data[i]
            new_id = len(self.body_key)
            body_remap[body["original_id"]] = new_id
            self.body_key.append(body["key"])
            self.body_q.append(body["q"])
            self.body_qd.append(body["qd"])
            m = body["mass"]
            inertia = body["inertia"]
            self.body_mass.append(m)
            self.body_inertia.append(inertia)
            self.body_com.append(body["com"])
            if body["inv_mass"] is None:
                # recompute inverse mass and inertia
                if m > 0.0:
                    self.body_inv_mass.append(1.0 / m)
                    self.body_inv_inertia.append(wp.inverse(inertia))
                else:
                    self.body_inv_mass.append(0.0)
                    self.body_inv_inertia.append(wp.mat33(0.0))
            else:
                self.body_inv_mass.append(body["inv_mass"])
                self.body_inv_inertia.append(body["inv_inertia"])
            self.body_shapes[new_id] = body["shapes"]
            # Rebuild body group - use original group if it exists
            if original_body_group and body["original_id"] < len(original_body_group):
                self.body_world.append(original_body_group[body["original_id"]])
            else:
                # If no group was assigned, use default -1
                self.body_world.append(-1)

        # sort joints so they appear in the same order as before
        retained_joints.sort(key=lambda x: x["original_id"])

        joint_remap = {}
        for i, joint in enumerate(retained_joints):
            joint_remap[joint["original_id"]] = i
        # update articulation_start
        for i, old_i in enumerate(self.articulation_start):
            start_i = old_i
            while start_i not in joint_remap:
                start_i += 1
                if start_i >= self.joint_count:
                    break
            self.articulation_start[i] = joint_remap.get(start_i, start_i)
        # remove empty articulation starts, i.e. where the start and end are the same
        self.articulation_start = list(set(self.articulation_start))

        # save original joint groups before clearing
        original_ = self.joint_world[:] if self.joint_world else []

        self.joint_key.clear()
        self.joint_type.clear()
        self.joint_parent.clear()
        self.joint_child.clear()
        self.joint_q.clear()
        self.joint_qd.clear()
        self.joint_q_start.clear()
        self.joint_qd_start.clear()
        self.joint_enabled.clear()
        self.joint_armature.clear()
        self.joint_X_p.clear()
        self.joint_X_c.clear()
        self.joint_axis.clear()
        self.joint_target_ke.clear()
        self.joint_target_kd.clear()
        self.joint_limit_lower.clear()
        self.joint_limit_upper.clear()
        self.joint_limit_ke.clear()
        self.joint_effort_limit.clear()
        self.joint_limit_kd.clear()
        self.joint_dof_dim.clear()
        self.joint_target_pos.clear()
        self.joint_target_vel.clear()
        self.joint_world.clear()
        for joint in retained_joints:
            self.joint_key.append(joint["key"])
            self.joint_type.append(joint["type"])
            self.joint_parent.append(body_remap[joint["parent"]])
            self.joint_child.append(body_remap[joint["child"]])
            self.joint_q_start.append(len(self.joint_q))
            self.joint_qd_start.append(len(self.joint_qd))
            self.joint_q.extend(joint["q"])
            self.joint_qd.extend(joint["qd"])
            self.joint_armature.extend(joint["armature"])
            self.joint_enabled.append(joint["enabled"])
            self.joint_X_p.append(joint["parent_xform"])
            self.joint_X_c.append(joint["child_xform"])
            self.joint_dof_dim.append(joint["axis_dim"])
            # Rebuild joint group - use original group if it exists
            if original_ and joint["original_id"] < len(original_):
                self.joint_world.append(original_[joint["original_id"]])
            else:
                # If no group was assigned, use default -1
                self.joint_world.append(-1)
            for axis in joint["axes"]:
                self.joint_axis.append(axis["axis"])
                self.joint_target_ke.append(axis["target_ke"])
                self.joint_target_kd.append(axis["target_kd"])
                self.joint_limit_lower.append(axis["limit_lower"])
                self.joint_limit_upper.append(axis["limit_upper"])
                self.joint_limit_ke.append(axis["limit_ke"])
                self.joint_limit_kd.append(axis["limit_kd"])
                self.joint_target_pos.append(axis["target_pos"])
                self.joint_target_vel.append(axis["target_vel"])
                self.joint_effort_limit.append(axis["effort_limit"])

        return {
            "body_remap": body_remap,
            "joint_remap": joint_remap,
            "body_merged_parent": body_merged_parent,
            "body_merged_transform": body_merged_transform,
            # TODO clean up this data
            "merged_body_data": merged_body_data,
        }

    # muscles
    def add_muscle(
        self, bodies: list[int], positions: list[Vec3], f0: float, lm: float, lt: float, lmax: float, pen: float
    ) -> float:
        """Adds a muscle-tendon activation unit.

        Args:
            bodies: A list of body indices for each waypoint
            positions: A list of positions of each waypoint in the body's local frame
            f0: Force scaling
            lm: Muscle length
            lt: Tendon length
            lmax: Maximally efficient muscle length

        Returns:
            The index of the muscle in the model

        .. note:: The simulation support for muscles is in progress and not yet fully functional.

        """

        n = len(bodies)

        self.muscle_start.append(len(self.muscle_bodies))
        self.muscle_params.append((f0, lm, lt, lmax, pen))
        self.muscle_activations.append(0.0)

        for i in range(n):
            self.muscle_bodies.append(bodies[i])
            self.muscle_points.append(positions[i])

        # return the index of the muscle
        return len(self.muscle_start) - 1

    # region shapes

    def add_shape(
        self,
        body: int,
        type: int,
        xform: Transform | None = None,
        cfg: ShapeConfig | None = None,
        scale: Vec3 | None = None,
        src: SDF | Mesh | Any | None = None,
        is_static: bool = False,
        key: str | None = None,
        custom_attributes: dict[str, Any] | None = None,
    ) -> int:
        """Adds a generic collision shape to the model.

        This is the base method for adding shapes; prefer using specific helpers like :meth:`add_shape_sphere` where possible.

        Args:
            body (int): The index of the parent body this shape belongs to. Use -1 for shapes not attached to any specific body (e.g., static world geometry).
            type (int): The geometry type of the shape (e.g., `GeoType.BOX`, `GeoType.SPHERE`).
            xform (Transform | None): The transform of the shape in the parent body's local frame. If `None`, the identity transform `wp.transform()` is used. Defaults to `None`.
            cfg (ShapeConfig | None): The configuration for the shape's physical and collision properties. If `None`, :attr:`default_shape_cfg` is used. Defaults to `None`.
            scale (Vec3 | None): The scale of the geometry. The interpretation depends on the shape type. Defaults to `(1.0, 1.0, 1.0)` if `None`.
            src (SDF | Mesh | Any | None): The source geometry data, e.g., a :class:`Mesh` object for `GeoType.MESH` or an :class:`SDF` object for `GeoType.SDF`. Defaults to `None`.
            is_static (bool): If `True`, the shape will have zero mass, and its density property in `cfg` will be effectively ignored for mass calculation. Typically used for fixed, non-movable collision geometry. Defaults to `False`.
            key (str | None): An optional unique key for identifying the shape. If `None`, a default key is automatically generated (e.g., "shape_N"). Defaults to `None`.
            custom_attributes: Dictionary of custom attribute names to values.

        Returns:
            int: The index of the newly added shape.
        """
        if xform is None:
            xform = wp.transform()
        else:
            xform = wp.transform(*xform)
        if cfg is None:
            cfg = self.default_shape_cfg
        if scale is None:
            scale = (1.0, 1.0, 1.0)

        # Validate site invariants
        if cfg.is_site:
            shape_key = key or f"shape_{self.shape_count}"

            # Sites must not have collision enabled
            if cfg.has_shape_collision or cfg.has_particle_collision:
                raise ValueError(
                    f"Site shape '{shape_key}' cannot have collision enabled. "
                    f"Sites must be non-colliding reference points. "
                    f"has_shape_collision={cfg.has_shape_collision}, "
                    f"has_particle_collision={cfg.has_particle_collision}"
                )

            # Sites must have zero density (no mass contribution)
            if cfg.density != 0.0:
                raise ValueError(
                    f"Site shape '{shape_key}' must have zero density. "
                    f"Sites do not contribute to body mass. "
                    f"Got density={cfg.density}"
                )

            # Sites must have collision group 0 (no collision filtering)
            if cfg.collision_group != 0:
                raise ValueError(
                    f"Site shape '{shape_key}' must have collision_group=0. "
                    f"Sites do not participate in collision detection. "
                    f"Got collision_group={cfg.collision_group}"
                )

        self.shape_body.append(body)
        shape = self.shape_count
        if cfg.has_shape_collision:
            # no contacts between shapes of the same body
            for same_body_shape in self.body_shapes[body]:
                self.shape_collision_filter_pairs.append((same_body_shape, shape))
        self.body_shapes[body].append(shape)
        self.shape_key.append(key or f"shape_{shape}")
        self.shape_transform.append(xform)
        self.shape_flags.append(cfg.flags)
        self.shape_type.append(type)
        self.shape_scale.append((scale[0], scale[1], scale[2]))
        self.shape_source.append(src)
        self.shape_thickness.append(cfg.thickness)
        self.shape_is_solid.append(cfg.is_solid)
        self.shape_material_ke.append(cfg.ke)
        self.shape_material_kd.append(cfg.kd)
        self.shape_material_kf.append(cfg.kf)
        self.shape_material_ka.append(cfg.ka)
        self.shape_material_mu.append(cfg.mu)
        self.shape_material_restitution.append(cfg.restitution)
<<<<<<< HEAD
        self.shape_material_torsional_friction.append(cfg.torsional_friction)
        self.shape_material_rolling_friction.append(cfg.rolling_friction)
=======
        self.shape_contact_margin.append(
            cfg.contact_margin if cfg.contact_margin is not None else self.rigid_contact_margin
        )
>>>>>>> 691576bc
        self.shape_collision_group.append(cfg.collision_group)
        self.shape_collision_radius.append(compute_shape_radius(type, scale, src))
        self.shape_world.append(self.current_world)
        if cfg.has_shape_collision and cfg.collision_filter_parent and body > -1 and body in self.joint_parents:
            for parent_body in self.joint_parents[body]:
                if parent_body > -1:
                    for parent_shape in self.body_shapes[parent_body]:
                        self.shape_collision_filter_pairs.append((parent_shape, shape))

        if not is_static and cfg.density > 0.0:
            (m, c, I) = compute_shape_inertia(type, scale, src, cfg.density, cfg.is_solid, cfg.thickness)
            com_body = wp.transform_point(xform, c)
            self._update_body_mass(body, m, I, com_body, xform.q)

        # Process custom attributes
        if custom_attributes:
            self._process_custom_attributes(
                entity_index=shape,
                custom_attrs=custom_attributes,
                expected_frequency=ModelAttributeFrequency.SHAPE,
            )

        return shape

    def add_shape_plane(
        self,
        plane: Vec4 | None = (0.0, 0.0, 1.0, 0.0),
        xform: Transform | None = None,
        width: float = 10.0,
        length: float = 10.0,
        body: int = -1,
        cfg: ShapeConfig | None = None,
        key: str | None = None,
        custom_attributes: dict[str, Any] | None = None,
    ) -> int:
        """
        Adds a plane collision shape to the model.

        If `xform` is provided, it directly defines the plane's position and orientation. The plane's collision normal
        is assumed to be along the local Z-axis of this `xform`.
        If `xform` is `None`, it will be derived from the `plane` equation `a*x + b*y + c*z + d = 0`.
        Plane shapes added via this method are always static (massless).

        Args:
            plane (Vec4 | None): The plane equation `(a, b, c, d)`. If `xform` is `None`, this defines the plane.
                The normal is `(a,b,c)` and `d` is the offset. Defaults to `(0.0, 0.0, 1.0, 0.0)` (an XY ground plane at Z=0) if `xform` is also `None`.
            xform (Transform | None): The transform of the plane in the world or parent body's frame. If `None`, transform is derived from `plane`. Defaults to `None`.
            width (float): The visual/collision extent of the plane along its local X-axis. If `0.0`, considered infinite for collision. Defaults to `10.0`.
            length (float): The visual/collision extent of the plane along its local Y-axis. If `0.0`, considered infinite for collision. Defaults to `10.0`.
            body (int): The index of the parent body this shape belongs to. Use -1 for world-static planes. Defaults to `-1`.
            cfg (ShapeConfig | None): The configuration for the shape's physical and collision properties. If `None`, :attr:`default_shape_cfg` is used. Defaults to `None`.
            key (str | None): An optional unique key for identifying the shape. If `None`, a default key is automatically generated. Defaults to `None`.
            custom_attributes: Dictionary of custom attribute values for SHAPE frequency attributes.

        Returns:
            int: The index of the newly added shape.
        """
        if xform is None:
            assert plane is not None, "Either xform or plane must be provided"
            # compute position and rotation from plane equation
            normal = np.array(plane[:3])
            normal /= np.linalg.norm(normal)
            pos = plane[3] * normal
            # compute rotation from local +Z axis to plane normal
            rot = wp.quat_between_vectors(wp.vec3(0.0, 0.0, 1.0), wp.vec3(*normal))
            xform = wp.transform(pos, rot)
        if cfg is None:
            cfg = self.default_shape_cfg
        scale = wp.vec3(width, length, 0.0)
        return self.add_shape(
            body=body,
            type=GeoType.PLANE,
            xform=xform,
            cfg=cfg,
            scale=scale,
            is_static=True,
            key=key,
            custom_attributes=custom_attributes,
        )

    def add_ground_plane(
        self,
        cfg: ShapeConfig | None = None,
        key: str | None = None,
    ) -> int:
        """Adds a ground plane collision shape to the model.

        Args:
            cfg (ShapeConfig | None): The configuration for the shape's physical and collision properties. If `None`, :attr:`default_shape_cfg` is used. Defaults to `None`.
            key (str | None): An optional unique key for identifying the shape. If `None`, a default key is automatically generated. Defaults to `None`.

        Returns:
            int: The index of the newly added shape.
        """
        return self.add_shape_plane(
            plane=(*self.up_vector, 0.0),
            width=0.0,
            length=0.0,
            cfg=cfg,
            key=key or "ground_plane",
        )

    def add_shape_sphere(
        self,
        body: int,
        xform: Transform | None = None,
        radius: float = 1.0,
        cfg: ShapeConfig | None = None,
        as_site: bool = False,
        key: str | None = None,
        custom_attributes: dict[str, Any] | None = None,
    ) -> int:
        """Adds a sphere collision shape or site to a body.

        Args:
            body (int): The index of the parent body this shape belongs to. Use -1 for shapes not attached to any specific body.
            xform (Transform | None): The transform of the sphere in the parent body's local frame. The sphere is centered at this transform's position. If `None`, the identity transform `wp.transform()` is used. Defaults to `None`.
            radius (float): The radius of the sphere. Defaults to `1.0`.
            cfg (ShapeConfig | None): The configuration for the shape's properties. If `None`, uses :attr:`default_shape_cfg` (or :attr:`default_site_cfg` when `as_site=True`). If `as_site=True` and `cfg` is provided, a copy is made and site invariants are enforced via `mark_as_site()`. Defaults to `None`.
            as_site (bool): If `True`, creates a site (non-colliding reference point) instead of a collision shape. Defaults to `False`.
            key (str | None): An optional unique key for identifying the shape. If `None`, a default key is automatically generated. Defaults to `None`.
            custom_attributes: Dictionary of custom attribute names to values.

        Returns:
            int: The index of the newly added shape or site.
        """
        if cfg is None:
            cfg = self.default_site_cfg if as_site else self.default_shape_cfg
        elif as_site:
            cfg = cfg.copy()
            cfg.mark_as_site()

        scale: Any = wp.vec3(radius, 0.0, 0.0)
        return self.add_shape(
            body=body,
            type=GeoType.SPHERE,
            xform=xform,
            cfg=cfg,
            scale=scale,
            key=key,
            custom_attributes=custom_attributes,
        )

    def add_shape_box(
        self,
        body: int,
        xform: Transform | None = None,
        hx: float = 0.5,
        hy: float = 0.5,
        hz: float = 0.5,
        cfg: ShapeConfig | None = None,
        as_site: bool = False,
        key: str | None = None,
        custom_attributes: dict[str, Any] | None = None,
    ) -> int:
        """Adds a box collision shape or site to a body.

        The box is centered at its local origin as defined by `xform`.

        Args:
            body (int): The index of the parent body this shape belongs to. Use -1 for shapes not attached to any specific body.
            xform (Transform | None): The transform of the box in the parent body's local frame. If `None`, the identity transform `wp.transform()` is used. Defaults to `None`.
            hx (float): The half-extent of the box along its local X-axis. Defaults to `0.5`.
            hy (float): The half-extent of the box along its local Y-axis. Defaults to `0.5`.
            hz (float): The half-extent of the box along its local Z-axis. Defaults to `0.5`.
            cfg (ShapeConfig | None): The configuration for the shape's properties. If `None`, uses :attr:`default_shape_cfg` (or :attr:`default_site_cfg` when `as_site=True`). If `as_site=True` and `cfg` is provided, a copy is made and site invariants are enforced via `mark_as_site()`. Defaults to `None`.
            as_site (bool): If `True`, creates a site (non-colliding reference point) instead of a collision shape. Defaults to `False`.
            key (str | None): An optional unique key for identifying the shape. If `None`, a default key is automatically generated. Defaults to `None`.
            custom_attributes: Dictionary of custom attribute names to values.

        Returns:
            int: The index of the newly added shape or site.
        """
        if cfg is None:
            cfg = self.default_site_cfg if as_site else self.default_shape_cfg
        elif as_site:
            cfg = cfg.copy()
            cfg.mark_as_site()

        scale = wp.vec3(hx, hy, hz)
        return self.add_shape(
            body=body, type=GeoType.BOX, xform=xform, cfg=cfg, scale=scale, key=key, custom_attributes=custom_attributes
        )

    def add_shape_capsule(
        self,
        body: int,
        xform: Transform | None = None,
        radius: float = 1.0,
        half_height: float = 0.5,
        cfg: ShapeConfig | None = None,
        as_site: bool = False,
        key: str | None = None,
        custom_attributes: dict[str, Any] | None = None,
    ) -> int:
        """Adds a capsule collision shape or site to a body.

        The capsule is centered at its local origin as defined by `xform`. Its length extends along the Z-axis.

        Args:
            body (int): The index of the parent body this shape belongs to. Use -1 for shapes not attached to any specific body.
            xform (Transform | None): The transform of the capsule in the parent body's local frame. If `None`, the identity transform `wp.transform()` is used. Defaults to `None`.
            radius (float): The radius of the capsule's hemispherical ends and its cylindrical segment. Defaults to `1.0`.
            half_height (float): The half-length of the capsule's central cylindrical segment (excluding the hemispherical ends). Defaults to `0.5`.
            cfg (ShapeConfig | None): The configuration for the shape's properties. If `None`, uses :attr:`default_shape_cfg` (or :attr:`default_site_cfg` when `as_site=True`). If `as_site=True` and `cfg` is provided, a copy is made and site invariants are enforced via `mark_as_site()`. Defaults to `None`.
            as_site (bool): If `True`, creates a site (non-colliding reference point) instead of a collision shape. Defaults to `False`.
            key (str | None): An optional unique key for identifying the shape. If `None`, a default key is automatically generated. Defaults to `None`.
            custom_attributes: Dictionary of custom attribute names to values.

        Returns:
            int: The index of the newly added shape or site.
        """
        if cfg is None:
            cfg = self.default_site_cfg if as_site else self.default_shape_cfg
        elif as_site:
            cfg = cfg.copy()
            cfg.mark_as_site()

        if xform is None:
            xform = wp.transform()
        else:
            xform = wp.transform(*xform)

        scale = wp.vec3(radius, half_height, 0.0)
        return self.add_shape(
            body=body,
            type=GeoType.CAPSULE,
            xform=xform,
            cfg=cfg,
            scale=scale,
            key=key,
            custom_attributes=custom_attributes,
        )

    def add_shape_cylinder(
        self,
        body: int,
        xform: Transform | None = None,
        radius: float = 1.0,
        half_height: float = 0.5,
        cfg: ShapeConfig | None = None,
        as_site: bool = False,
        key: str | None = None,
        custom_attributes: dict[str, Any] | None = None,
    ) -> int:
        """Adds a cylinder collision shape or site to a body.

        The cylinder is centered at its local origin as defined by `xform`. Its length extends along the Z-axis.

        Args:
            body (int): The index of the parent body this shape belongs to. Use -1 for shapes not attached to any specific body.
            xform (Transform | None): The transform of the cylinder in the parent body's local frame. If `None`, the identity transform `wp.transform()` is used. Defaults to `None`.
            radius (float): The radius of the cylinder. Defaults to `1.0`.
            half_height (float): The half-length of the cylinder along the Z-axis. Defaults to `0.5`.
            cfg (ShapeConfig | None): The configuration for the shape's properties. If `None`, uses :attr:`default_shape_cfg` (or :attr:`default_site_cfg` when `as_site=True`). If `as_site=True` and `cfg` is provided, a copy is made and site invariants are enforced via `mark_as_site()`. Defaults to `None`.
            as_site (bool): If `True`, creates a site (non-colliding reference point) instead of a collision shape. Defaults to `False`.
            key (str | None): An optional unique key for identifying the shape. If `None`, a default key is automatically generated. Defaults to `None`.
            custom_attributes: Dictionary of custom attribute values for SHAPE frequency attributes.

        Returns:
            int: The index of the newly added shape or site.
        """
        if cfg is None:
            cfg = self.default_site_cfg if as_site else self.default_shape_cfg
        elif as_site:
            cfg = cfg.copy()
            cfg.mark_as_site()

        if xform is None:
            xform = wp.transform()
        else:
            xform = wp.transform(*xform)

        scale = wp.vec3(radius, half_height, 0.0)
        return self.add_shape(
            body=body,
            type=GeoType.CYLINDER,
            xform=xform,
            cfg=cfg,
            scale=scale,
            key=key,
            custom_attributes=custom_attributes,
        )

    def add_shape_cone(
        self,
        body: int,
        xform: Transform | None = None,
        radius: float = 1.0,
        half_height: float = 0.5,
        cfg: ShapeConfig | None = None,
        as_site: bool = False,
        key: str | None = None,
        custom_attributes: dict[str, Any] | None = None,
    ) -> int:
        """Adds a cone collision shape to a body.

        The cone's origin is at its geometric center, with the base at -half_height and apex at +half_height along the Z-axis.
        The center of mass is located at -half_height/2 from the origin (1/4 of the total height from the base toward the apex).

        Args:
            body (int): The index of the parent body this shape belongs to. Use -1 for shapes not attached to any specific body.
            xform (Transform | None): The transform of the cone in the parent body's local frame. If `None`, the identity transform `wp.transform()` is used. Defaults to `None`.
            radius (float): The radius of the cone's base. Defaults to `1.0`.
            half_height (float): The half-height of the cone (distance from the geometric center to either the base or apex). The total height is 2*half_height. Defaults to `0.5`.
            cfg (ShapeConfig | None): The configuration for the shape's physical and collision properties. If `None`, :attr:`default_shape_cfg` is used. Defaults to `None`.
            as_site (bool): If `True`, creates a site (non-colliding reference point) instead of a collision shape. Defaults to `False`.
            key (str | None): An optional unique key for identifying the shape. If `None`, a default key is automatically generated. Defaults to `None`.
            custom_attributes: Dictionary of custom attribute values for SHAPE frequency attributes.

        Returns:
            int: The index of the newly added shape.
        """
        if cfg is None:
            cfg = self.default_site_cfg if as_site else self.default_shape_cfg
        elif as_site:
            cfg = cfg.copy()
            cfg.mark_as_site()

        if xform is None:
            xform = wp.transform()
        else:
            xform = wp.transform(*xform)

        scale = wp.vec3(radius, half_height, 0.0)
        return self.add_shape(
            body=body,
            type=GeoType.CONE,
            xform=xform,
            cfg=cfg,
            scale=scale,
            key=key,
            custom_attributes=custom_attributes,
        )

    def add_shape_mesh(
        self,
        body: int,
        xform: Transform | None = None,
        mesh: Mesh | None = None,
        scale: Vec3 | None = None,
        cfg: ShapeConfig | None = None,
        key: str | None = None,
        custom_attributes: dict[str, Any] | None = None,
    ) -> int:
        """Adds a triangle mesh collision shape to a body.

        Args:
            body (int): The index of the parent body this shape belongs to. Use -1 for shapes not attached to any specific body.
            xform (Transform | None): The transform of the mesh in the parent body's local frame. If `None`, the identity transform `wp.transform()` is used. Defaults to `None`.
            mesh (Mesh | None): The :class:`Mesh` object containing the vertex and triangle data. Defaults to `None`.
            scale (Vec3 | None): The scale of the mesh. Defaults to `None`, in which case the scale is `(1.0, 1.0, 1.0)`.
            cfg (ShapeConfig | None): The configuration for the shape's physical and collision properties. If `None`, :attr:`default_shape_cfg` is used. Defaults to `None`.
            key (str | None): An optional unique key for identifying the shape. If `None`, a default key is automatically generated. Defaults to `None`.
            custom_attributes: Dictionary of custom attribute values for SHAPE frequency attributes.

        Returns:
            int: The index of the newly added shape.
        """

        if cfg is None:
            cfg = self.default_shape_cfg
        return self.add_shape(
            body=body,
            type=GeoType.MESH,
            xform=xform,
            cfg=cfg,
            scale=scale,
            src=mesh,
            key=key,
            custom_attributes=custom_attributes,
        )

    def add_shape_sdf(
        self,
        body: int,
        xform: Transform | None = None,
        sdf: SDF | None = None,
        cfg: ShapeConfig | None = None,
        key: str | None = None,
        custom_attributes: dict[str, Any] | None = None,
    ) -> int:
        """Adds a signed distance field (SDF) collision shape to a body.

        Args:
            body (int): The index of the parent body this shape belongs to. Use -1 for shapes not attached to any specific body.
            xform (Transform | None): The transform of the SDF in the parent body's local frame. If `None`, the identity transform `wp.transform()` is used. Defaults to `None`.
            sdf (SDF | None): The :class:`SDF` object representing the signed distance field. Defaults to `None`.
            cfg (ShapeConfig | None): The configuration for the shape's physical and collision properties. If `None`, :attr:`default_shape_cfg` is used. Defaults to `None`.
            key (str | None): An optional unique key for identifying the shape. If `None`, a default key is automatically generated. Defaults to `None`.
            custom_attributes: Dictionary of custom attribute values for SHAPE frequency attributes.

        Returns:
            int: The index of the newly added shape.
        """
        if cfg is None:
            cfg = self.default_shape_cfg
        return self.add_shape(
            body=body,
            type=GeoType.SDF,
            xform=xform,
            cfg=cfg,
            src=sdf,
            key=key,
            custom_attributes=custom_attributes,
        )

    def add_shape_convex_hull(
        self,
        body: int,
        xform: Transform | None = None,
        mesh: Mesh | None = None,
        scale: Vec3 | None = None,
        cfg: ShapeConfig | None = None,
        key: str | None = None,
    ) -> int:
        """Adds a convex hull collision shape to a body.

        Args:
            body (int): The index of the parent body this shape belongs to. Use -1 for shapes not attached to any specific body.
            xform (Transform | None): The transform of the convex hull in the parent body's local frame. If `None`, the identity transform `wp.transform()` is used. Defaults to `None`.
            mesh (Mesh | None): The :class:`Mesh` object containing the vertex data for the convex hull. Defaults to `None`.
            scale (Vec3 | None): The scale of the convex hull. Defaults to `None`, in which case the scale is `(1.0, 1.0, 1.0)`.
            cfg (ShapeConfig | None): The configuration for the shape's physical and collision properties. If `None`, :attr:`default_shape_cfg` is used. Defaults to `None`.
            key (str | None): An optional unique key for identifying the shape. If `None`, a default key is automatically generated. Defaults to `None`.

        Returns:
            int: The index of the newly added shape.
        """

        if cfg is None:
            cfg = self.default_shape_cfg
        return self.add_shape(
            body=body,
            type=GeoType.CONVEX_MESH,
            xform=xform,
            cfg=cfg,
            scale=scale,
            src=mesh,
            key=key,
        )

    def add_site(
        self,
        body: int,
        xform: Transform | None = None,
        type: int = GeoType.SPHERE,
        scale: Vec3 = (0.01, 0.01, 0.01),
        key: str | None = None,
        visible: bool = False,
        custom_attributes: dict[str, Any] | None = None,
    ) -> int:
        """Adds a site (non-colliding reference point) to a body.

        Sites are abstract markers that don't participate in physics simulation or collision detection.
        They are useful for:
        - Sensor attachment points (IMU, camera, etc.)
        - Frame of reference definitions
        - Debugging and visualization markers
        - Spatial tendon attachment points (when exported to MuJoCo)

        Args:
            body (int): The index of the parent body this site belongs to. Use -1 for sites not attached to any specific body (for sites defined a at static world position).
            xform (Transform | None): The transform of the site in the parent body's local frame. If `None`, the identity transform `wp.transform()` is used. Defaults to `None`.
            type (int): The geometry type for visualization (e.g., `GeoType.SPHERE`, `GeoType.BOX`). Defaults to `GeoType.SPHERE`.
            scale (Vec3): The scale/size of the site for visualization. Defaults to `(0.01, 0.01, 0.01)`.
            key (str | None): An optional unique key for identifying the site. If `None`, a default key is automatically generated. Defaults to `None`.
            visible (bool): If True, the site will be visible for debugging. If False (default), the site is hidden.
            custom_attributes: Dictionary of custom attribute names to values.

        Returns:
            int: The index of the newly added site (which is stored as a shape internally).

        Example:
            Add an IMU sensor site to a robot torso::

                body = builder.add_body()
                imu_site = builder.add_site(
                    body,
                    xform=wp.transform((0.0, 0.0, 0.1), wp.quat_identity()),
                    key="imu_sensor",
                    visible=True,  # Show for debugging
                )
        """
        # Create config for non-colliding site
        cfg = self.default_site_cfg.copy()
        cfg.is_visible = visible

        return self.add_shape(
            body=body,
            type=type,
            xform=xform,
            cfg=cfg,
            scale=scale,
            key=key,
            custom_attributes=custom_attributes,
        )

    def approximate_meshes(
        self,
        method: Literal["coacd", "vhacd", "bounding_sphere", "bounding_box"] | RemeshingMethod = "convex_hull",
        shape_indices: list[int] | None = None,
        raise_on_failure: bool = False,
        keep_visual_shapes: bool = False,
        **remeshing_kwargs: dict[str, Any],
    ) -> set[int]:
        """Approximates the mesh shapes of the model.

        The following methods are supported:

        +------------------------+-------------------------------------------------------------------------------+
        | Method                 | Description                                                                   |
        +========================+===============================================================================+
        | ``"coacd"``            | Convex decomposition using `CoACD <https://github.com/wjakob/coacd>`_         |
        +------------------------+-------------------------------------------------------------------------------+
        | ``"vhacd"``            | Convex decomposition using `V-HACD <https://github.com/trimesh/vhacdx>`_      |
        +------------------------+-------------------------------------------------------------------------------+
        | ``"bounding_sphere"``  | Approximate the mesh with a sphere                                            |
        +------------------------+-------------------------------------------------------------------------------+
        | ``"bounding_box"``     | Approximate the mesh with an oriented bounding box                            |
        +------------------------+-------------------------------------------------------------------------------+
        | ``"convex_hull"``      | Approximate the mesh with a convex hull (default)                             |
        +------------------------+-------------------------------------------------------------------------------+
        | ``<remeshing_method>`` | Any remeshing method supported by :func:`newton.geometry.remesh_mesh`         |
        +------------------------+-------------------------------------------------------------------------------+

        .. note::

            The ``coacd`` and ``vhacd`` methods require additional dependencies (``coacd`` or ``trimesh`` and ``vhacdx`` respectively) to be installed.
            The convex hull approximation requires ``scipy`` to be installed.

        The ``raise_on_failure`` parameter controls the behavior when the remeshing fails:
            - If `True`, an exception is raised when the remeshing fails.
            - If `False`, a warning is logged, and the method falls back to the next available method in the order of preference:
                - If convex decomposition via CoACD or V-HACD fails or dependencies are not available, the method will fall back to using the ``convex_hull`` method.
                - If convex hull approximation fails, it will fall back to the ``bounding_box`` method.

        Args:
            method: The method to use for approximating the mesh shapes.
            shape_indices: The indices of the shapes to simplify. If `None`, all mesh shapes that have the :attr:`ShapeFlags.COLLIDE_SHAPES` flag set are simplified.
            raise_on_failure: If `True`, raises an exception if the remeshing fails. If `False`, it will log a warning and continue with the fallback method.
            **remeshing_kwargs: Additional keyword arguments passed to the remeshing function.

        Returns:
            set[int]: A set of indices of the shapes that were successfully remeshed.
        """
        remeshing_methods = [*RemeshingMethod.__args__, "coacd", "vhacd", "bounding_sphere", "bounding_box"]
        if method not in remeshing_methods:
            raise ValueError(
                f"Unsupported remeshing method: {method}. Supported methods are: {', '.join(remeshing_methods)}."
            )

        if shape_indices is None:
            shape_indices = [
                i
                for i, stype in enumerate(self.shape_type)
                if stype == GeoType.MESH and self.shape_flags[i] & ShapeFlags.COLLIDE_SHAPES
            ]

        if keep_visual_shapes:
            # if keeping visual shapes, first copy input shapes, mark the copies as visual-only,
            # and mark the originals as non-visible.
            # in the rare event that approximation fails, we end up with two identical shapes,
            # one collision-only, one visual-only, but this simplifies the logic below.
            for shape in shape_indices:
                if not (self.shape_flags[shape] & ShapeFlags.VISIBLE):
                    continue

                body = self.shape_body[shape]
                xform = self.shape_transform[shape]
                cfg = ModelBuilder.ShapeConfig(
                    density=0.0,  # do not add extra mass / inertia
                    thickness=self.shape_thickness[shape],
                    is_solid=self.shape_is_solid[shape],
                    has_shape_collision=False,
                    has_particle_collision=False,
                    is_visible=True,
                )
                self.add_shape_mesh(
                    body=body,
                    xform=xform,
                    cfg=cfg,
                    mesh=self.shape_source[shape],
                    key=f"{self.shape_key[shape]}_visual",
                    scale=self.shape_scale[shape],
                )

                # disable visibility of the original shape
                self.shape_flags[shape] &= ~ShapeFlags.VISIBLE

        # keep track of remeshed shapes to handle fallbacks
        remeshed_shapes = set()

        if method == "coacd" or method == "vhacd":
            try:
                if method == "coacd":
                    # convex decomposition using CoACD
                    import coacd  # noqa: PLC0415
                else:
                    # convex decomposition using V-HACD
                    import trimesh  # noqa: PLC0415

                decompositions = {}

                for shape in shape_indices:
                    mesh: Mesh = self.shape_source[shape]
                    scale = self.shape_scale[shape]
                    hash_m = hash(mesh)
                    if hash_m in decompositions:
                        decomposition = decompositions[hash_m]
                    else:
                        if method == "coacd":
                            cmesh = coacd.Mesh(mesh.vertices, mesh.indices.reshape(-1, 3))
                            coacd_settings = {
                                "threshold": 0.5,
                                "mcts_nodes": 20,
                                "mcts_iterations": 5,
                                "mcts_max_depth": 1,
                                "merge": False,
                                "max_convex_hull": mesh.maxhullvert,
                            }
                            coacd_settings.update(remeshing_kwargs)
                            decomposition = coacd.run_coacd(cmesh, **coacd_settings)
                        else:
                            tmesh = trimesh.Trimesh(mesh.vertices, mesh.indices.reshape(-1, 3))
                            vhacd_settings = {
                                "maxNumVerticesPerCH": mesh.maxhullvert,
                            }
                            vhacd_settings.update(remeshing_kwargs)
                            decomposition = trimesh.decomposition.convex_decomposition(tmesh, **vhacd_settings)
                            decomposition = [(d["vertices"], d["faces"]) for d in decomposition]
                        decompositions[hash_m] = decomposition
                    if len(decomposition) == 0:
                        continue
                    # note we need to copy the mesh to avoid modifying the original mesh
                    self.shape_source[shape] = self.shape_source[shape].copy(
                        vertices=decomposition[0][0], indices=decomposition[0][1]
                    )
                    # mark as convex mesh type
                    self.shape_type[shape] = GeoType.CONVEX_MESH
                    if len(decomposition) > 1:
                        body = self.shape_body[shape]
                        xform = self.shape_transform[shape]
                        cfg = ModelBuilder.ShapeConfig(
                            density=0.0,  # do not add extra mass / inertia
                            ke=self.shape_material_ke[shape],
                            kd=self.shape_material_kd[shape],
                            kf=self.shape_material_kf[shape],
                            ka=self.shape_material_ka[shape],
                            mu=self.shape_material_mu[shape],
                            restitution=self.shape_material_restitution[shape],
                            thickness=self.shape_thickness[shape],
                            is_solid=self.shape_is_solid[shape],
                            collision_group=self.shape_collision_group[shape],
                            collision_filter_parent=self.default_shape_cfg.collision_filter_parent,
                        )
                        cfg.flags = self.shape_flags[shape]
                        for i in range(1, len(decomposition)):
                            # add additional convex parts as convex meshes
                            self.add_shape_convex_hull(
                                body=body,
                                xform=xform,
                                mesh=Mesh(decomposition[i][0], decomposition[i][1]),
                                scale=scale,
                                cfg=cfg,
                                key=f"{self.shape_key[shape]}_convex_{i}",
                            )
                    remeshed_shapes.add(shape)
            except Exception as e:
                if raise_on_failure:
                    raise RuntimeError(f"Remeshing with method '{method}' failed.") from e
                else:
                    warnings.warn(
                        f"Remeshing with method '{method}' failed: {e}. Falling back to convex_hull.", stacklevel=2
                    )
                    method = "convex_hull"

        if method in RemeshingMethod.__args__:
            # remeshing of the individual meshes
            remeshed = {}
            for shape in shape_indices:
                if shape in remeshed_shapes:
                    # already remeshed with coacd or vhacd
                    continue
                mesh: Mesh = self.shape_source[shape]
                hash_m = hash(mesh)
                rmesh = remeshed.get(hash_m, None)
                if rmesh is None:
                    try:
                        rmesh = remesh_mesh(mesh, method=method, inplace=False, **remeshing_kwargs)
                        remeshed[hash_m] = rmesh
                    except Exception as e:
                        if raise_on_failure:
                            raise RuntimeError(f"Remeshing with method '{method}' failed for shape {shape}.") from e
                        else:
                            warnings.warn(
                                f"Remeshing with method '{method}' failed for shape {shape}: {e}. Falling back to bounding_box.",
                                stacklevel=2,
                            )
                            continue
                # note we need to copy the mesh to avoid modifying the original mesh
                self.shape_source[shape] = self.shape_source[shape].copy(vertices=rmesh.vertices, indices=rmesh.indices)
                remeshed_shapes.add(shape)

        if method == "bounding_box":
            for shape in shape_indices:
                if shape in remeshed_shapes:
                    continue
                mesh: Mesh = self.shape_source[shape]
                scale = self.shape_scale[shape]
                vertices = mesh.vertices * np.array([*scale])
                tf, scale = compute_inertia_obb(vertices)
                self.shape_type[shape] = GeoType.BOX
                self.shape_source[shape] = None
                self.shape_scale[shape] = scale
                shape_tf = wp.transform(*self.shape_transform[shape])
                self.shape_transform[shape] = shape_tf * tf
                remeshed_shapes.add(shape)
        elif method == "bounding_sphere":
            for shape in shape_indices:
                if shape in remeshed_shapes:
                    continue
                mesh: Mesh = self.shape_source[shape]
                scale = self.shape_scale[shape]
                vertices = mesh.vertices * np.array([*scale])
                center = np.mean(vertices, axis=0)
                radius = np.max(np.linalg.norm(vertices - center, axis=1))
                self.shape_type[shape] = GeoType.SPHERE
                self.shape_source[shape] = None
                self.shape_scale[shape] = wp.vec3(radius, 0.0, 0.0)
                tf = wp.transform(center, wp.quat_identity())
                shape_tf = wp.transform(*self.shape_transform[shape])
                self.shape_transform[shape] = shape_tf * tf
                remeshed_shapes.add(shape)

        return remeshed_shapes

    # endregion

    # particles
    def add_particle(
        self,
        pos: Vec3,
        vel: Vec3,
        mass: float,
        radius: float | None = None,
        flags: int = ParticleFlags.ACTIVE,
    ) -> int:
        """Adds a single particle to the model.

        Args:
            pos: The initial position of the particle.
            vel: The initial velocity of the particle.
            mass: The mass of the particle.
            radius: The radius of the particle used in collision handling. If None, the radius is set to the default value (:attr:`default_particle_radius`).
            flags: The flags that control the dynamical behavior of the particle, see PARTICLE_FLAG_* constants.

        Note:
            Set the mass equal to zero to create a 'kinematic' particle that is not subject to dynamics.

        Returns:
            The index of the particle in the system.
        """
        self.particle_q.append(pos)
        self.particle_qd.append(vel)
        self.particle_mass.append(mass)
        if radius is None:
            radius = self.default_particle_radius
        self.particle_radius.append(radius)
        self.particle_flags.append(flags)
        self.particle_world.append(self.current_world)

        particle_id = self.particle_count - 1

        return particle_id

    def add_particles(
        self,
        pos: list[Vec3],
        vel: list[Vec3],
        mass: list[float],
        radius: list[float] | None = None,
        flags: list[wp.uint32] | None = None,
    ):
        """Adds a group particles to the model.

        Args:
            pos: The initial positions of the particle.
            vel: The initial velocities of the particle.
            mass: The mass of the particles.
            radius: The radius of the particles used in collision handling. If None, the radius is set to the default value (:attr:`default_particle_radius`).
            flags: The flags that control the dynamical behavior of the particles, see PARTICLE_FLAG_* constants.

        Note:
            Set the mass equal to zero to create a 'kinematic' particle that is not subject to dynamics.
        """
        self.particle_q.extend(pos)
        self.particle_qd.extend(vel)
        self.particle_mass.extend(mass)
        if radius is None:
            radius = [self.default_particle_radius] * len(pos)
        if flags is None:
            flags = [ParticleFlags.ACTIVE] * len(pos)
        self.particle_radius.extend(radius)
        self.particle_flags.extend(flags)
        # Maintain world assignment for bulk particle creation
        self.particle_world.extend([self.current_world] * len(pos))

    def add_spring(self, i: int, j, ke: float, kd: float, control: float):
        """Adds a spring between two particles in the system

        Args:
            i: The index of the first particle
            j: The index of the second particle
            ke: The elastic stiffness of the spring
            kd: The damping stiffness of the spring
            control: The actuation level of the spring

        Note:
            The spring is created with a rest-length based on the distance
            between the particles in their initial configuration.

        """
        self.spring_indices.append(i)
        self.spring_indices.append(j)
        self.spring_stiffness.append(ke)
        self.spring_damping.append(kd)
        self.spring_control.append(control)

        # compute rest length
        p = self.particle_q[i]
        q = self.particle_q[j]

        delta = np.subtract(p, q)
        l = np.sqrt(np.dot(delta, delta))

        self.spring_rest_length.append(l)

    def add_triangle(
        self,
        i: int,
        j: int,
        k: int,
        tri_ke: float | None = None,
        tri_ka: float | None = None,
        tri_kd: float | None = None,
        tri_drag: float | None = None,
        tri_lift: float | None = None,
    ) -> float:
        """Adds a triangular FEM element between three particles in the system.

        Triangles are modeled as viscoelastic elements with elastic stiffness and damping
        parameters specified on the model. See model.tri_ke, model.tri_kd.

        Args:
            i: The index of the first particle
            j: The index of the second particle
            k: The index of the third particle

        Return:
            The area of the triangle

        Note:
            The triangle is created with a rest-length based on the distance
            between the particles in their initial configuration.
        """
        # TODO: Expose elastic parameters on a per-element basis
        tri_ke = tri_ke if tri_ke is not None else self.default_tri_ke
        tri_ka = tri_ka if tri_ka is not None else self.default_tri_ka
        tri_kd = tri_kd if tri_kd is not None else self.default_tri_kd
        tri_drag = tri_drag if tri_drag is not None else self.default_tri_drag
        tri_lift = tri_lift if tri_lift is not None else self.default_tri_lift

        # compute basis for 2D rest pose
        p = self.particle_q[i]
        q = self.particle_q[j]
        r = self.particle_q[k]

        qp = q - p
        rp = r - p

        # construct basis aligned with the triangle
        n = wp.normalize(wp.cross(qp, rp))
        e1 = wp.normalize(qp)
        e2 = wp.normalize(wp.cross(n, e1))

        R = np.array((e1, e2))
        M = np.array((qp, rp))

        D = R @ M.T

        area = np.linalg.det(D) / 2.0

        if area <= 0.0:
            print("inverted or degenerate triangle element")
            return 0.0
        else:
            inv_D = np.linalg.inv(D)

            self.tri_indices.append((i, j, k))
            self.tri_poses.append(inv_D.tolist())
            self.tri_activations.append(0.0)
            self.tri_materials.append((tri_ke, tri_ka, tri_kd, tri_drag, tri_lift))
            self.tri_areas.append(area)
            return area

    def add_triangles(
        self,
        i: list[int],
        j: list[int],
        k: list[int],
        tri_ke: list[float] | None = None,
        tri_ka: list[float] | None = None,
        tri_kd: list[float] | None = None,
        tri_drag: list[float] | None = None,
        tri_lift: list[float] | None = None,
    ) -> list[float]:
        """Adds triangular FEM elements between groups of three particles in the system.

        Triangles are modeled as viscoelastic elements with elastic stiffness and damping
        Parameters specified on the model. See model.tri_ke, model.tri_kd.

        Args:
            i: The indices of the first particle
            j: The indices of the second particle
            k: The indices of the third particle

        Return:
            The areas of the triangles

        Note:
            A triangle is created with a rest-length based on the distance
            between the particles in their initial configuration.

        """
        # compute basis for 2D rest pose
        p = np.array(self.particle_q)[i]
        q = np.array(self.particle_q)[j]
        r = np.array(self.particle_q)[k]

        qp = q - p
        rp = r - p

        def normalized(a):
            l = np.linalg.norm(a, axis=-1, keepdims=True)
            l[l == 0] = 1.0
            return a / l

        n = normalized(np.cross(qp, rp))
        e1 = normalized(qp)
        e2 = normalized(np.cross(n, e1))

        R = np.concatenate((e1[..., None], e2[..., None]), axis=-1)
        M = np.concatenate((qp[..., None], rp[..., None]), axis=-1)

        D = np.matmul(R.transpose(0, 2, 1), M)

        areas = np.linalg.det(D) / 2.0
        areas[areas < 0.0] = 0.0
        valid_inds = (areas > 0.0).nonzero()[0]
        if len(valid_inds) < len(areas):
            print("inverted or degenerate triangle elements")

        D[areas == 0.0] = np.eye(2)[None, ...]
        inv_D = np.linalg.inv(D)

        inds = np.concatenate((i[valid_inds, None], j[valid_inds, None], k[valid_inds, None]), axis=-1)

        self.tri_indices.extend(inds.tolist())
        self.tri_poses.extend(inv_D[valid_inds].tolist())
        self.tri_activations.extend([0.0] * len(valid_inds))

        def init_if_none(arr, defaultValue):
            if arr is None:
                return [defaultValue] * len(areas)
            return arr

        tri_ke = init_if_none(tri_ke, self.default_tri_ke)
        tri_ka = init_if_none(tri_ka, self.default_tri_ka)
        tri_kd = init_if_none(tri_kd, self.default_tri_kd)
        tri_drag = init_if_none(tri_drag, self.default_tri_drag)
        tri_lift = init_if_none(tri_lift, self.default_tri_lift)

        self.tri_materials.extend(
            zip(
                np.array(tri_ke)[valid_inds],
                np.array(tri_ka)[valid_inds],
                np.array(tri_kd)[valid_inds],
                np.array(tri_drag)[valid_inds],
                np.array(tri_lift)[valid_inds],
                strict=False,
            )
        )
        areas = areas.tolist()
        self.tri_areas.extend(areas)
        return areas

    def add_tetrahedron(
        self, i: int, j: int, k: int, l: int, k_mu: float = 1.0e3, k_lambda: float = 1.0e3, k_damp: float = 0.0
    ) -> float:
        """Adds a tetrahedral FEM element between four particles in the system.

        Tetrahedra are modeled as viscoelastic elements with a NeoHookean energy
        density based on [Smith et al. 2018].

        Args:
            i: The index of the first particle
            j: The index of the second particle
            k: The index of the third particle
            l: The index of the fourth particle
            k_mu: The first elastic Lame parameter
            k_lambda: The second elastic Lame parameter
            k_damp: The element's damping stiffness

        Return:
            The volume of the tetrahedron

        Note:
            The tetrahedron is created with a rest-pose based on the particle's initial configuration

        """
        # compute basis for 2D rest pose
        p = np.array(self.particle_q[i])
        q = np.array(self.particle_q[j])
        r = np.array(self.particle_q[k])
        s = np.array(self.particle_q[l])

        qp = q - p
        rp = r - p
        sp = s - p

        Dm = np.array((qp, rp, sp)).T
        volume = np.linalg.det(Dm) / 6.0

        if volume <= 0.0:
            print("inverted tetrahedral element")
        else:
            inv_Dm = np.linalg.inv(Dm)

            self.tet_indices.append((i, j, k, l))
            self.tet_poses.append(inv_Dm.tolist())
            self.tet_activations.append(0.0)
            self.tet_materials.append((k_mu, k_lambda, k_damp))

        return volume

    def add_edge(
        self,
        i: int,
        j: int,
        k: int,
        l: int,
        rest: float | None = None,
        edge_ke: float | None = None,
        edge_kd: float | None = None,
    ) -> None:
        """Adds a bending edge element between two adjacent triangles in the cloth mesh, defined by four vertices.

        The bending energy model follows the discrete shell formulation from [Grinspun et al. 2003].
        The bending stiffness is controlled by the `edge_ke` parameter, and the bending damping by the `edge_kd` parameter.

        Args:
            i: The index of the first particle, i.e., opposite vertex 0
            j: The index of the second particle, i.e., opposite vertex 1
            k: The index of the third particle, i.e., vertex 0
            l: The index of the fourth particle, i.e., vertex 1
            rest: The rest angle across the edge in radians, if not specified it will be computed
            edge_ke: The bending stiffness coefficient
            edge_kd: The bending damping coefficient

        Note:
            The edge lies between the particles indexed by 'k' and 'l' parameters with the opposing
            vertices indexed by 'i' and 'j'. This defines two connected triangles with counterclockwise
            winding: (i, k, l), (j, l, k).

        """
        edge_ke = edge_ke if edge_ke is not None else self.default_edge_ke
        edge_kd = edge_kd if edge_kd is not None else self.default_edge_kd

        # compute rest angle
        x3 = self.particle_q[k]
        x4 = self.particle_q[l]
        if rest is None:
            rest = 0.0
            if i != -1 and j != -1:
                x1 = self.particle_q[i]
                x2 = self.particle_q[j]

                n1 = wp.normalize(wp.cross(x3 - x1, x4 - x1))
                n2 = wp.normalize(wp.cross(x4 - x2, x3 - x2))
                e = wp.normalize(x4 - x3)

                cos_theta = np.clip(np.dot(n1, n2), -1.0, 1.0)
                sin_theta = np.dot(np.cross(n1, n2), e)
                rest = math.atan2(sin_theta, cos_theta)

        self.edge_indices.append((i, j, k, l))
        self.edge_rest_angle.append(rest)
        self.edge_rest_length.append(wp.length(x4 - x3))
        self.edge_bending_properties.append((edge_ke, edge_kd))

    def add_edges(
        self,
        i,
        j,
        k,
        l,
        rest: list[float] | None = None,
        edge_ke: list[float] | None = None,
        edge_kd: list[float] | None = None,
    ) -> None:
        """Adds bending edge elements between two adjacent triangles in the cloth mesh, defined by four vertices.

        The bending energy model follows the discrete shell formulation from [Grinspun et al. 2003].
        The bending stiffness is controlled by the `edge_ke` parameter, and the bending damping by the `edge_kd` parameter.

        Args:
            i: The index of the first particle, i.e., opposite vertex 0
            j: The index of the second particle, i.e., opposite vertex 1
            k: The index of the third particle, i.e., vertex 0
            l: The index of the fourth particle, i.e., vertex 1
            rest: The rest angles across the edges in radians, if not specified they will be computed
            edge_ke: The bending stiffness coefficient
            edge_kd: The bending damping coefficient

        Note:
            The edge lies between the particles indexed by 'k' and 'l' parameters with the opposing
            vertices indexed by 'i' and 'j'. This defines two connected triangles with counterclockwise
            winding: (i, k, l), (j, l, k).

        """
        x3 = np.array(self.particle_q)[k]
        x4 = np.array(self.particle_q)[l]
        if rest is None:
            rest = np.zeros_like(i, dtype=float)
            valid_mask = (i != -1) & (j != -1)

            # compute rest angle
            x1_valid = np.array(self.particle_q)[i[valid_mask]]
            x2_valid = np.array(self.particle_q)[j[valid_mask]]
            x3_valid = np.array(self.particle_q)[k[valid_mask]]
            x4_valid = np.array(self.particle_q)[l[valid_mask]]

            def normalized(a):
                l = np.linalg.norm(a, axis=-1, keepdims=True)
                l[l == 0] = 1.0
                return a / l

            n1 = normalized(np.cross(x3_valid - x1_valid, x4_valid - x1_valid))
            n2 = normalized(np.cross(x4_valid - x2_valid, x3_valid - x2_valid))
            e = normalized(x4_valid - x3_valid)

            def dot(a, b):
                return (a * b).sum(axis=-1)

            cos_theta = np.clip(dot(n1, n2), -1.0, 1.0)
            sin_theta = dot(np.cross(n1, n2), e)
            rest[valid_mask] = np.arctan2(sin_theta, cos_theta)

        inds = np.concatenate((i[:, None], j[:, None], k[:, None], l[:, None]), axis=-1)

        self.edge_indices.extend(inds.tolist())
        self.edge_rest_angle.extend(rest.tolist())
        self.edge_rest_length.extend(np.linalg.norm(x4 - x3, axis=1).tolist())

        def init_if_none(arr, defaultValue):
            if arr is None:
                return [defaultValue] * len(i)
            return arr

        edge_ke = init_if_none(edge_ke, self.default_edge_ke)
        edge_kd = init_if_none(edge_kd, self.default_edge_kd)

        self.edge_bending_properties.extend(zip(edge_ke, edge_kd, strict=False))

    def add_cloth_grid(
        self,
        pos: Vec3,
        rot: Quat,
        vel: Vec3,
        dim_x: int,
        dim_y: int,
        cell_x: float,
        cell_y: float,
        mass: float,
        reverse_winding: bool = False,
        fix_left: bool = False,
        fix_right: bool = False,
        fix_top: bool = False,
        fix_bottom: bool = False,
        tri_ke: float | None = None,
        tri_ka: float | None = None,
        tri_kd: float | None = None,
        tri_drag: float | None = None,
        tri_lift: float | None = None,
        edge_ke: float | None = None,
        edge_kd: float | None = None,
        add_springs: bool = False,
        spring_ke: float | None = None,
        spring_kd: float | None = None,
        particle_radius: float | None = None,
    ):
        """Helper to create a regular planar cloth grid

        Creates a rectangular grid of particles with FEM triangles and bending elements
        automatically.

        Args:
            pos: The position of the cloth in world space
            rot: The orientation of the cloth in world space
            vel: The velocity of the cloth in world space
            dim_x_: The number of rectangular cells along the x-axis
            dim_y: The number of rectangular cells along the y-axis
            cell_x: The width of each cell in the x-direction
            cell_y: The width of each cell in the y-direction
            mass: The mass of each particle
            reverse_winding: Flip the winding of the mesh
            fix_left: Make the left-most edge of particles kinematic (fixed in place)
            fix_right: Make the right-most edge of particles kinematic
            fix_top: Make the top-most edge of particles kinematic
            fix_bottom: Make the bottom-most edge of particles kinematic
        """

        def grid_index(x, y, dim_x):
            return y * dim_x + x

        indices, vertices = [], []
        for y in range(0, dim_y + 1):
            for x in range(0, dim_x + 1):
                local_pos = wp.vec3(x * cell_x, y * cell_y, 0.0)
                vertices.append(local_pos)
                if x > 0 and y > 0:
                    v0 = grid_index(x - 1, y - 1, dim_x + 1)
                    v1 = grid_index(x, y - 1, dim_x + 1)
                    v2 = grid_index(x, y, dim_x + 1)
                    v3 = grid_index(x - 1, y, dim_x + 1)
                    if reverse_winding:
                        indices.extend([v0, v1, v2])
                        indices.extend([v0, v2, v3])
                    else:
                        indices.extend([v0, v1, v3])
                        indices.extend([v1, v2, v3])

        start_vertex = len(self.particle_q)

        total_mass = mass * (dim_x + 1) * (dim_x + 1)
        total_area = cell_x * cell_y * dim_x * dim_y
        density = total_mass / total_area

        self.add_cloth_mesh(
            pos=pos,
            rot=rot,
            scale=1.0,
            vel=vel,
            vertices=vertices,
            indices=indices,
            density=density,
            edge_callback=None,
            face_callback=None,
            tri_ke=tri_ke,
            tri_ka=tri_ka,
            tri_kd=tri_kd,
            tri_drag=tri_drag,
            tri_lift=tri_lift,
            edge_ke=edge_ke,
            edge_kd=edge_kd,
            add_springs=add_springs,
            spring_ke=spring_ke,
            spring_kd=spring_kd,
            particle_radius=particle_radius,
        )

        vertex_id = 0
        for y in range(dim_y + 1):
            for x in range(dim_x + 1):
                particle_mass = mass
                particle_flag = ParticleFlags.ACTIVE

                if (
                    (x == 0 and fix_left)
                    or (x == dim_x and fix_right)
                    or (y == 0 and fix_bottom)
                    or (y == dim_y and fix_top)
                ):
                    particle_flag = particle_flag & ~ParticleFlags.ACTIVE
                    particle_mass = 0.0

                self.particle_flags[start_vertex + vertex_id] = particle_flag
                self.particle_mass[start_vertex + vertex_id] = particle_mass
                vertex_id = vertex_id + 1

    def add_cloth_mesh(
        self,
        pos: Vec3,
        rot: Quat,
        scale: float,
        vel: Vec3,
        vertices: list[Vec3],
        indices: list[int],
        density: float,
        edge_callback=None,
        face_callback=None,
        tri_ke: float | None = None,
        tri_ka: float | None = None,
        tri_kd: float | None = None,
        tri_drag: float | None = None,
        tri_lift: float | None = None,
        edge_ke: float | None = None,
        edge_kd: float | None = None,
        add_springs: bool = False,
        spring_ke: float | None = None,
        spring_kd: float | None = None,
        particle_radius: float | None = None,
    ) -> None:
        """Helper to create a cloth model from a regular triangle mesh

        Creates one FEM triangle element and one bending element for every face
        and edge in the input triangle mesh

        Args:
            pos: The position of the cloth in world space
            rot: The orientation of the cloth in world space
            vel: The velocity of the cloth in world space
            vertices: A list of vertex positions
            indices: A list of triangle indices, 3 entries per-face
            density: The density per-area of the mesh
            edge_callback: A user callback when an edge is created
            face_callback: A user callback when a face is created
            particle_radius: The particle_radius which controls particle based collisions.
        Note:

            The mesh should be two manifold.
        """
        tri_ke = tri_ke if tri_ke is not None else self.default_tri_ke
        tri_ka = tri_ka if tri_ka is not None else self.default_tri_ka
        tri_kd = tri_kd if tri_kd is not None else self.default_tri_kd
        tri_drag = tri_drag if tri_drag is not None else self.default_tri_drag
        tri_lift = tri_lift if tri_lift is not None else self.default_tri_lift
        edge_ke = edge_ke if edge_ke is not None else self.default_edge_ke
        edge_kd = edge_kd if edge_kd is not None else self.default_edge_kd
        spring_ke = spring_ke if spring_ke is not None else self.default_spring_ke
        spring_kd = spring_kd if spring_kd is not None else self.default_spring_kd
        particle_radius = particle_radius if particle_radius is not None else self.default_particle_radius

        num_verts = int(len(vertices))
        num_tris = int(len(indices) / 3)

        start_vertex = len(self.particle_q)
        start_tri = len(self.tri_indices)

        # particles
        # for v in vertices:
        #     p = wp.quat_rotate(rot, v * scale) + pos
        #     self.add_particle(p, vel, 0.0, radius=particle_radius)
        vertices_np = np.array(vertices) * scale
        rot_mat_np = np.array(wp.quat_to_matrix(rot), dtype=np.float32).reshape(3, 3)
        verts_3d_np = np.dot(vertices_np, rot_mat_np.T) + pos
        self.add_particles(
            verts_3d_np.tolist(), [vel] * num_verts, mass=[0.0] * num_verts, radius=[particle_radius] * num_verts
        )

        # triangles
        inds = start_vertex + np.array(indices)
        inds = inds.reshape(-1, 3)
        areas = self.add_triangles(
            inds[:, 0],
            inds[:, 1],
            inds[:, 2],
            [tri_ke] * num_tris,
            [tri_ka] * num_tris,
            [tri_kd] * num_tris,
            [tri_drag] * num_tris,
            [tri_lift] * num_tris,
        )
        for t in range(num_tris):
            area = areas[t]

            self.particle_mass[inds[t, 0]] += density * area / 3.0
            self.particle_mass[inds[t, 1]] += density * area / 3.0
            self.particle_mass[inds[t, 2]] += density * area / 3.0

        end_tri = len(self.tri_indices)

        adj = wp.utils.MeshAdjacency(self.tri_indices[start_tri:end_tri], end_tri - start_tri)

        edge_indices = np.fromiter(
            (x for e in adj.edges.values() for x in (e.o0, e.o1, e.v0, e.v1)),
            int,
        ).reshape(-1, 4)
        self.add_edges(
            edge_indices[:, 0],
            edge_indices[:, 1],
            edge_indices[:, 2],
            edge_indices[:, 3],
            edge_ke=[edge_ke] * len(edge_indices),
            edge_kd=[edge_kd] * len(edge_indices),
        )

        if add_springs:
            spring_indices = set()
            for i, j, k, l in edge_indices:
                spring_indices.add((min(k, l), max(k, l)))
                if i != -1:
                    spring_indices.add((min(i, k), max(i, k)))
                    spring_indices.add((min(i, l), max(i, l)))
                if j != -1:
                    spring_indices.add((min(j, k), max(j, k)))
                    spring_indices.add((min(j, l), max(j, l)))
                if i != -1 and j != -1:
                    spring_indices.add((min(i, j), max(i, j)))

            for i, j in spring_indices:
                self.add_spring(i, j, spring_ke, spring_kd, control=0.0)

    def add_particle_grid(
        self,
        pos: Vec3,
        rot: Quat,
        vel: Vec3,
        dim_x: int,
        dim_y: int,
        dim_z: int,
        cell_x: float,
        cell_y: float,
        cell_z: float,
        mass: float,
        jitter: float,
        radius_mean: float | None = None,
        radius_std: float = 0.0,
        flags: int | None = None,
    ):
        """
        Adds a regular 3D grid of particles to the model.

        This helper function creates a grid of particles arranged in a rectangular lattice,
        with optional random jitter and per-particle radius variation. The grid is defined
        by its dimensions along each axis and the spacing between particles.

        Args:
            pos (Vec3): The world-space position of the grid origin.
            rot (Quat): The rotation to apply to the grid (as a quaternion).
            vel (Vec3): The initial velocity to assign to each particle.
            dim_x (int): Number of particles along the X axis.
            dim_y (int): Number of particles along the Y axis.
            dim_z (int): Number of particles along the Z axis.
            cell_x (float): Spacing between particles along the X axis.
            cell_y (float): Spacing between particles along the Y axis.
            cell_z (float): Spacing between particles along the Z axis.
            mass (float): Mass to assign to each particle.
            jitter (float): Maximum random offset to apply to each particle position.
            radius_mean (float, optional): Mean radius for particles. If None, uses the builder's default.
            radius_std (float, optional): Standard deviation for particle radii. If > 0, radii are sampled from a normal distribution.
            flags (int, optional): Flags to assign to each particle. If None, uses the builder's default.

        Returns:
            None
        """

        # local grid
        px = np.arange(dim_x) * cell_x
        py = np.arange(dim_y) * cell_y
        pz = np.arange(dim_z) * cell_z
        points = np.stack(np.meshgrid(px, py, pz)).reshape(3, -1).T

        # apply transform to points
        rot_mat = wp.quat_to_matrix(rot)
        points = points @ np.array(rot_mat).reshape(3, 3).T + np.array(pos)
        velocity = np.broadcast_to(np.array(vel).reshape(1, 3), points.shape)

        # add jitter
        rng = np.random.default_rng(42 + len(self.particle_q))
        points += (rng.random(points.shape) - 0.5) * jitter

        if radius_mean is None:
            radius_mean = self.default_particle_radius

        radii = np.full(points.shape[0], fill_value=radius_mean)
        if radius_std > 0.0:
            radii += rng.standard_normal(radii.shape) * radius_std

        masses = [mass] * points.shape[0]
        if flags is not None:
            flags = [flags] * points.shape[0]

        self.add_particles(
            pos=points.tolist(),
            vel=velocity.tolist(),
            mass=masses,
            radius=radii.tolist(),
            flags=flags,
        )

    def add_soft_grid(
        self,
        pos: Vec3,
        rot: Quat,
        vel: Vec3,
        dim_x: int,
        dim_y: int,
        dim_z: int,
        cell_x: float,
        cell_y: float,
        cell_z: float,
        density: float,
        k_mu: float,
        k_lambda: float,
        k_damp: float,
        fix_left: bool = False,
        fix_right: bool = False,
        fix_top: bool = False,
        fix_bottom: bool = False,
        tri_ke: float | None = None,
        tri_ka: float | None = None,
        tri_kd: float | None = None,
        tri_drag: float | None = None,
        tri_lift: float | None = None,
    ):
        """Helper to create a rectangular tetrahedral FEM grid

        Creates a regular grid of FEM tetrahedra and surface triangles. Useful for example
        to create beams and sheets. Each hexahedral cell is decomposed into 5
        tetrahedral elements.

        Args:
            pos: The position of the solid in world space
            rot: The orientation of the solid in world space
            vel: The velocity of the solid in world space
            dim_x_: The number of rectangular cells along the x-axis
            dim_y: The number of rectangular cells along the y-axis
            dim_z: The number of rectangular cells along the z-axis
            cell_x: The width of each cell in the x-direction
            cell_y: The width of each cell in the y-direction
            cell_z: The width of each cell in the z-direction
            density: The density of each particle
            k_mu: The first elastic Lame parameter
            k_lambda: The second elastic Lame parameter
            k_damp: The damping stiffness
            fix_left: Make the left-most edge of particles kinematic (fixed in place)
            fix_right: Make the right-most edge of particles kinematic
            fix_top: Make the top-most edge of particles kinematic
            fix_bottom: Make the bottom-most edge of particles kinematic
        """
        tri_ke = tri_ke if tri_ke is not None else self.default_tri_ke
        tri_ka = tri_ka if tri_ka is not None else self.default_tri_ka
        tri_kd = tri_kd if tri_kd is not None else self.default_tri_kd
        tri_drag = tri_drag if tri_drag is not None else self.default_tri_drag
        tri_lift = tri_lift if tri_lift is not None else self.default_tri_lift

        start_vertex = len(self.particle_q)

        mass = cell_x * cell_y * cell_z * density

        for z in range(dim_z + 1):
            for y in range(dim_y + 1):
                for x in range(dim_x + 1):
                    v = wp.vec3(x * cell_x, y * cell_y, z * cell_z)
                    m = mass

                    if fix_left and x == 0:
                        m = 0.0

                    if fix_right and x == dim_x:
                        m = 0.0

                    if fix_top and y == dim_y:
                        m = 0.0

                    if fix_bottom and y == 0:
                        m = 0.0

                    p = wp.quat_rotate(rot, v) + pos

                    self.add_particle(p, vel, m)

        # dict of open faces
        faces = {}

        def add_face(i: int, j: int, k: int):
            key = tuple(sorted((i, j, k)))

            if key not in faces:
                faces[key] = (i, j, k)
            else:
                del faces[key]

        def add_tet(i: int, j: int, k: int, l: int):
            self.add_tetrahedron(i, j, k, l, k_mu, k_lambda, k_damp)

            add_face(i, k, j)
            add_face(j, k, l)
            add_face(i, j, l)
            add_face(i, l, k)

        def grid_index(x, y, z):
            return (dim_x + 1) * (dim_y + 1) * z + (dim_x + 1) * y + x

        for z in range(dim_z):
            for y in range(dim_y):
                for x in range(dim_x):
                    v0 = grid_index(x, y, z) + start_vertex
                    v1 = grid_index(x + 1, y, z) + start_vertex
                    v2 = grid_index(x + 1, y, z + 1) + start_vertex
                    v3 = grid_index(x, y, z + 1) + start_vertex
                    v4 = grid_index(x, y + 1, z) + start_vertex
                    v5 = grid_index(x + 1, y + 1, z) + start_vertex
                    v6 = grid_index(x + 1, y + 1, z + 1) + start_vertex
                    v7 = grid_index(x, y + 1, z + 1) + start_vertex

                    if (x & 1) ^ (y & 1) ^ (z & 1):
                        add_tet(v0, v1, v4, v3)
                        add_tet(v2, v3, v6, v1)
                        add_tet(v5, v4, v1, v6)
                        add_tet(v7, v6, v3, v4)
                        add_tet(v4, v1, v6, v3)

                    else:
                        add_tet(v1, v2, v5, v0)
                        add_tet(v3, v0, v7, v2)
                        add_tet(v4, v7, v0, v5)
                        add_tet(v6, v5, v2, v7)
                        add_tet(v5, v2, v7, v0)

        # add triangles
        for _k, v in faces.items():
            self.add_triangle(v[0], v[1], v[2], tri_ke, tri_ka, tri_kd, tri_drag, tri_lift)

    def add_soft_mesh(
        self,
        pos: Vec3,
        rot: Quat,
        scale: float,
        vel: Vec3,
        vertices: list[Vec3],
        indices: list[int],
        density: float,
        k_mu: float,
        k_lambda: float,
        k_damp: float,
        tri_ke: float | None = None,
        tri_ka: float | None = None,
        tri_kd: float | None = None,
        tri_drag: float | None = None,
        tri_lift: float | None = None,
    ) -> None:
        """Helper to create a tetrahedral model from an input tetrahedral mesh

        Args:
            pos: The position of the solid in world space
            rot: The orientation of the solid in world space
            vel: The velocity of the solid in world space
            vertices: A list of vertex positions, array of 3D points
            indices: A list of tetrahedron indices, 4 entries per-element, flattened array
            density: The density per-area of the mesh
            k_mu: The first elastic Lame parameter
            k_lambda: The second elastic Lame parameter
            k_damp: The damping stiffness
        """
        tri_ke = tri_ke if tri_ke is not None else self.default_tri_ke
        tri_ka = tri_ka if tri_ka is not None else self.default_tri_ka
        tri_kd = tri_kd if tri_kd is not None else self.default_tri_kd
        tri_drag = tri_drag if tri_drag is not None else self.default_tri_drag
        tri_lift = tri_lift if tri_lift is not None else self.default_tri_lift

        num_tets = int(len(indices) / 4)

        start_vertex = len(self.particle_q)

        # dict of open faces
        faces = {}

        def add_face(i, j, k):
            key = tuple(sorted((i, j, k)))

            if key not in faces:
                faces[key] = (i, j, k)
            else:
                del faces[key]

        pos = wp.vec3(pos[0], pos[1], pos[2])
        # add particles
        for v in vertices:
            p = wp.quat_rotate(rot, wp.vec3(v[0], v[1], v[2]) * scale) + pos

            self.add_particle(p, vel, 0.0)

        # add tetrahedra
        for t in range(num_tets):
            v0 = start_vertex + indices[t * 4 + 0]
            v1 = start_vertex + indices[t * 4 + 1]
            v2 = start_vertex + indices[t * 4 + 2]
            v3 = start_vertex + indices[t * 4 + 3]

            volume = self.add_tetrahedron(v0, v1, v2, v3, k_mu, k_lambda, k_damp)

            # distribute volume fraction to particles
            if volume > 0.0:
                self.particle_mass[v0] += density * volume / 4.0
                self.particle_mass[v1] += density * volume / 4.0
                self.particle_mass[v2] += density * volume / 4.0
                self.particle_mass[v3] += density * volume / 4.0

                # build open faces
                add_face(v0, v2, v1)
                add_face(v1, v2, v3)
                add_face(v0, v1, v3)
                add_face(v0, v3, v2)

        # add triangles
        for _k, v in faces.items():
            try:
                self.add_triangle(v[0], v[1], v[2], tri_ke, tri_ka, tri_kd, tri_drag, tri_lift)
            except np.linalg.LinAlgError:
                continue

    # incrementally updates rigid body mass with additional mass and inertia expressed at a local to the body
    def _update_body_mass(self, i, m, I, p, q):
        if i == -1:
            return

        # find new COM
        new_mass = self.body_mass[i] + m

        if new_mass == 0.0:  # no mass
            return

        new_com = (self.body_com[i] * self.body_mass[i] + p * m) / new_mass

        # shift inertia to new COM
        com_offset = new_com - self.body_com[i]
        shape_offset = new_com - p

        new_inertia = transform_inertia(
            self.body_mass[i], self.body_inertia[i], com_offset, wp.quat_identity()
        ) + transform_inertia(m, I, shape_offset, q)

        self.body_mass[i] = new_mass
        self.body_inertia[i] = new_inertia
        self.body_com[i] = new_com

        if new_mass > 0.0:
            self.body_inv_mass[i] = 1.0 / new_mass
        else:
            self.body_inv_mass[i] = 0.0

        if any(x for x in new_inertia):
            self.body_inv_inertia[i] = wp.inverse(new_inertia)
        else:
            self.body_inv_inertia[i] = new_inertia

    def add_free_joints_to_floating_bodies(self, new_bodies: Iterable[int] | None = None):
        """
        Adds a free joint to every rigid body that is not a child in any joint and has positive mass.

        Args:
            new_bodies (Iterable[int] or None, optional): The set of body indices to consider for adding free joints.

        Note:
            - Bodies that are already a child in any joint will be skipped.
            - Only bodies with strictly positive mass will receive a free joint.
            - This is useful for ensuring that all floating (unconnected) bodies are properly articulated.
        """
        # set(self.joint_child) is connected_bodies
        floating_bodies = set(new_bodies) - set(self.joint_child)
        for body_id in floating_bodies:
            if self.body_mass[body_id] > 0:
                self.add_joint_free(child=body_id)

    def set_coloring(self, particle_color_groups):
        """
        Sets coloring information with user-provided coloring.

        Args:
            particle_color_groups: A list of list or `np.array` with `dtype`=`int`. The length of the list is the number of colors
                and each list or `np.array` contains the indices of vertices with this color.
        """
        particle_color_groups = [
            color_group if isinstance(color_group, np.ndarray) else np.array(color_group)
            for color_group in particle_color_groups
        ]
        self.particle_color_groups = particle_color_groups

    def color(
        self,
        include_bending=False,
        balance_colors=True,
        target_max_min_color_ratio=1.1,
        coloring_algorithm=ColoringAlgorithm.MCS,
    ):
        """
        Runs coloring algorithm to generate coloring information.

        Args:
            include_bending_energy: Whether to consider bending energy for trimeshes in the coloring process. If set to `True`, the generated
                graph will contain all the edges connecting o1 and o2; otherwise, the graph will be equivalent to the trimesh.
            balance_colors: Whether to apply the color balancing algorithm to balance the size of each color
            target_max_min_color_ratio: the color balancing algorithm will stop when the ratio between the largest color and
                the smallest color reaches this value
            algorithm: Value should be an enum type of ColoringAlgorithm, otherwise it will raise an error. ColoringAlgorithm.mcs means using the MCS coloring algorithm,
                while ColoringAlgorithm.ordered_greedy means using the degree-ordered greedy algorithm. The MCS algorithm typically generates 30% to 50% fewer colors
                compared to the ordered greedy algorithm, while maintaining the same linear complexity. Although MCS has a constant overhead that makes it about twice
                as slow as the greedy algorithm, it produces significantly better coloring results. We recommend using MCS, especially if coloring is only part of the
                preprocessing.

        Note:

            References to the coloring algorithm:

            MCS: Pereira, F. M. Q., & Palsberg, J. (2005, November). Register allocation via coloring of chordal graphs. In Asian Symposium on Programming Languages and Systems (pp. 315-329). Berlin, Heidelberg: Springer Berlin Heidelberg.

            Ordered Greedy: Ton-That, Q. M., Kry, P. G., & Andrews, S. (2023). Parallel block Neo-Hookean XPBD using graph clustering. Computers & Graphics, 110, 1-10.

        """
        # ignore bending energy if it is too small
        edge_indices = np.array(self.edge_indices)

        self.particle_color_groups = color_trimesh(
            len(self.particle_q),
            edge_indices,
            include_bending,
            algorithm=coloring_algorithm,
            balance_colors=balance_colors,
            target_max_min_color_ratio=target_max_min_color_ratio,
        )

    def finalize(self, device: Devicelike | None = None, requires_grad: bool = False) -> Model:
        """
        Finalize the builder and create a concrete Model for simulation.

        This method transfers all simulation data from the builder to device memory,
        returning a Model object ready for simulation. It should be called after all
        elements (particles, bodies, shapes, joints, etc.) have been added to the builder.

        Args:
            device: The simulation device to use (e.g., 'cpu', 'cuda'). If None, uses the current Warp device.
            requires_grad: If True, enables gradient computation for the model (for differentiable simulation).

        Returns:
            Model: A fully constructed Model object containing all simulation data on the specified device.

        Notes:
            - Performs validation and correction of rigid body inertia and mass properties.
            - Closes all start-index arrays (e.g., for muscles, joints, articulations) with sentinel values.
            - Sets up all arrays and properties required for simulation, including particles, bodies, shapes,
              joints, springs, muscles, constraints, and collision/contact data.
        """
        from .collide import count_rigid_contact_points  # noqa: PLC0415

        # ensure the world count is set correctly
        self.num_worlds = max(1, self.num_worlds)

        # construct particle inv masses
        ms = np.array(self.particle_mass, dtype=np.float32)
        # static particles (with zero mass) have zero inverse mass
        particle_inv_mass = np.divide(1.0, ms, out=np.zeros_like(ms), where=ms != 0.0)

        with wp.ScopedDevice(device):
            # -------------------------------------
            # construct Model (non-time varying) data

            m = Model(device)
            m.requires_grad = requires_grad

            m.num_worlds = self.num_worlds

            # ---------------------
            # particles

            # state (initial)
            m.particle_q = wp.array(self.particle_q, dtype=wp.vec3, requires_grad=requires_grad)
            m.particle_qd = wp.array(self.particle_qd, dtype=wp.vec3, requires_grad=requires_grad)
            m.particle_mass = wp.array(self.particle_mass, dtype=wp.float32, requires_grad=requires_grad)
            m.particle_inv_mass = wp.array(particle_inv_mass, dtype=wp.float32, requires_grad=requires_grad)
            m.particle_radius = wp.array(self.particle_radius, dtype=wp.float32, requires_grad=requires_grad)
            m.particle_flags = wp.array([flag_to_int(f) for f in self.particle_flags], dtype=wp.int32)
            m.particle_world = wp.array(self.particle_world, dtype=wp.int32)
            m.particle_max_radius = np.max(self.particle_radius) if len(self.particle_radius) > 0 else 0.0
            m.particle_max_velocity = self.particle_max_velocity

            particle_colors = np.empty(self.particle_count, dtype=int)
            for color in range(len(self.particle_color_groups)):
                particle_colors[self.particle_color_groups[color]] = color
            m.particle_colors = wp.array(particle_colors, dtype=int)
            m.particle_color_groups = [wp.array(group, dtype=int) for group in self.particle_color_groups]

            # hash-grid for particle interactions
            m.particle_grid = wp.HashGrid(128, 128, 128)

            # ---------------------
            # collision geometry

            m.shape_key = self.shape_key
            m.shape_transform = wp.array(self.shape_transform, dtype=wp.transform, requires_grad=requires_grad)
            m.shape_body = wp.array(self.shape_body, dtype=wp.int32)
            m.shape_flags = wp.array(self.shape_flags, dtype=wp.int32)
            m.body_shapes = self.body_shapes

            # build list of ids for geometry sources (meshes, sdfs)
            geo_sources = []
            finalized_meshes = {}  # do not duplicate meshes
            for geo in self.shape_source:
                geo_hash = hash(geo)  # avoid repeated hash computations
                if geo:
                    if geo_hash not in finalized_meshes:
                        finalized_meshes[geo_hash] = geo.finalize(device=device)
                    geo_sources.append(finalized_meshes[geo_hash])
                else:
                    # add null pointer
                    geo_sources.append(0)

            m.shape_type = wp.array(self.shape_type, dtype=wp.int32)
            m.shape_source_ptr = wp.array(geo_sources, dtype=wp.uint64)
            m.shape_scale = wp.array(self.shape_scale, dtype=wp.vec3, requires_grad=requires_grad)
            m.shape_is_solid = wp.array(self.shape_is_solid, dtype=wp.bool)
            m.shape_thickness = wp.array(self.shape_thickness, dtype=wp.float32, requires_grad=requires_grad)
            m.shape_collision_radius = wp.array(
                self.shape_collision_radius, dtype=wp.float32, requires_grad=requires_grad
            )
            m.shape_world = wp.array(self.shape_world, dtype=wp.int32)

            m.shape_source = self.shape_source  # used for rendering

            m.shape_material_ke = wp.array(self.shape_material_ke, dtype=wp.float32, requires_grad=requires_grad)
            m.shape_material_kd = wp.array(self.shape_material_kd, dtype=wp.float32, requires_grad=requires_grad)
            m.shape_material_kf = wp.array(self.shape_material_kf, dtype=wp.float32, requires_grad=requires_grad)
            m.shape_material_ka = wp.array(self.shape_material_ka, dtype=wp.float32, requires_grad=requires_grad)
            m.shape_material_mu = wp.array(self.shape_material_mu, dtype=wp.float32, requires_grad=requires_grad)
            m.shape_material_restitution = wp.array(
                self.shape_material_restitution, dtype=wp.float32, requires_grad=requires_grad
            )
<<<<<<< HEAD
            m.shape_material_torsional_friction = wp.array(
                self.shape_material_torsional_friction, dtype=wp.float32, requires_grad=requires_grad
            )
            m.shape_material_rolling_friction = wp.array(
                self.shape_material_rolling_friction, dtype=wp.float32, requires_grad=requires_grad
            )
=======
            m.shape_contact_margin = wp.array(self.shape_contact_margin, dtype=wp.float32, requires_grad=requires_grad)
>>>>>>> 691576bc

            m.shape_collision_filter_pairs = set(self.shape_collision_filter_pairs)
            m.shape_collision_group = wp.array(self.shape_collision_group, dtype=wp.int32)

            # ---------------------
            # springs

            m.spring_indices = wp.array(self.spring_indices, dtype=wp.int32)
            m.spring_rest_length = wp.array(self.spring_rest_length, dtype=wp.float32, requires_grad=requires_grad)
            m.spring_stiffness = wp.array(self.spring_stiffness, dtype=wp.float32, requires_grad=requires_grad)
            m.spring_damping = wp.array(self.spring_damping, dtype=wp.float32, requires_grad=requires_grad)
            m.spring_control = wp.array(self.spring_control, dtype=wp.float32, requires_grad=requires_grad)

            # ---------------------
            # triangles

            m.tri_indices = wp.array(self.tri_indices, dtype=wp.int32)
            m.tri_poses = wp.array(self.tri_poses, dtype=wp.mat22, requires_grad=requires_grad)
            m.tri_activations = wp.array(self.tri_activations, dtype=wp.float32, requires_grad=requires_grad)
            m.tri_materials = wp.array(self.tri_materials, dtype=wp.float32, requires_grad=requires_grad)
            m.tri_areas = wp.array(self.tri_areas, dtype=wp.float32, requires_grad=requires_grad)

            # ---------------------
            # edges

            m.edge_indices = wp.array(self.edge_indices, dtype=wp.int32)
            m.edge_rest_angle = wp.array(self.edge_rest_angle, dtype=wp.float32, requires_grad=requires_grad)
            m.edge_rest_length = wp.array(self.edge_rest_length, dtype=wp.float32, requires_grad=requires_grad)
            m.edge_bending_properties = wp.array(
                self.edge_bending_properties, dtype=wp.float32, requires_grad=requires_grad
            )

            # ---------------------
            # tetrahedra

            m.tet_indices = wp.array(self.tet_indices, dtype=wp.int32)
            m.tet_poses = wp.array(self.tet_poses, dtype=wp.mat33, requires_grad=requires_grad)
            m.tet_activations = wp.array(self.tet_activations, dtype=wp.float32, requires_grad=requires_grad)
            m.tet_materials = wp.array(self.tet_materials, dtype=wp.float32, requires_grad=requires_grad)

            # -----------------------
            # muscles

            # close the muscle waypoint indices
            muscle_start = copy.copy(self.muscle_start)
            muscle_start.append(len(self.muscle_bodies))

            m.muscle_start = wp.array(muscle_start, dtype=wp.int32)
            m.muscle_params = wp.array(self.muscle_params, dtype=wp.float32, requires_grad=requires_grad)
            m.muscle_bodies = wp.array(self.muscle_bodies, dtype=wp.int32)
            m.muscle_points = wp.array(self.muscle_points, dtype=wp.vec3, requires_grad=requires_grad)
            m.muscle_activations = wp.array(self.muscle_activations, dtype=wp.float32, requires_grad=requires_grad)

            # --------------------------------------
            # rigid bodies

            # Apply inertia verification and correction
            # This catches negative masses/inertias and other critical issues
            if len(self.body_mass) > 0:
                if self.validate_inertia_detailed:
                    # Use detailed Python validation with per-body warnings
                    for i in range(len(self.body_mass)):
                        mass = self.body_mass[i]
                        inertia = self.body_inertia[i]
                        body_key = self.body_key[i] if i < len(self.body_key) else f"body_{i}"

                        corrected_mass, corrected_inertia, was_corrected = verify_and_correct_inertia(
                            mass, inertia, self.balance_inertia, self.bound_mass, self.bound_inertia, body_key
                        )

                        if was_corrected:
                            self.body_mass[i] = corrected_mass
                            self.body_inertia[i] = corrected_inertia
                            # Update inverse mass and inertia
                            if corrected_mass > 0.0:
                                self.body_inv_mass[i] = 1.0 / corrected_mass
                            else:
                                self.body_inv_mass[i] = 0.0

                            if any(x for x in corrected_inertia):
                                self.body_inv_inertia[i] = wp.inverse(corrected_inertia)
                            else:
                                self.body_inv_inertia[i] = corrected_inertia

                    # For detailed validation, create arrays from builder data (which were updated)
                    m.body_mass = wp.array(self.body_mass, dtype=wp.float32, requires_grad=requires_grad)
                    m.body_inv_mass = wp.array(self.body_inv_mass, dtype=wp.float32, requires_grad=requires_grad)
                    m.body_inertia = wp.array(self.body_inertia, dtype=wp.mat33, requires_grad=requires_grad)
                    m.body_inv_inertia = wp.array(self.body_inv_inertia, dtype=wp.mat33, requires_grad=requires_grad)
                else:
                    # Use fast Warp kernel validation
                    # First create arrays for the kernel
                    body_mass_array = wp.array(self.body_mass, dtype=wp.float32, requires_grad=requires_grad)
                    body_inertia_array = wp.array(self.body_inertia, dtype=wp.mat33, requires_grad=requires_grad)
                    body_inv_mass_array = wp.array(self.body_inv_mass, dtype=wp.float32, requires_grad=requires_grad)
                    body_inv_inertia_array = wp.array(
                        self.body_inv_inertia, dtype=wp.mat33, requires_grad=requires_grad
                    )
                    correction_flags = wp.zeros(len(self.body_mass), dtype=wp.bool)

                    # Launch validation kernel
                    wp.launch(
                        kernel=validate_and_correct_inertia_kernel,
                        dim=len(self.body_mass),
                        inputs=[
                            body_mass_array,
                            body_inertia_array,
                            body_inv_mass_array,
                            body_inv_inertia_array,
                            self.balance_inertia,
                            self.bound_mass if self.bound_mass is not None else 0.0,
                            self.bound_inertia if self.bound_inertia is not None else 0.0,
                            correction_flags,
                        ],
                    )

                    # Check if any corrections were made
                    num_corrections = int(np.sum(correction_flags.numpy()))
                    if num_corrections > 0:
                        warnings.warn(
                            f"Inertia validation corrected {num_corrections} bodies. "
                            f"Set validate_inertia_detailed=True for detailed per-body warnings.",
                            stacklevel=2,
                        )

                    # Directly use the corrected arrays on the Model (avoids double allocation)
                    # Note: This means the ModelBuilder's internal state is NOT updated for the fast path
                    m.body_mass = body_mass_array
                    m.body_inv_mass = body_inv_mass_array
                    m.body_inertia = body_inertia_array
                    m.body_inv_inertia = body_inv_inertia_array
            else:
                # No bodies, create empty arrays
                m.body_mass = wp.array(self.body_mass, dtype=wp.float32, requires_grad=requires_grad)
                m.body_inv_mass = wp.array(self.body_inv_mass, dtype=wp.float32, requires_grad=requires_grad)
                m.body_inertia = wp.array(self.body_inertia, dtype=wp.mat33, requires_grad=requires_grad)
                m.body_inv_inertia = wp.array(self.body_inv_inertia, dtype=wp.mat33, requires_grad=requires_grad)

            m.body_q = wp.array(self.body_q, dtype=wp.transform, requires_grad=requires_grad)
            m.body_qd = wp.array(self.body_qd, dtype=wp.spatial_vector, requires_grad=requires_grad)
            m.body_com = wp.array(self.body_com, dtype=wp.vec3, requires_grad=requires_grad)
            m.body_key = self.body_key
            m.body_world = wp.array(self.body_world, dtype=wp.int32)

            # joints
            m.joint_type = wp.array(self.joint_type, dtype=wp.int32)
            m.joint_parent = wp.array(self.joint_parent, dtype=wp.int32)
            m.joint_child = wp.array(self.joint_child, dtype=wp.int32)
            m.joint_X_p = wp.array(self.joint_X_p, dtype=wp.transform, requires_grad=requires_grad)
            m.joint_X_c = wp.array(self.joint_X_c, dtype=wp.transform, requires_grad=requires_grad)
            m.joint_dof_dim = wp.array(np.array(self.joint_dof_dim), dtype=wp.int32, ndim=2)
            m.joint_axis = wp.array(self.joint_axis, dtype=wp.vec3, requires_grad=requires_grad)
            m.joint_q = wp.array(self.joint_q, dtype=wp.float32, requires_grad=requires_grad)
            m.joint_qd = wp.array(self.joint_qd, dtype=wp.float32, requires_grad=requires_grad)
            m.joint_key = self.joint_key
            m.joint_world = wp.array(self.joint_world, dtype=wp.int32)
            # compute joint ancestors
            child_to_joint = {}
            for i, child in enumerate(self.joint_child):
                child_to_joint[child] = i
            parent_joint = []
            for parent in self.joint_parent:
                parent_joint.append(child_to_joint.get(parent, -1))
            m.joint_ancestor = wp.array(parent_joint, dtype=wp.int32)

            # dynamics properties
            m.joint_armature = wp.array(self.joint_armature, dtype=wp.float32, requires_grad=requires_grad)
            m.joint_target_ke = wp.array(self.joint_target_ke, dtype=wp.float32, requires_grad=requires_grad)
            m.joint_target_kd = wp.array(self.joint_target_kd, dtype=wp.float32, requires_grad=requires_grad)
            m.joint_target_pos = wp.array(self.joint_target_pos, dtype=wp.float32, requires_grad=requires_grad)
            m.joint_target_vel = wp.array(self.joint_target_vel, dtype=wp.float32, requires_grad=requires_grad)
            m.joint_f = wp.array(self.joint_f, dtype=wp.float32, requires_grad=requires_grad)
            m.joint_effort_limit = wp.array(self.joint_effort_limit, dtype=wp.float32, requires_grad=requires_grad)
            m.joint_velocity_limit = wp.array(self.joint_velocity_limit, dtype=wp.float32, requires_grad=requires_grad)
            m.joint_friction = wp.array(self.joint_friction, dtype=wp.float32, requires_grad=requires_grad)

            m.joint_limit_lower = wp.array(self.joint_limit_lower, dtype=wp.float32, requires_grad=requires_grad)
            m.joint_limit_upper = wp.array(self.joint_limit_upper, dtype=wp.float32, requires_grad=requires_grad)
            m.joint_limit_ke = wp.array(self.joint_limit_ke, dtype=wp.float32, requires_grad=requires_grad)
            m.joint_limit_kd = wp.array(self.joint_limit_kd, dtype=wp.float32, requires_grad=requires_grad)
            m.joint_enabled = wp.array(self.joint_enabled, dtype=wp.int32)

            # 'close' the start index arrays with a sentinel value
            joint_q_start = copy.copy(self.joint_q_start)
            joint_q_start.append(self.joint_coord_count)
            joint_qd_start = copy.copy(self.joint_qd_start)
            joint_qd_start.append(self.joint_dof_count)
            articulation_start = copy.copy(self.articulation_start)
            articulation_start.append(self.joint_count)

            # Compute max joints per articulation for IK kernel launches
            max_joints_per_articulation = 0
            for art_idx in range(len(self.articulation_start)):
                joint_start = articulation_start[art_idx]
                joint_end = articulation_start[art_idx + 1]
                num_joints = joint_end - joint_start
                max_joints_per_articulation = max(max_joints_per_articulation, num_joints)

            m.joint_q_start = wp.array(joint_q_start, dtype=wp.int32)
            m.joint_qd_start = wp.array(joint_qd_start, dtype=wp.int32)
            m.articulation_start = wp.array(articulation_start, dtype=wp.int32)
            m.articulation_key = self.articulation_key
            m.articulation_world = wp.array(self.articulation_world, dtype=wp.int32)
            m.max_joints_per_articulation = max_joints_per_articulation

            # equality constraints
            m.equality_constraint_type = wp.array(self.equality_constraint_type, dtype=wp.int32)
            m.equality_constraint_body1 = wp.array(self.equality_constraint_body1, dtype=wp.int32)
            m.equality_constraint_body2 = wp.array(self.equality_constraint_body2, dtype=wp.int32)
            m.equality_constraint_anchor = wp.array(self.equality_constraint_anchor, dtype=wp.vec3)
            m.equality_constraint_torquescale = wp.array(self.equality_constraint_torquescale, dtype=wp.float32)
            m.equality_constraint_relpose = wp.array(
                self.equality_constraint_relpose, dtype=wp.transform, requires_grad=requires_grad
            )
            m.equality_constraint_joint1 = wp.array(self.equality_constraint_joint1, dtype=wp.int32)
            m.equality_constraint_joint2 = wp.array(self.equality_constraint_joint2, dtype=wp.int32)
            m.equality_constraint_polycoef = wp.array(self.equality_constraint_polycoef, dtype=wp.float32)
            m.equality_constraint_key = self.equality_constraint_key
            m.equality_constraint_enabled = wp.array(self.equality_constraint_enabled, dtype=wp.bool)

            # counts
            m.joint_count = self.joint_count
            m.joint_dof_count = self.joint_dof_count
            m.joint_coord_count = self.joint_coord_count
            m.particle_count = len(self.particle_q)
            m.body_count = len(self.body_q)
            m.shape_count = len(self.shape_type)
            m.tri_count = len(self.tri_poses)
            m.tet_count = len(self.tet_poses)
            m.edge_count = len(self.edge_rest_angle)
            m.spring_count = len(self.spring_rest_length)
            m.muscle_count = len(self.muscle_start)
            m.articulation_count = len(self.articulation_start)
            m.equality_constraint_count = len(self.equality_constraint_type)

            self.find_shape_contact_pairs(m)
            m.rigid_contact_max = count_rigid_contact_points(m)

            # enable ground plane
            m.up_axis = self.up_axis
            m.up_vector = np.array(self.up_vector, dtype=wp.float32)

            # set gravity
            m.gravity = wp.array(
                [wp.vec3(*(g * self.gravity for g in self.up_vector))],
                dtype=wp.vec3,
                device=device,
                requires_grad=requires_grad,
            )

            # Add custom attributes onto the model (with lazy evaluation)
            # Early return if no custom attributes exist to avoid overhead
            if not self.custom_attributes:
                return m

            # Process custom attributes
            for _full_key, custom_attr in self.custom_attributes.items():
                frequency = custom_attr.frequency

                # determine count by frequency
                if frequency == ModelAttributeFrequency.ONCE:
                    count = 1
                elif frequency == ModelAttributeFrequency.BODY:
                    count = m.body_count
                elif frequency == ModelAttributeFrequency.SHAPE:
                    count = m.shape_count
                elif frequency == ModelAttributeFrequency.JOINT:
                    count = m.joint_count
                elif frequency == ModelAttributeFrequency.JOINT_DOF:
                    count = m.joint_dof_count
                elif frequency == ModelAttributeFrequency.JOINT_COORD:
                    count = m.joint_coord_count
                elif frequency == ModelAttributeFrequency.ARTICULATION:
                    count = m.articulation_count
                else:
                    continue

                wp_arr = custom_attr.build_array(count, device=device, requires_grad=requires_grad)
                m.add_attribute(custom_attr.name, wp_arr, frequency, custom_attr.assignment, custom_attr.namespace)

            return m

    def _test_group_pair(self, group_a: int, group_b: int) -> bool:
        """Test if two collision groups should interact.

        This matches the exact logic from broad_phase_common.test_group_pair kernel function.

        Args:
            group_a: First collision group ID
            group_b: Second collision group ID

        Returns:
            bool: True if the groups should collide, False otherwise
        """
        if group_a == 0 or group_b == 0:
            return False
        if group_a > 0:
            return group_a == group_b or group_b < 0
        if group_a < 0:
            return group_a != group_b
        return False

    def _test_world_and_group_pair(
        self, world_a: int, world_b: int, collision_group_a: int, collision_group_b: int
    ) -> bool:
        """Test if two entities should collide based on world indices and collision groups.

        This matches the exact logic from broad_phase_common.test_world_and_group_pair kernel function.

        Args:
            world_a: World index of first entity
            world_b: World index of second entity
            collision_group_a: Collision group of first entity
            collision_group_b: Collision group of second entity

        Returns:
            bool: True if the entities should collide, False otherwise
        """
        # Check world indices first
        if world_a != -1 and world_b != -1 and world_a != world_b:
            return False

        # If same world or at least one is global (-1), check collision groups
        return self._test_group_pair(collision_group_a, collision_group_b)

    def find_shape_contact_pairs(self, model: Model):
        """
        Identifies and stores all potential shape contact pairs for collision detection.

        This method examines the collision groups and collision masks of all shapes in the model
        to determine which pairs of shapes should be considered for contact generation. It respects
        any user-specified collision filter pairs to avoid redundant or undesired contacts.

        The resulting contact pairs are stored in the model as a 2D array of shape indices.

        Uses the exact same filtering logic as the broad phase kernels (test_world_and_group_pair)
        to ensure consistency between EXPLICIT mode (precomputed pairs) and NXN/SAP modes.

        Args:
            model (Model): The simulation model to which the contact pairs will be assigned.

        Side Effects:
            - Sets `model.shape_contact_pairs` to a wp.array of shape pairs (wp.vec2i).
            - Sets `model.shape_contact_pair_count` to the number of contact pairs found.
        """
        filters: set[tuple[int, int]] = model.shape_collision_filter_pairs
        contact_pairs: list[tuple[int, int]] = []

        # Keep only colliding shapes (those with COLLIDE_SHAPES flag) and sort by world for optimization
        colliding_indices = [i for i, flag in enumerate(self.shape_flags) if flag & ShapeFlags.COLLIDE_SHAPES]
        sorted_indices = sorted(colliding_indices, key=lambda i: self.shape_world[i])

        # Iterate over all pairs of colliding shapes
        for i1 in range(len(sorted_indices)):
            s1 = sorted_indices[i1]
            world1 = self.shape_world[s1]
            collision_group1 = self.shape_collision_group[s1]

            for i2 in range(i1 + 1, len(sorted_indices)):
                s2 = sorted_indices[i2]
                world2 = self.shape_world[s2]
                collision_group2 = self.shape_collision_group[s2]

                # Early break optimization: if both shapes are in non-global worlds and different worlds,
                # they can never collide. Since shapes are sorted by world, all remaining shapes will also
                # be in different worlds, so we can break early.
                if world1 != -1 and world2 != -1 and world1 != world2:
                    break

                # Apply the exact same filtering logic as test_world_and_group_pair kernel
                if not self._test_world_and_group_pair(world1, world2, collision_group1, collision_group2):
                    continue

                # Ensure canonical order (smaller_element, larger_element)
                if s1 > s2:
                    shape_a, shape_b = s2, s1
                else:
                    shape_a, shape_b = s1, s2

                # Skip if explicitly filtered
                if (shape_a, shape_b) not in filters:
                    contact_pairs.append((shape_a, shape_b))

        model.shape_contact_pairs = wp.array(np.array(contact_pairs), dtype=wp.vec2i, device=model.device)
        model.shape_contact_pair_count = len(contact_pairs)<|MERGE_RESOLUTION|>--- conflicted
+++ resolved
@@ -487,12 +487,9 @@
         self.shape_material_ka = []
         self.shape_material_mu = []
         self.shape_material_restitution = []
-<<<<<<< HEAD
         self.shape_material_torsional_friction = []
         self.shape_material_rolling_friction = []
-=======
         self.shape_contact_margin = []
->>>>>>> 691576bc
         # collision groups within collisions are handled
         self.shape_collision_group = []
         # radius to use for broadphase collision checking
@@ -3006,14 +3003,11 @@
         self.shape_material_ka.append(cfg.ka)
         self.shape_material_mu.append(cfg.mu)
         self.shape_material_restitution.append(cfg.restitution)
-<<<<<<< HEAD
         self.shape_material_torsional_friction.append(cfg.torsional_friction)
         self.shape_material_rolling_friction.append(cfg.rolling_friction)
-=======
         self.shape_contact_margin.append(
             cfg.contact_margin if cfg.contact_margin is not None else self.rigid_contact_margin
         )
->>>>>>> 691576bc
         self.shape_collision_group.append(cfg.collision_group)
         self.shape_collision_radius.append(compute_shape_radius(type, scale, src))
         self.shape_world.append(self.current_world)
@@ -4943,16 +4937,13 @@
             m.shape_material_restitution = wp.array(
                 self.shape_material_restitution, dtype=wp.float32, requires_grad=requires_grad
             )
-<<<<<<< HEAD
             m.shape_material_torsional_friction = wp.array(
                 self.shape_material_torsional_friction, dtype=wp.float32, requires_grad=requires_grad
             )
             m.shape_material_rolling_friction = wp.array(
                 self.shape_material_rolling_friction, dtype=wp.float32, requires_grad=requires_grad
             )
-=======
             m.shape_contact_margin = wp.array(self.shape_contact_margin, dtype=wp.float32, requires_grad=requires_grad)
->>>>>>> 691576bc
 
             m.shape_collision_filter_pairs = set(self.shape_collision_filter_pairs)
             m.shape_collision_group = wp.array(self.shape_collision_group, dtype=wp.int32)
