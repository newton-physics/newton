# SPDX-FileCopyrightText: Copyright (c) 2025 The Newton Developers
# SPDX-License-Identifier: Apache-2.0
#
# Licensed under the Apache License, Version 2.0 (the "License");
# you may not use this file except in compliance with the License.
# You may obtain a copy of the License at
#
# http://www.apache.org/licenses/LICENSE-2.0
#
# Unless required by applicable law or agreed to in writing, software
# distributed under the License is distributed on an "AS IS" BASIS,
# WITHOUT WARRANTIES OR CONDITIONS OF ANY KIND, either express or implied.
# See the License for the specific language governing permissions and
# limitations under the License.

"""A module for building Newton models."""

from __future__ import annotations

import copy
import ctypes
import math
import warnings
from collections.abc import Callable, Iterable
from dataclasses import dataclass, replace
from typing import Any, Literal

import numpy as np
import warp as wp

from ..core.types import (
    Axis,
    AxisType,
    Devicelike,
    Mat33,
    Quat,
    Sequence,
    Transform,
    Vec3,
    Vec4,
    axis_to_vec3,
    flag_to_int,
    nparray,
)
from ..geometry import (
    MESH_MAXHULLVERT,
    SDF,
    GeoType,
    Mesh,
    ParticleFlags,
    ShapeFlags,
    compute_shape_inertia,
    compute_shape_radius,
    transform_inertia,
)
from ..geometry.inertia import validate_and_correct_inertia_kernel, verify_and_correct_inertia
from ..geometry.utils import RemeshingMethod, compute_inertia_obb, remesh_mesh
from ..usd.schema_resolver import SchemaResolver
from ..utils import compute_world_offsets
from .graph_coloring import ColoringAlgorithm, color_trimesh, combine_independent_particle_coloring
from .joints import (
    JOINT_LIMIT_UNLIMITED,
    EqType,
    JointType,
    get_joint_dof_count,
)
from .model import Model, ModelAttributeAssignment, ModelAttributeFrequency


class ModelBuilder:
    """A helper class for building simulation models at runtime.

    Use the ModelBuilder to construct a simulation scene. The ModelBuilder
    represents the scene using standard Python data structures like lists,
    which are convenient but unsuitable for efficient simulation.
    Call :meth:`finalize` to construct a simulation-ready Model.

    Example
    -------

    .. testcode::

        import newton
        from newton.solvers import SolverXPBD

        builder = newton.ModelBuilder()

        # anchor point (zero mass)
        builder.add_particle((0, 1.0, 0.0), (0.0, 0.0, 0.0), 0.0)

        # build chain
        for i in range(1, 10):
            builder.add_particle((i, 1.0, 0.0), (0.0, 0.0, 0.0), 1.0)
            builder.add_spring(i - 1, i, 1.0e3, 0.0, 0)

        # create model
        model = builder.finalize()

        state_0, state_1 = model.state(), model.state()
        control = model.control()
        solver = SolverXPBD(model)

        for i in range(10):
            state_0.clear_forces()
            contacts = model.collide(state_0)
            solver.step(state_0, state_1, control, contacts, dt=1.0 / 60.0)
            state_0, state_1 = state_1, state_0

    World Grouping
    --------------------

    ModelBuilder supports world grouping to organize entities for multi-world simulations.
    Each entity (particle, body, shape, joint, articulation) has an associated world index:

    - Index -1: Global entities shared across all worlds (e.g., ground plane)
    - Index 0, 1, 2, ...: World-specific entities

    There are two ways to assign world indices:

    1. **Direct entity creation**: Entities inherit the builder's `current_world` value::

           builder = ModelBuilder()
           builder.current_world = -1  # Following entities will be global
           builder.add_ground_plane()
           builder.current_world = 0  # Following entities will be in world 0
           builder.add_body(...)

    2. **Using add_builder()**: ALL entities from the sub-builder are assigned to the specified world::

           robot = ModelBuilder()
           robot.add_body(...)  # World assignments here will be overridden

           main = ModelBuilder()
           main.add_builder(robot, world=0)  # All robot entities -> world 0
           main.add_builder(robot, world=1)  # All robot entities -> world 1

    Note:
        It is strongly recommended to use the ModelBuilder to construct a simulation rather
        than creating your own Model object directly, however it is possible to do so if
        desired.
    """

    @dataclass
    class ShapeConfig:
        """
        Represents the properties of a collision shape used in simulation.
        """

        density: float = 1000.0
        """The density of the shape material."""
        ke: float = 1.0e5
        """The contact elastic stiffness."""
        kd: float = 1000.0
        """The contact damping stiffness."""
        kf: float = 1000.0
        """The contact friction stiffness."""
        ka: float = 0.0
        """The contact adhesion distance."""
        mu: float = 0.5
        """The coefficient of friction."""
        restitution: float = 0.0
        """The coefficient of restitution."""
        thickness: float = 1e-5
        """The thickness of the shape."""
        is_solid: bool = True
        """Indicates whether the shape is solid or hollow. Defaults to True."""
        collision_group: int = 1
        """The collision group ID for the shape. Defaults to 1 (default group). Set to 0 to disable collisions for this shape."""
        collision_filter_parent: bool = True
        """Whether to inherit collision filtering from the parent. Defaults to True."""
        has_shape_collision: bool = True
        """Whether the shape can collide with other shapes. Defaults to True."""
        has_particle_collision: bool = True
        """Whether the shape can collide with particles. Defaults to True."""
        is_visible: bool = True
        """Indicates whether the shape is visible in the simulation. Defaults to True."""

        @property
        def flags(self) -> int:
            """Returns the flags for the shape."""

            shape_flags = ShapeFlags.VISIBLE if self.is_visible else 0
            shape_flags |= ShapeFlags.COLLIDE_SHAPES if self.has_shape_collision else 0
            shape_flags |= ShapeFlags.COLLIDE_PARTICLES if self.has_particle_collision else 0
            return shape_flags

        @flags.setter
        def flags(self, value: int):
            """Sets the flags for the shape."""

            self.is_visible = bool(value & ShapeFlags.VISIBLE)
            self.has_shape_collision = bool(value & ShapeFlags.COLLIDE_SHAPES)
            self.has_particle_collision = bool(value & ShapeFlags.COLLIDE_PARTICLES)

        def copy(self) -> ModelBuilder.ShapeConfig:
            return copy.copy(self)

    class JointDofConfig:
        """
        Describes a joint axis (a single degree of freedom) that can have limits and be driven towards a target.
        """

        def __init__(
            self,
            axis: AxisType | Vec3 = Axis.X,
            limit_lower: float = -JOINT_LIMIT_UNLIMITED,
            limit_upper: float = JOINT_LIMIT_UNLIMITED,
            limit_ke: float = 1e4,
            limit_kd: float = 1e1,
            target_pos: float = 0.0,
            target_vel: float = 0.0,
            target_ke: float = 0.0,
            target_kd: float = 0.0,
            armature: float = 1e-2,
            effort_limit: float = 1e6,
            velocity_limit: float = 1e6,
            friction: float = 0.0,
        ):
            self.axis = wp.normalize(axis_to_vec3(axis))
            """The 3D axis that this JointDofConfig object describes."""
            self.limit_lower = limit_lower
            """The lower position limit of the joint axis. Defaults to -JOINT_LIMIT_UNLIMITED (unlimited)."""
            self.limit_upper = limit_upper
            """The upper position limit of the joint axis. Defaults to JOINT_LIMIT_UNLIMITED (unlimited)."""
            self.limit_ke = limit_ke
            """The elastic stiffness of the joint axis limits. Defaults to 1e4."""
            self.limit_kd = limit_kd
            """The damping stiffness of the joint axis limits. Defaults to 1e1."""
            self.target_pos = target_pos
            """The target position of the joint axis.
            If the initial `target` is outside the limits,
            it defaults to the midpoint of `limit_lower` and `limit_upper`. Otherwise, defaults to 0.0."""
            self.target_vel = target_vel
            """The target velocity of the joint axis."""
            self.target_ke = target_ke
            """The proportional gain of the target drive PD controller. Defaults to 0.0."""
            self.target_kd = target_kd
            """The derivative gain of the target drive PD controller. Defaults to 0.0."""
            self.armature = armature
            """Artificial inertia added around the joint axis. Defaults to 1e-2."""
            self.effort_limit = effort_limit
            """Maximum effort (force or torque) the joint axis can exert. Defaults to 1e6."""
            self.velocity_limit = velocity_limit
            """Maximum velocity the joint axis can achieve. Defaults to 1e6."""
            self.friction = friction
            """Friction coefficient for the joint axis. Defaults to 0.0."""

            if self.target_pos > self.limit_upper or self.target_pos < self.limit_lower:
                self.target_pos = 0.5 * (self.limit_lower + self.limit_upper)

        @classmethod
        def create_unlimited(cls, axis: AxisType | Vec3) -> ModelBuilder.JointDofConfig:
            """Creates a JointDofConfig with no limits."""
            return ModelBuilder.JointDofConfig(
                axis=axis,
<<<<<<< HEAD
                limit_lower=-1e6,
                limit_upper=1e6,
                target_pos=0.0,
                target_vel=0.0,
=======
                limit_lower=-JOINT_LIMIT_UNLIMITED,
                limit_upper=JOINT_LIMIT_UNLIMITED,
                target=0.0,
>>>>>>> 44de6d4e
                target_ke=0.0,
                target_kd=0.0,
                armature=0.0,
                limit_ke=0.0,
                limit_kd=0.0,
            )

    @dataclass
    class CustomAttribute:
        """
        Represents a custom attribute definition for the ModelBuilder.
        This is used to define custom attributes that are not part of the standard ModelBuilder API.
        Custom attributes can be defined for the :class:`~newton.Model`, :class:`~newton.State`, :class:`~newton.Control`, or :class:`~newton.Contacts` objects, depending on the :class:`ModelAttributeAssignment` category.
        Custom attributes must be declared before use via the :meth:`newton.ModelBuilder.add_custom_attribute` method.

        See :ref:`custom_attributes` for more information.
        """

        name: str
        """Variable name to expose on the Model. Must be a valid Python identifier."""

        dtype: type
        """Warp dtype (e.g., wp.float32, wp.int32, wp.bool, wp.vec3) that is compatible with Warp arrays."""

        frequency: ModelAttributeFrequency
        """Frequency category (see :class:`ModelAttributeFrequency`) that determines how the attribute is indexed in the Model."""

        assignment: ModelAttributeAssignment = ModelAttributeAssignment.MODEL
        """Assignment category (see :class:`ModelAttributeAssignment`), defaults to :attr:`ModelAttributeAssignment.MODEL`"""

        namespace: str | None = None
        """Namespace for the attribute. If None, the attribute is added directly to the assigned object without a namespace."""

        default: Any = None
        """Default value for the attribute. If None, the default value is determined based on the dtype."""

        values: dict[int, Any] | None = None
        """Dictionary mapping indices to specific values (overrides). If None, the attribute is not initialized with any values. Values can be assigned in subsequent ``ModelBuilder.add_*(..., custom_attributes={...})`` method calls for specific entities after the CustomAttribute has been added through the :meth:`ModelBuilder.add_custom_attribute` method."""

        usd_attribute_name: str | None = None
        """Name of the corresponding USD attribute. If None, the USD attribute name ``"newton:<namespace>:<name>"`` is used."""

        mjcf_attribute_name: str | None = None
        """Name of the attribute in the MJCF definition. If None, the attribute name is used."""

        urdf_attribute_name: str | None = None
        """Name of the attribute in the URDF definition. If None, the attribute name is used."""

        usd_value_transformer: Callable[[Any], Any] | None = None
        """Transformer function that converts a USD attribute value to a valid Warp dtype. If undefined, the generic converter from :func:`newton.usd.convert_warp_value` is used."""

        mjcf_value_transformer: Callable[[str], Any] | None = None
        """Transformer function that converts a MJCF attribute value string to a valid Warp dtype. If undefined, the generic converter from :func:`newton.utils.parse_warp_value_from_string` is used."""

        urdf_value_transformer: Callable[[str], Any] | None = None
        """Transformer function that converts a URDF attribute value string to a valid Warp dtype. If undefined, the generic converter from :func:`newton.utils.parse_warp_value_from_string` is used."""

        def __post_init__(self):
            """Initialize default values and ensure values dict exists."""
            # ensure dtype is a valid Warp dtype
            try:
                _size = wp.types.type_size_in_bytes(self.dtype)
            except TypeError as e:
                raise ValueError(
                    f"Invalid dtype: {self.dtype}. Must be a valid Warp dtype that is compatible with Warp arrays."
                ) from e

            # Set dtype-specific default value if none was provided
            if self.default is None:
                self.default = self._default_for_dtype(self.dtype)
            if self.values is None:
                self.values = {}
            if self.usd_attribute_name is None:
                self.usd_attribute_name = f"newton:{self.key}"
            if self.mjcf_attribute_name is None:
                self.mjcf_attribute_name = self.name
            if self.urdf_attribute_name is None:
                self.urdf_attribute_name = self.name

        @staticmethod
        def _default_for_dtype(dtype: object) -> Any:
            """Get default value for dtype when not specified."""
            # quaternions get identity quaternion
            if wp.types.type_is_quaternion(dtype):
                return wp.quat_identity(dtype._wp_scalar_type_)
            if dtype is wp.bool or dtype is bool:
                return False
            # vectors, matrices, scalars
            return dtype(0)

        @property
        def key(self) -> str:
            """Return the full name of the attribute, formatted as "namespace:name" or "name" if no namespace is specified."""
            return f"{self.namespace}:{self.name}" if self.namespace else self.name

        def build_array(self, count: int, device: Devicelike | None = None, requires_grad: bool = False) -> wp.array:
            """Build wp.array from count, dtype, default and overrides."""
            arr = [self.values.get(i, self.default) for i in range(count)]
            return wp.array(arr, dtype=self.dtype, requires_grad=requires_grad, device=device)

    def __init__(self, up_axis: AxisType = Axis.Z, gravity: float = -9.81):
        """
        Initializes a new ModelBuilder instance for constructing simulation models.

        Args:
            up_axis (AxisType, optional): The axis to use as the "up" direction in the simulation.
                Defaults to Axis.Z.
            gravity (float, optional): The magnitude of gravity to apply along the up axis.
                Defaults to -9.81.
        """
        self.num_worlds = 0

        # region defaults
        self.default_shape_cfg = ModelBuilder.ShapeConfig()
        self.default_joint_cfg = ModelBuilder.JointDofConfig()

        # Default particle settings
        self.default_particle_radius = 0.1

        # Default triangle soft mesh settings
        self.default_tri_ke = 100.0
        self.default_tri_ka = 100.0
        self.default_tri_kd = 10.0
        self.default_tri_drag = 0.0
        self.default_tri_lift = 0.0

        # Default distance constraint properties
        self.default_spring_ke = 100.0
        self.default_spring_kd = 0.0

        # Default edge bending properties
        self.default_edge_ke = 100.0
        self.default_edge_kd = 0.0

        # Default body settings
        self.default_body_armature = 0.0
        # endregion

        # region compiler settings (similar to MuJoCo)
        self.balance_inertia = True
        """Whether to automatically correct rigid body inertia tensors that violate the triangle inequality.
        When True, adds a scalar multiple of the identity matrix to preserve rotation structure while
        ensuring physical validity (I1 + I2 >= I3 for principal moments). Default: True."""

        self.bound_mass = None
        """Minimum allowed mass value for rigid bodies. If set, any body mass below this value will be
        clamped to this minimum. Set to None to disable mass clamping. Default: None."""

        self.bound_inertia = None
        """Minimum allowed eigenvalue for rigid body inertia tensors. If set, ensures all principal
        moments of inertia are at least this value. Set to None to disable inertia eigenvalue
        clamping. Default: None."""

        self.validate_inertia_detailed = False
        """Whether to use detailed (slower) inertia validation that provides per-body warnings.
        When False, uses a fast GPU kernel that reports only the total number of corrected bodies
        and directly assigns the corrected arrays to the Model (ModelBuilder state is not updated).
        When True, uses a CPU implementation that reports specific issues for each body and updates
        the ModelBuilder's internal state.
        Default: False."""
        # endregion

        # particles
        self.particle_q = []
        self.particle_qd = []
        self.particle_mass = []
        self.particle_radius = []
        self.particle_flags = []
        self.particle_max_velocity = 1e5
        self.particle_color_groups: list[nparray] = []
        self.particle_world = []  # world index for each particle

        # shapes (each shape has an entry in these arrays)
        self.shape_key = []  # shape keys
        # transform from shape to body
        self.shape_transform = []
        # maps from shape index to body index
        self.shape_body = []
        self.shape_flags = []
        self.shape_type = []
        self.shape_scale = []
        self.shape_source = []
        self.shape_is_solid = []
        self.shape_thickness = []
        self.shape_material_ke = []
        self.shape_material_kd = []
        self.shape_material_kf = []
        self.shape_material_ka = []
        self.shape_material_mu = []
        self.shape_material_restitution = []
        # collision groups within collisions are handled
        self.shape_collision_group = []
        # radius to use for broadphase collision checking
        self.shape_collision_radius = []
        # world index for each shape
        self.shape_world = []

        # filtering to ignore certain collision pairs
        self.shape_collision_filter_pairs: list[tuple[int, int]] = []

        # springs
        self.spring_indices = []
        self.spring_rest_length = []
        self.spring_stiffness = []
        self.spring_damping = []
        self.spring_control = []

        # triangles
        self.tri_indices = []
        self.tri_poses = []
        self.tri_activations = []
        self.tri_materials = []
        self.tri_areas = []

        # edges (bending)
        self.edge_indices = []
        self.edge_rest_angle = []
        self.edge_rest_length = []
        self.edge_bending_properties = []

        # tetrahedra
        self.tet_indices = []
        self.tet_poses = []
        self.tet_activations = []
        self.tet_materials = []

        # muscles
        self.muscle_start = []
        self.muscle_params = []
        self.muscle_activations = []
        self.muscle_bodies = []
        self.muscle_points = []

        # rigid bodies
        self.body_mass = []
        self.body_inertia = []
        self.body_inv_mass = []
        self.body_inv_inertia = []
        self.body_com = []
        self.body_q = []
        self.body_qd = []
        self.body_key = []
        self.body_shapes = {-1: []}  # mapping from body to shapes
        self.body_world = []  # world index for each body

        # rigid joints
        self.joint_parent = []  # index of the parent body                      (constant)
        self.joint_parents = {}  # mapping from joint to parent bodies
        self.joint_child = []  # index of the child body                       (constant)
        self.joint_axis = []  # joint axis in child joint frame               (constant)
        self.joint_X_p = []  # frame of joint in parent                      (constant)
        self.joint_X_c = []  # frame of child com (in child coordinates)     (constant)
        self.joint_q = []
        self.joint_qd = []
        self.joint_f = []

        self.joint_type = []
        self.joint_key = []
        self.joint_armature = []
        self.joint_target_ke = []
        self.joint_target_kd = []
        self.joint_limit_lower = []
        self.joint_limit_upper = []
        self.joint_limit_ke = []
        self.joint_limit_kd = []
        self.joint_target_pos = []
        self.joint_target_vel = []
        self.joint_effort_limit = []
        self.joint_velocity_limit = []
        self.joint_friction = []

        self.joint_twist_lower = []
        self.joint_twist_upper = []

        self.joint_enabled = []

        self.joint_q_start = []
        self.joint_qd_start = []
        self.joint_dof_dim = []
        self.joint_world = []  # world index for each joint

        self.articulation_start = []
        self.articulation_key = []
        self.articulation_world = []  # world index for each articulation

        self.joint_dof_count = 0
        self.joint_coord_count = 0

        # current world index for entities being added directly to this builder.
        # set to -1 to create global entities shared across all worlds.
        # note: this value is temporarily overridden when using add_builder().
        self.current_world = -1

        self.up_axis: Axis = Axis.from_any(up_axis)
        self.gravity: float = gravity

        # contacts to be generated within the given distance margin to be generated at
        # every simulation substep (can be 0 if only one PBD solver iteration is used)
        self.rigid_contact_margin = 0.1
        # torsional friction coefficient (only considered by XPBD so far)
        self.rigid_contact_torsional_friction = 0.5
        # rolling friction coefficient (only considered by XPBD so far)
        self.rigid_contact_rolling_friction = 0.001

        # number of rigid contact points to allocate in the model during self.finalize() per world
        # if setting is None, the number of worst-case number of contacts will be calculated in self.finalize()
        self.num_rigid_contacts_per_world = None

        # equality constraints
        self.equality_constraint_type = []
        self.equality_constraint_body1 = []
        self.equality_constraint_body2 = []
        self.equality_constraint_anchor = []
        self.equality_constraint_relpose = []
        self.equality_constraint_torquescale = []
        self.equality_constraint_joint1 = []
        self.equality_constraint_joint2 = []
        self.equality_constraint_polycoef = []
        self.equality_constraint_key = []
        self.equality_constraint_enabled = []

        # Custom attributes (user-defined per-frequency arrays)
        self.custom_attributes: dict[str, ModelBuilder.CustomAttribute] = {}

    def add_custom_attribute(self, attribute: CustomAttribute) -> None:
        """
        Define a custom per-entity attribute to be added to the Model.
        See :ref:`custom_attributes` for more information.

        Args:
            attribute: The custom attribute to add.

        Example:

            .. doctest::

                builder = newton.ModelBuilder()
                builder.add_custom_attribute(
                    newton.ModelBuilder.CustomAttribute(
                        name="my_attribute",
                        frequency=newton.ModelAttributeFrequency.BODY,
                        dtype=wp.float32,
                        default=20.0,
                        assignment=newton.ModelAttributeAssignment.MODEL,
                        namespace="my_namespace",
                    )
                )
                builder.add_body(custom_attributes={"my_namespace:my_attribute": 30.0})
                builder.add_body()  # we leave out the custom_attributes, so the attribute will use the default value 20.0
                model = builder.finalize()
                # the model has now an AttributeNamespace object with the name "my_namespace"
                # and an attribute "my_attribute" that is a wp.array of shape (body_count, 1)
                # with the default value 20.0
                assert np.allclose(model.my_namespace.my_attribute.numpy(), [30.0, 20.0])
        """
        key = attribute.key

        existing = self.custom_attributes.get(key)
        if existing:
            # validate that specification matches exactly
            if (
                existing.frequency != attribute.frequency
                or existing.dtype != attribute.dtype
                or existing.assignment != attribute.assignment
                or existing.namespace != attribute.namespace
            ):
                raise ValueError(f"Custom attribute '{key}' already exists with incompatible spec")
            return

        self.custom_attributes[key] = attribute

    def has_custom_attribute(self, key: str) -> bool:
        """Check if a custom attribute is defined."""
        return key in self.custom_attributes

    def get_custom_attributes_by_frequency(
        self, frequencies: Sequence[ModelAttributeFrequency]
    ) -> list[CustomAttribute]:
        """
        Get custom attributes by frequency.
        This is useful for processing custom attributes for different kinds of simulation objects.
        For example, you can get all the custom attributes for bodies, shapes, joints, etc.

        Args:
            frequencies: The frequencies to get custom attributes for.

        Returns:
            A list of custom attributes.
        """
        return [attr for attr in self.custom_attributes.values() if attr.frequency in frequencies]

    def _process_custom_attributes(
        self,
        entity_index: int,
        custom_attrs: dict[str, Any],
        expected_frequency: ModelAttributeFrequency,
    ) -> None:
        """Process custom attributes from kwargs and assign them to an entity.

        This method validates that custom attributes exist with the correct frequency,
        then assigns values to the specific entity. The assignment is inferred from the
        attribute definition.

        Attribute names can optionally include a namespace prefix in the format "namespace:attr_name".
        If no namespace prefix is provided, the attribute is assumed to be in the default namespace (None).

        Args:
            entity_index: Index of the entity (body, shape, joint, etc.)
            custom_attrs: Dictionary of custom attribute names to values.
                Keys can be "attr_name" or "namespace:attr_name"
            expected_frequency: Expected frequency for these attributes
        """
        for attr_key, value in custom_attrs.items():
            # Parse namespace prefix if present (format: "namespace:attr_name" or "attr_name")
            full_key = attr_key

            # Ensure the custom attribute is defined
            custom_attr = self.custom_attributes.get(full_key)
            if custom_attr is None:
                raise AttributeError(
                    f"Custom attribute '{full_key}' is not defined. "
                    f"Please declare it first using add_custom_attribute()."
                )

            # Validate frequency matches
            if custom_attr.frequency != expected_frequency:
                raise ValueError(
                    f"Custom attribute '{full_key}' has frequency {custom_attr.frequency}, "
                    f"but expected {expected_frequency} for this entity type"
                )

            # Set the value for this specific entity
            if custom_attr.values is None:
                custom_attr.values = {}
            custom_attr.values[entity_index] = value

    def _process_joint_custom_attributes(
        self,
        joint_index: int,
        custom_attrs: dict[str, Any],
    ) -> None:
        """Process custom attributes from kwargs for joints, supporting multiple frequencies.

        Joint attributes are processed based on their declared frequency:
        - JOINT frequency: Single value per joint
        - JOINT_DOF frequency: List of values with length equal to joint DOF count
        - JOINT_COORD frequency: List of values with length equal to joint coordinate count

        For DOF and COORD attributes, values must always be provided as lists with length
        matching the joint's DOF or coordinate count.

        Args:
            joint_index: Index of the joint
            custom_attrs: Dictionary of custom attribute names to values
        """
        for attr_key, value in custom_attrs.items():
            # Look up the attribute to determine its frequency
            custom_attr = self.custom_attributes.get(attr_key)
            if custom_attr is None:
                raise AttributeError(
                    f"Custom attribute '{attr_key}' is not defined. "
                    f"Please declare it first using add_custom_attribute()."
                )

            # Process based on declared frequency
            if custom_attr.frequency == ModelAttributeFrequency.JOINT:
                # Single value per joint
                self._process_custom_attributes(
                    entity_index=joint_index,
                    custom_attrs={attr_key: value},
                    expected_frequency=ModelAttributeFrequency.JOINT,
                )

            elif custom_attr.frequency == ModelAttributeFrequency.JOINT_DOF:
                # List of values, one per DOF
                dof_start = self.joint_qd_start[joint_index]
                if joint_index + 1 < len(self.joint_qd_start):
                    dof_end = self.joint_qd_start[joint_index + 1]
                else:
                    dof_end = self.joint_dof_count

                dof_count = dof_end - dof_start

                if not isinstance(value, (list, tuple)):
                    raise TypeError(
                        f"JOINT_DOF attribute '{attr_key}' must be a list with length equal to joint DOF count ({dof_count})"
                    )

                if len(value) != dof_count:
                    raise ValueError(
                        f"JOINT_DOF attribute '{attr_key}' has {len(value)} values but joint has {dof_count} DOFs"
                    )

                # Apply each value to its corresponding DOF
                for i, dof_value in enumerate(value):
                    single_attr = {attr_key: dof_value}
                    self._process_custom_attributes(
                        entity_index=dof_start + i,
                        custom_attrs=single_attr,
                        expected_frequency=ModelAttributeFrequency.JOINT_DOF,
                    )

            elif custom_attr.frequency == ModelAttributeFrequency.JOINT_COORD:
                # List of values, one per coordinate
                coord_start = self.joint_q_start[joint_index]
                if joint_index + 1 < len(self.joint_q_start):
                    coord_end = self.joint_q_start[joint_index + 1]
                else:
                    coord_end = self.joint_coord_count

                coord_count = coord_end - coord_start

                if not isinstance(value, (list, tuple)):
                    raise TypeError(
                        f"JOINT_COORD attribute '{attr_key}' must be a list with length equal to joint coordinate count ({coord_count})"
                    )

                if len(value) != coord_count:
                    raise ValueError(
                        f"JOINT_COORD attribute '{attr_key}' has {len(value)} values but joint has {coord_count} coordinates"
                    )

                # Apply each value to its corresponding coordinate
                for i, coord_value in enumerate(value):
                    single_attr = {attr_key: coord_value}
                    self._process_custom_attributes(
                        entity_index=coord_start + i,
                        custom_attrs=single_attr,
                        expected_frequency=ModelAttributeFrequency.JOINT_COORD,
                    )

            else:
                raise ValueError(
                    f"Custom attribute '{attr_key}' has unsupported frequency {custom_attr.frequency} for joints"
                )

    @property
    def up_vector(self) -> Vec3:
        """
        Returns the 3D unit vector corresponding to the current up axis (read-only).

        This property computes the up direction as a 3D vector based on the value of :attr:`up_axis`.
        For example, if ``up_axis`` is ``Axis.Z``, this returns ``(0, 0, 1)``.

        Returns:
            Vec3: The 3D up vector corresponding to the current up axis.
        """
        return axis_to_vec3(self.up_axis)

    @up_vector.setter
    def up_vector(self, _):
        raise AttributeError(
            "The 'up_vector' property is read-only and cannot be set. Instead, use 'up_axis' to set the up axis."
        )

    # region counts
    @property
    def shape_count(self):
        """
        The number of shapes in the model.
        """
        return len(self.shape_type)

    @property
    def body_count(self):
        """
        The number of rigid bodies in the model.
        """
        return len(self.body_q)

    @property
    def joint_count(self):
        """
        The number of joints in the model.
        """
        return len(self.joint_type)

    @property
    def particle_count(self):
        """
        The number of particles in the model.
        """
        return len(self.particle_q)

    @property
    def tri_count(self):
        """
        The number of triangles in the model.
        """
        return len(self.tri_poses)

    @property
    def tet_count(self):
        """
        The number of tetrahedra in the model.
        """
        return len(self.tet_poses)

    @property
    def edge_count(self):
        """
        The number of edges (for bending) in the model.
        """
        return len(self.edge_rest_angle)

    @property
    def spring_count(self):
        """
        The number of springs in the model.
        """
        return len(self.spring_rest_length)

    @property
    def muscle_count(self):
        """
        The number of muscles in the model.
        """
        return len(self.muscle_start)

    @property
    def articulation_count(self):
        """
        The number of articulations in the model.
        """
        return len(self.articulation_start)

    # endregion

    def replicate(
        self,
        builder: ModelBuilder,
        num_worlds: int,
        spacing: tuple[float, float, float] = (0.0, 0.0, 0.0),
    ):
        """
        Replicates the given builder multiple times, offsetting each copy according to the supplied spacing.

        This method is useful for creating multiple instances of a sub-model (e.g., robots, scenes)
        arranged in a regular grid or along a line. Each copy is offset in space by a multiple of the
        specified spacing vector, and all entities from each copy are assigned to a new world.

        Note:
            For visual separation of worlds, it is recommended to use the viewer's
            `set_world_offsets()` method instead of physical spacing. This improves numerical
            stability by keeping all worlds at the origin in the physics simulation.

        Args:
            builder (ModelBuilder): The builder to replicate. All entities from this builder will be copied.
            num_worlds (int): The number of worlds to create.
            spacing (tuple[float, float, float], optional): The spacing between each copy along each axis.
                For example, (5.0, 5.0, 0.0) arranges copies in a 2D grid in the XY plane.
                Defaults to (0.0, 0.0, 0.0).
        """
        offsets = compute_world_offsets(num_worlds, spacing, self.up_axis)
        xform = wp.transform_identity()
        for i in range(num_worlds):
            xform[:3] = offsets[i]
            self.add_builder(builder, xform=xform)

    def add_articulation(self, key: str | None = None, custom_attributes: dict[str, Any] | None = None):
        """
        Adds an articulation to the model.
        An articulation is a set of contiguous joints from ``articulation_start[i]`` to ``articulation_start[i+1]``.
        Some functions, such as forward kinematics :func:`newton.eval_fk`, are parallelized over articulations.
        Articulations are automatically 'closed' when calling :meth:`~newton.ModelBuilder.finalize`.

        Args:
            key: The key of the articulation. If None, a default key will be created.
            custom_attributes: Dictionary of custom attribute values for ARTICULATION frequency attributes.
        """
        # local index since self.articulation_count will change after appending the articulation
        articulation_idx = self.articulation_count
        self.articulation_start.append(self.joint_count)
        self.articulation_key.append(key or f"articulation_{articulation_idx}")
        self.articulation_world.append(self.current_world)

        # Process custom attributes for this articulation
        if custom_attributes:
            self._process_custom_attributes(
                entity_index=articulation_idx,
                custom_attrs=custom_attributes,
                expected_frequency=ModelAttributeFrequency.ARTICULATION,
            )

    # region importers
    def add_urdf(
        self,
        source: str,
        xform: Transform | None = None,
        floating: bool = False,
        base_joint: dict | str | None = None,
        scale: float = 1.0,
        hide_visuals: bool = False,
        parse_visuals_as_colliders: bool = False,
        up_axis: AxisType = Axis.Z,
        force_show_colliders: bool = False,
        enable_self_collisions: bool = True,
        ignore_inertial_definitions: bool = True,
        ensure_nonstatic_links: bool = True,
        static_link_mass: float = 1e-2,
        joint_ordering: Literal["bfs", "dfs"] | None = "dfs",
        bodies_follow_joint_ordering: bool = True,
        collapse_fixed_joints: bool = False,
        mesh_maxhullvert: int = MESH_MAXHULLVERT,
    ):
        """
        Parses a URDF file and adds the bodies and joints to the given ModelBuilder.

        Args:
            source (str): The filename of the URDF file to parse, or the URDF XML string content.
            xform (Transform): The transform to apply to the root body. If None, the transform is set to identity.
            floating (bool): If True, the root body is a free joint. If False, the root body is connected via a fixed joint to the world, unless a `base_joint` is defined.
            base_joint (Union[str, dict]): The joint by which the root body is connected to the world. This can be either a string defining the joint axes of a D6 joint with comma-separated positional and angular axis names (e.g. "px,py,rz" for a D6 joint with linear axes in x, y and an angular axis in z) or a dict with joint parameters (see :meth:`ModelBuilder.add_joint`).
            scale (float): The scaling factor to apply to the imported mechanism.
            hide_visuals (bool): If True, hide visual shapes.
            parse_visuals_as_colliders (bool): If True, the geometry defined under the `<visual>` tags is used for collision handling instead of the `<collision>` geometries.
            up_axis (AxisType): The up axis of the URDF. This is used to transform the URDF to the builder's up axis. It also determines the up axis of capsules and cylinders in the URDF. The default is Z.
            force_show_colliders (bool): If True, the collision shapes are always shown, even if there are visual shapes.
            enable_self_collisions (bool): If True, self-collisions are enabled.
            ignore_inertial_definitions (bool): If True, the inertial parameters defined in the URDF are ignored and the inertia is calculated from the shape geometry.
            ensure_nonstatic_links (bool): If True, links with zero mass are given a small mass (see `static_link_mass`) to ensure they are dynamic.
            static_link_mass (float): The mass to assign to links with zero mass (if `ensure_nonstatic_links` is set to True).
            joint_ordering (str): The ordering of the joints in the simulation. Can be either "bfs" or "dfs" for breadth-first or depth-first search, or ``None`` to keep joints in the order in which they appear in the URDF. Default is "dfs".
            bodies_follow_joint_ordering (bool): If True, the bodies are added to the builder in the same order as the joints (parent then child body). Otherwise, bodies are added in the order they appear in the URDF. Default is True.
            collapse_fixed_joints (bool): If True, fixed joints are removed and the respective bodies are merged.
            mesh_maxhullvert (int): Maximum vertices for convex hull approximation of meshes.
        """
        from ..utils.import_urdf import parse_urdf  # noqa: PLC0415

        return parse_urdf(
            self,
            source,
            xform,
            floating,
            base_joint,
            scale,
            hide_visuals,
            parse_visuals_as_colliders,
            up_axis,
            force_show_colliders,
            enable_self_collisions,
            ignore_inertial_definitions,
            ensure_nonstatic_links,
            static_link_mass,
            joint_ordering,
            bodies_follow_joint_ordering,
            collapse_fixed_joints,
            mesh_maxhullvert,
        )

    def add_usd(
        self,
        source,
        xform: Transform | None = None,
        only_load_enabled_rigid_bodies: bool = False,
        only_load_enabled_joints: bool = True,
        joint_drive_gains_scaling: float = 1.0,
        verbose: bool = False,
        ignore_paths: list[str] | None = None,
        cloned_world: str | None = None,
        collapse_fixed_joints: bool = False,
        enable_self_collisions: bool = True,
        apply_up_axis_from_stage: bool = False,
        root_path: str = "/",
        joint_ordering: Literal["bfs", "dfs"] | None = "dfs",
        bodies_follow_joint_ordering: bool = True,
        skip_mesh_approximation: bool = False,
        load_non_physics_prims: bool = True,
        hide_collision_shapes: bool = False,
        mesh_maxhullvert: int = MESH_MAXHULLVERT,
        schema_resolvers: list[SchemaResolver] | None = None,
    ) -> dict[str, Any]:
        """
        Parses a Universal Scene Description (USD) stage containing UsdPhysics schema definitions for rigid-body articulations and adds the bodies, shapes and joints to the given ModelBuilder.

        The USD description has to be either a path (file name or URL), or an existing USD stage instance that implements the `Stage <https://openusd.org/dev/api/class_usd_stage.html>`_ interface.

        See :ref:`usd_parsing` for more information.

        Args:
            source (str | pxr.Usd.Stage): The file path to the USD file, or an existing USD stage instance.
            xform (Transform): The transform to apply to the entire scene.
            only_load_enabled_rigid_bodies (bool): If True, only rigid bodies which do not have `physics:rigidBodyEnabled` set to False are loaded.
            only_load_enabled_joints (bool): If True, only joints which do not have `physics:jointEnabled` set to False are loaded.
            joint_drive_gains_scaling (float): The default scaling of the PD control gains (stiffness and damping), if not set in the PhysicsScene with as "newton:joint_drive_gains_scaling".
            verbose (bool): If True, print additional information about the parsed USD file. Default is False.
            ignore_paths (List[str]): A list of regular expressions matching prim paths to ignore.
            cloned_world (str): The prim path of a world which is cloned within this USD file. Siblings of this world prim will not be parsed but instead be replicated via `ModelBuilder.add_builder(builder, xform)` to speed up the loading of many instantiated worlds.
            collapse_fixed_joints (bool): If True, fixed joints are removed and the respective bodies are merged. Only considered if not set on the PhysicsScene as "newton:collapse_fixed_joints".
            enable_self_collisions (bool): Determines the default behavior of whether self-collisions are enabled for all shapes within an articulation. If an articulation has the attribute ``physxArticulation:enabledSelfCollisions`` defined, this attribute takes precedence.
            apply_up_axis_from_stage (bool): If True, the up axis of the stage will be used to set :attr:`newton.ModelBuilder.up_axis`. Otherwise, the stage will be rotated such that its up axis aligns with the builder's up axis. Default is False.
            root_path (str): The USD path to import, defaults to "/".
            joint_ordering (str): The ordering of the joints in the simulation. Can be either "bfs" or "dfs" for breadth-first or depth-first search, or ``None`` to keep joints in the order in which they appear in the USD. Default is "dfs".
            bodies_follow_joint_ordering (bool): If True, the bodies are added to the builder in the same order as the joints (parent then child body). Otherwise, bodies are added in the order they appear in the USD. Default is True.
            skip_mesh_approximation (bool): If True, mesh approximation is skipped. Otherwise, meshes are approximated according to the ``physics:approximation`` attribute defined on the UsdPhysicsMeshCollisionAPI (if it is defined). Default is False.
            load_non_physics_prims (bool): If True, prims that are children of a rigid body that do not have a UsdPhysics schema applied are loaded as visual shapes in a separate pass (may slow down the loading process). Otherwise, non-physics prims are ignored. Default is True.
            hide_collision_shapes (bool): If True, collision shapes are hidden. Default is False.
            mesh_maxhullvert (int): Maximum vertices for convex hull approximation of meshes.
            schema_resolvers (list[SchemaResolver]): Resolver instances in priority order. Default is no schema resolution.
                Schema resolvers collect per-prim "solver-specific" attributes, see :ref:`schema_resolvers` for more information.
                These include namespaced attributes such as ``newton:*``, ``physx*``
                (e.g., ``physxScene:*``, ``physxRigidBody:*``, ``physxSDFMeshCollision:*``), and ``mjc:*`` that
                are authored in the USD but not strictly required to build the simulation. This is useful for
                inspection, experimentation, or custom pipelines that read these values via
                :attr:`newton.usd.SchemaResolverManager.schema_attrs`.

                .. note::
                    Using the ``schema_resolvers`` argument is an experimental feature that may be removed or changed significantly in the future.

        Returns:
            dict: Dictionary with the following entries:

            .. list-table::
                :widths: 25 75

                * - "fps"
                  - USD stage frames per second
                * - "duration"
                  - Difference between end time code and start time code of the USD stage
                * - "up_axis"
                  - :class:`Axis` representing the stage's up axis ("X", "Y", or "Z")
                * - "path_shape_map"
                  - Mapping from prim path (str) of the UsdGeom to the respective shape index in :class:`ModelBuilder`
                * - "path_body_map"
                  - Mapping from prim path (str) of a rigid body prim (e.g. that implements the PhysicsRigidBodyAPI) to the respective body index in :class:`ModelBuilder`
                * - "path_shape_scale"
                  - Mapping from prim path (str) of the UsdGeom to its respective 3D world scale
                * - "mass_unit"
                  - The stage's Kilograms Per Unit (KGPU) definition (1.0 by default)
                * - "linear_unit"
                  - The stage's Meters Per Unit (MPU) definition (1.0 by default)
                * - "scene_attributes"
                  - Dictionary of all attributes applied to the PhysicsScene prim
                * - "collapse_results"
                  - Dictionary returned by :meth:`newton.ModelBuilder.collapse_fixed_joints` if `collapse_fixed_joints` is True, otherwise None.
                * - "physics_dt"
                  - The resolved physics scene time step (float or None)
                * - "schema_attrs"
                  - Dictionary of collected per-prim schema attributes (dict)
                * - "max_solver_iterations"
                  - The resolved maximum solver iterations (int or None)
                * - "path_body_relative_transform"
                  - Mapping from prim path to relative transform for bodies merged via `collapse_fixed_joints`
                * - "path_original_body_map"
                  - Mapping from prim path to original body index before `collapse_fixed_joints`
        """
        from ..utils.import_usd import parse_usd  # noqa: PLC0415

        return parse_usd(
            self,
            source,
            xform,
            only_load_enabled_rigid_bodies,
            only_load_enabled_joints,
            joint_drive_gains_scaling,
            verbose,
            ignore_paths,
            cloned_world,
            collapse_fixed_joints,
            enable_self_collisions,
            apply_up_axis_from_stage,
            root_path,
            joint_ordering,
            bodies_follow_joint_ordering,
            skip_mesh_approximation,
            load_non_physics_prims,
            hide_collision_shapes,
            mesh_maxhullvert,
            schema_resolvers,
        )

    def add_mjcf(
        self,
        source: str,
        xform: Transform | None = None,
        floating: bool | None = None,
        base_joint: dict | str | None = None,
        armature_scale: float = 1.0,
        scale: float = 1.0,
        hide_visuals: bool = False,
        parse_visuals_as_colliders: bool = False,
        parse_meshes: bool = True,
        up_axis: AxisType = Axis.Z,
        ignore_names: Sequence[str] = (),
        ignore_classes: Sequence[str] = (),
        visual_classes: Sequence[str] = ("visual",),
        collider_classes: Sequence[str] = ("collision",),
        no_class_as_colliders: bool = True,
        force_show_colliders: bool = False,
        enable_self_collisions: bool = False,
        ignore_inertial_definitions: bool = True,
        ensure_nonstatic_links: bool = True,
        static_link_mass: float = 1e-2,
        collapse_fixed_joints: bool = False,
        verbose: bool = False,
        skip_equality_constraints: bool = False,
        mesh_maxhullvert: int = MESH_MAXHULLVERT,
    ):
        """
        Parses MuJoCo XML (MJCF) file and adds the bodies and joints to the given ModelBuilder.

        Args:
            source (str): The filename of the MuJoCo file to parse, or the MJCF XML string content.
            xform (Transform): The transform to apply to the imported mechanism.
            floating (bool): If True, the articulation is treated as a floating base. If False, the articulation is treated as a fixed base. If None, the articulation is treated as a floating base if a free joint is found in the MJCF, otherwise it is treated as a fixed base.
            base_joint (Union[str, dict]): The joint by which the root body is connected to the world. This can be either a string defining the joint axes of a D6 joint with comma-separated positional and angular axis names (e.g. "px,py,rz" for a D6 joint with linear axes in x, y and an angular axis in z) or a dict with joint parameters (see :meth:`ModelBuilder.add_joint`).
            armature_scale (float): Scaling factor to apply to the MJCF-defined joint armature values.
            scale (float): The scaling factor to apply to the imported mechanism.
            hide_visuals (bool): If True, hide visual shapes.
            parse_visuals_as_colliders (bool): If True, the geometry defined under the `visual_classes` tags is used for collision handling instead of the `collider_classes` geometries.
            parse_meshes (bool): Whether geometries of type `"mesh"` should be parsed. If False, geometries of type `"mesh"` are ignored.
            up_axis (AxisType): The up axis of the MuJoCo scene. The default is Z up.
            ignore_names (Sequence[str]): A list of regular expressions. Bodies and joints with a name matching one of the regular expressions will be ignored.
            ignore_classes (Sequence[str]): A list of regular expressions. Bodies and joints with a class matching one of the regular expressions will be ignored.
            visual_classes (Sequence[str]): A list of regular expressions. Visual geometries with a class matching one of the regular expressions will be parsed.
            collider_classes (Sequence[str]): A list of regular expressions. Collision geometries with a class matching one of the regular expressions will be parsed.
            no_class_as_colliders: If True, geometries without a class are parsed as collision geometries. If False, geometries without a class are parsed as visual geometries.
            force_show_colliders (bool): If True, the collision shapes are always shown, even if there are visual shapes.
            enable_self_collisions (bool): If True, self-collisions are enabled.
            ignore_inertial_definitions (bool): If True, the inertial parameters defined in the MJCF are ignored and the inertia is calculated from the shape geometry.
            ensure_nonstatic_links (bool): If True, links with zero mass are given a small mass (see `static_link_mass`) to ensure they are dynamic.
            static_link_mass (float): The mass to assign to links with zero mass (if `ensure_nonstatic_links` is set to True).
            collapse_fixed_joints (bool): If True, fixed joints are removed and the respective bodies are merged.
            verbose (bool): If True, print additional information about parsing the MJCF.
            skip_equality_constraints (bool): Whether <equality> tags should be parsed. If True, equality constraints are ignored.
            mesh_maxhullvert (int): Maximum vertices for convex hull approximation of meshes.
        """
        from ..utils.import_mjcf import parse_mjcf  # noqa: PLC0415

        return parse_mjcf(
            self,
            source,
            xform,
            floating,
            base_joint,
            armature_scale,
            scale,
            hide_visuals,
            parse_visuals_as_colliders,
            parse_meshes,
            up_axis,
            ignore_names,
            ignore_classes,
            visual_classes,
            collider_classes,
            no_class_as_colliders,
            force_show_colliders,
            enable_self_collisions,
            ignore_inertial_definitions,
            ensure_nonstatic_links,
            static_link_mass,
            collapse_fixed_joints,
            verbose,
            skip_equality_constraints,
            mesh_maxhullvert,
        )

    # endregion

    def add_builder(
        self,
        builder: ModelBuilder,
        xform: Transform | None = None,
        update_num_world_count: bool = True,
        world: int | None = None,
    ):
        """Copies the data from `builder`, another `ModelBuilder` to this `ModelBuilder`.

        **World Grouping Behavior:**
        When adding a builder, ALL entities from the source builder will be assigned to the same
        world, overriding any world assignments that existed in the source builder.
        This ensures that all entities from a sub-builder are grouped together as a single world.

        Worlds automatically handle collision filtering between different worlds:
        - Entities from different worlds (except -1) do not collide with each other
        - Global entities (index -1) collide with all worlds
        - Collision groups from the source builder are preserved as-is for fine-grained collision control within each world

        To create global entities that are shared across all worlds, set the main builder's
        `current_world` to -1 before adding entities directly (not via add_builder).

        Example::

            main_builder = ModelBuilder()
            # Create global ground plane
            main_builder.current_world = -1
            main_builder.add_ground_plane()

            # Create robot builder
            robot_builder = ModelBuilder()
            robot_builder.add_body(...)  # These world assignments will be overridden

            # Add multiple robot instances
            main_builder.add_builder(robot_builder, world=0)  # All entities -> world 0
            main_builder.add_builder(robot_builder, world=1)  # All entities -> world 1

        Args:
            builder (ModelBuilder): a model builder to add model data from.
            xform (Transform): offset transform applied to root bodies.
            update_num_world_count (bool): if True, the number of worlds is updated appropriately.
                For non-global entities (world >= 0), this either increments num_worlds (when world is None)
                or ensures num_worlds is at least world+1. Global entities (world=-1) do not affect num_worlds.
            world (int | None): world index to assign to ALL entities from this builder.
                If None, uses the current world count as the index. Use -1 for global entities.
                Note: world=-1 does not increase num_worlds even when update_num_world_count=True.
        """

        if builder.up_axis != self.up_axis:
            raise ValueError("Cannot add a builder with a different up axis.")

        # Set the world index for entities being added
        if world is None:
            # Use the current world count as the index if not specified
            group_idx = self.num_worlds if update_num_world_count else self.current_world
        else:
            group_idx = world

        # Save the previous world
        prev_world = self.current_world
        self.current_world = group_idx

        # explicitly resolve the transform multiplication function to avoid
        # repeatedly resolving builtin overloads during shape transformation
        transform_mul_cfunc = wp.context.runtime.core.wp_builtin_mul_transformf_transformf

        # dispatches two transform multiplies to the native implementation
        def transform_mul(a, b):
            out = wp.transform.from_buffer(np.empty(7, dtype=np.float32))
            transform_mul_cfunc(a, b, ctypes.byref(out))
            return out

        start_particle_idx = self.particle_count
        start_body_idx = self.body_count
        start_shape_idx = self.shape_count
        start_joint_idx = self.joint_count
        start_joint_dof_idx = self.joint_dof_count
        start_joint_coord_idx = self.joint_coord_count
        start_articulation_idx = self.articulation_count

        if builder.particle_count:
            self.particle_max_velocity = builder.particle_max_velocity
            if xform is not None:
                pos_offset = xform.p
            else:
                pos_offset = np.zeros(3)
            self.particle_q.extend((np.array(builder.particle_q) + pos_offset).tolist())
            # other particle attributes are added below

        if builder.spring_count:
            self.spring_indices.extend((np.array(builder.spring_indices, dtype=np.int32) + start_particle_idx).tolist())
        if builder.edge_count:
            # Update edge indices by adding offset, preserving -1 values
            edge_indices = np.array(builder.edge_indices, dtype=np.int32)
            mask = edge_indices != -1
            edge_indices[mask] += start_particle_idx
            self.edge_indices.extend(edge_indices.tolist())
        if builder.tri_count:
            self.tri_indices.extend((np.array(builder.tri_indices, dtype=np.int32) + start_particle_idx).tolist())
        if builder.tet_count:
            self.tet_indices.extend((np.array(builder.tet_indices, dtype=np.int32) + start_particle_idx).tolist())

        builder_coloring_translated = [group + start_particle_idx for group in builder.particle_color_groups]
        self.particle_color_groups = combine_independent_particle_coloring(
            self.particle_color_groups, builder_coloring_translated
        )

        start_body_idx = self.body_count
        start_shape_idx = self.shape_count
        for s, b in enumerate(builder.shape_body):
            if b > -1:
                new_b = b + start_body_idx
                self.shape_body.append(new_b)
                self.shape_transform.append(builder.shape_transform[s])
            else:
                self.shape_body.append(-1)
                # apply offset transform to root bodies
                if xform is not None:
                    self.shape_transform.append(transform_mul(xform, builder.shape_transform[s]))
                else:
                    self.shape_transform.append(builder.shape_transform[s])

        for b, shapes in builder.body_shapes.items():
            if b == -1:
                self.body_shapes[-1].extend([s + start_shape_idx for s in shapes])
            else:
                self.body_shapes[b + start_body_idx] = [s + start_shape_idx for s in shapes]

        if builder.joint_count:
            start_q = len(self.joint_q)
            start_X_p = len(self.joint_X_p)
            self.joint_X_p.extend(builder.joint_X_p)
            self.joint_q.extend(builder.joint_q)
            if xform is not None:
                for i in range(len(builder.joint_X_p)):
                    if builder.joint_type[i] == JointType.FREE:
                        qi = builder.joint_q_start[i]
                        xform_prev = wp.transform(*builder.joint_q[qi : qi + 7])
                        tf = transform_mul(xform, xform_prev)
                        qi += start_q
                        self.joint_q[qi : qi + 7] = tf
                    elif builder.joint_parent[i] == -1:
                        self.joint_X_p[start_X_p + i] = transform_mul(xform, builder.joint_X_p[i])

            # offset the indices
            self.articulation_start.extend([a + self.joint_count for a in builder.articulation_start])
            self.joint_parent.extend([p + self.body_count if p != -1 else -1 for p in builder.joint_parent])
            self.joint_child.extend([c + self.body_count for c in builder.joint_child])

            self.joint_q_start.extend([c + self.joint_coord_count for c in builder.joint_q_start])
            self.joint_qd_start.extend([c + self.joint_dof_count for c in builder.joint_qd_start])

        if xform is not None:
            for i in range(builder.body_count):
                self.body_q.append(transform_mul(xform, builder.body_q[i]))
        else:
            self.body_q.extend(builder.body_q)

        # Copy collision groups without modification
        self.shape_collision_group.extend(builder.shape_collision_group)

        # Copy collision filter pairs with offset
        self.shape_collision_filter_pairs.extend(
            [(i + start_shape_idx, j + start_shape_idx) for i, j in builder.shape_collision_filter_pairs]
        )

        # Handle world assignments
        # For particles
        if builder.particle_count > 0:
            # Override all world indices with current world
            particle_groups = [self.current_world] * builder.particle_count
            self.particle_world.extend(particle_groups)

        # For bodies
        if builder.body_count > 0:
            body_groups = [self.current_world] * builder.body_count
            self.body_world.extend(body_groups)

        # For shapes
        if builder.shape_count > 0:
            shape_worlds = [self.current_world] * builder.shape_count
            self.shape_world.extend(shape_worlds)

        # For joints
        if builder.joint_count > 0:
            s = [self.current_world] * builder.joint_count
            self.joint_world.extend(s)

        # For articulations
        if builder.articulation_count > 0:
            articulation_groups = [self.current_world] * builder.articulation_count
            self.articulation_world.extend(articulation_groups)

        more_builder_attrs = [
            "articulation_key",
            "body_inertia",
            "body_mass",
            "body_inv_inertia",
            "body_inv_mass",
            "body_com",
            "body_qd",
            "body_key",
            "joint_type",
            "joint_enabled",
            "joint_X_c",
            "joint_armature",
            "joint_axis",
            "joint_dof_dim",
            "joint_key",
            "joint_qd",
            "joint_f",
            "joint_target_pos",
            "joint_target_vel",
            "joint_limit_lower",
            "joint_limit_upper",
            "joint_limit_ke",
            "joint_limit_kd",
            "joint_target_ke",
            "joint_target_kd",
            "joint_effort_limit",
            "joint_velocity_limit",
            "joint_friction",
            "shape_key",
            "shape_flags",
            "shape_type",
            "shape_scale",
            "shape_source",
            "shape_is_solid",
            "shape_thickness",
            "shape_material_ke",
            "shape_material_kd",
            "shape_material_kf",
            "shape_material_ka",
            "shape_material_mu",
            "shape_material_restitution",
            "shape_collision_radius",
            "particle_qd",
            "particle_mass",
            "particle_radius",
            "particle_flags",
            "edge_rest_angle",
            "edge_rest_length",
            "edge_bending_properties",
            "spring_rest_length",
            "spring_stiffness",
            "spring_damping",
            "spring_control",
            "tri_poses",
            "tri_activations",
            "tri_materials",
            "tri_areas",
            "tet_poses",
            "tet_activations",
            "tet_materials",
            "equality_constraint_type",
            "equality_constraint_body1",
            "equality_constraint_body2",
            "equality_constraint_anchor",
            "equality_constraint_torquescale",
            "equality_constraint_relpose",
            "equality_constraint_joint1",
            "equality_constraint_joint2",
            "equality_constraint_polycoef",
            "equality_constraint_key",
            "equality_constraint_enabled",
        ]

        for attr in more_builder_attrs:
            getattr(self, attr).extend(getattr(builder, attr))

        self.joint_dof_count += builder.joint_dof_count
        self.joint_coord_count += builder.joint_coord_count

        # Merge custom attributes from the sub-builder
        for full_key, attr in builder.custom_attributes.items():
            # Determine the offset based on frequency
            if attr.frequency == ModelAttributeFrequency.ONCE:
                offset = 0
            elif attr.frequency == ModelAttributeFrequency.BODY:
                offset = start_body_idx
            elif attr.frequency == ModelAttributeFrequency.SHAPE:
                offset = start_shape_idx
            elif attr.frequency == ModelAttributeFrequency.JOINT:
                offset = start_joint_idx
            elif attr.frequency == ModelAttributeFrequency.JOINT_DOF:
                offset = start_joint_dof_idx
            elif attr.frequency == ModelAttributeFrequency.JOINT_COORD:
                offset = start_joint_coord_idx
            elif attr.frequency == ModelAttributeFrequency.ARTICULATION:
                offset = start_articulation_idx
            else:
                continue

            # Declare the attribute if it doesn't exist in the main builder
            merged = self.custom_attributes.get(full_key)
            if merged is None:
                self.custom_attributes[full_key] = replace(
                    attr,
                    values={offset + idx: value for idx, value in attr.values.items()} if attr.values else None,
                )
                continue

            # Prevent silent divergence if defaults differ
            # Handle array/vector types by converting to comparable format
            try:
                defaults_match = merged.default == attr.default
                # Handle array-like comparisons
                if hasattr(defaults_match, "__iter__") and not isinstance(defaults_match, (str, bytes)):
                    defaults_match = all(defaults_match)
            except (ValueError, TypeError):
                # If comparison fails, assume they're different
                defaults_match = False

            if not defaults_match:
                raise ValueError(
                    f"Custom attribute '{full_key}' default mismatch when merging builders: "
                    f"existing={merged.default}, incoming={attr.default}"
                )
            if not attr.values:
                continue

            # Remap indices and copy values
            if merged.values is None:
                merged.values = {}
            merged.values.update({offset + idx: value for idx, value in attr.values.items()})

        if update_num_world_count:
            # Globals do not contribute to the world count
            if group_idx >= 0:
                # If an explicit world is provided, ensure num_worlds >= group_idx+1.
                # Otherwise, auto-increment for the next world.
                if world is None:
                    self.num_worlds += 1
                else:
                    self.num_worlds = max(self.num_worlds, group_idx + 1)

        # Restore the previous world
        self.current_world = prev_world

    def add_body(
        self,
        xform: Transform | None = None,
        armature: float | None = None,
        com: Vec3 | None = None,
        I_m: Mat33 | None = None,
        mass: float = 0.0,
        key: str | None = None,
        custom_attributes: dict[str, Any] | None = None,
    ) -> int:
        """Adds a rigid body to the model.

        Args:
            xform: The location of the body in the world frame.
            armature: Artificial inertia added to the body. If None, the default value from :attr:`default_body_armature` is used.
            com: The center of mass of the body w.r.t its origin. If None, the center of mass is assumed to be at the origin.
            I_m: The 3x3 inertia tensor of the body (specified relative to the center of mass). If None, the inertia tensor is assumed to be zero.
            mass: Mass of the body.
            key: Key of the body (optional).
            custom_attributes: Dictionary of custom attribute names to values.

        Returns:
            The index of the body in the model.

        Note:
            If the mass is zero then the body is treated as kinematic with no dynamics.

        """

        if xform is None:
            xform = wp.transform()
        else:
            xform = wp.transform(*xform)
        if com is None:
            com = wp.vec3()
        if I_m is None:
            I_m = wp.mat33()

        body_id = len(self.body_mass)

        # body data
        if armature is None:
            armature = self.default_body_armature
        inertia = I_m + wp.mat33(np.eye(3)) * armature
        self.body_inertia.append(inertia)
        self.body_mass.append(mass)
        self.body_com.append(com)

        if mass > 0.0:
            self.body_inv_mass.append(1.0 / mass)
        else:
            self.body_inv_mass.append(0.0)

        if any(x for x in inertia):
            self.body_inv_inertia.append(wp.inverse(inertia))
        else:
            self.body_inv_inertia.append(inertia)

        self.body_q.append(xform)
        self.body_qd.append(wp.spatial_vector())

        self.body_key.append(key or f"body_{body_id}")
        self.body_shapes[body_id] = []
        self.body_world.append(self.current_world)
        # Process custom attributes
        if custom_attributes:
            self._process_custom_attributes(
                entity_index=body_id,
                custom_attrs=custom_attributes,
                expected_frequency=ModelAttributeFrequency.BODY,
            )

        return body_id

    # region joints

    def add_joint(
        self,
        joint_type: JointType,
        parent: int,
        child: int,
        linear_axes: list[JointDofConfig] | None = None,
        angular_axes: list[JointDofConfig] | None = None,
        key: str | None = None,
        parent_xform: Transform | None = None,
        child_xform: Transform | None = None,
        collision_filter_parent: bool = True,
        enabled: bool = True,
        custom_attributes: dict[str, Any] | None = None,
    ) -> int:
        """
        Generic method to add any type of joint to this ModelBuilder.

        Args:
            joint_type (JointType): The type of joint to add (see :ref:`Joint types`).
            parent (int): The index of the parent body (-1 is the world).
            child (int): The index of the child body.
            linear_axes (list(:class:`JointDofConfig`)): The linear axes (see :class:`JointDofConfig`) of the joint.
            angular_axes (list(:class:`JointDofConfig`)): The angular axes (see :class:`JointDofConfig`) of the joint.
            key (str): The key of the joint (optional).
            parent_xform (Transform): The transform of the joint in the parent body's local frame. If None, the identity transform is used.
            child_xform (Transform): The transform of the joint in the child body's local frame. If None, the identity transform is used.
            collision_filter_parent (bool): Whether to filter collisions between shapes of the parent and child bodies.
            enabled (bool): Whether the joint is enabled (not considered by :class:`SolverFeatherstone`).
            custom_attributes: Dictionary of custom attribute keys (see :attr:`CustomAttribute.key`) to values. Note that custom attributes with frequency :attr:`ModelAttributeFrequency.JOINT_DOF` or :attr:`ModelAttributeFrequency.JOINT_COORD` require the respective values to be provided as lists with length equal to the joint's DOF or coordinate count. Custom attributes with frequency :attr:`ModelAttributeFrequency.JOINT` require a single value to be defined.

        Returns:
            The index of the added joint.
        """
        if linear_axes is None:
            linear_axes = []
        if angular_axes is None:
            angular_axes = []

        if parent_xform is None:
            parent_xform = wp.transform()
        else:
            parent_xform = wp.transform(*parent_xform)
        if child_xform is None:
            child_xform = wp.transform()
        else:
            child_xform = wp.transform(*child_xform)

        if len(self.articulation_start) == 0:
            # automatically add an articulation if none exists
            self.add_articulation()
        self.joint_type.append(joint_type)
        self.joint_parent.append(parent)
        if child not in self.joint_parents:
            self.joint_parents[child] = [parent]
        else:
            self.joint_parents[child].append(parent)
        self.joint_child.append(child)
        self.joint_X_p.append(wp.transform(parent_xform))
        self.joint_X_c.append(wp.transform(child_xform))
        self.joint_key.append(key or f"joint_{self.joint_count}")
        self.joint_dof_dim.append((len(linear_axes), len(angular_axes)))
        self.joint_enabled.append(enabled)
        self.joint_world.append(self.current_world)

        def add_axis_dim(dim: ModelBuilder.JointDofConfig):
            self.joint_axis.append(dim.axis)
            self.joint_target_pos.append(dim.target_pos)
            self.joint_target_vel.append(dim.target_vel)
            self.joint_target_ke.append(dim.target_ke)
            self.joint_target_kd.append(dim.target_kd)
            self.joint_limit_ke.append(dim.limit_ke)
            self.joint_limit_kd.append(dim.limit_kd)
            self.joint_armature.append(dim.armature)
            self.joint_effort_limit.append(dim.effort_limit)
            self.joint_velocity_limit.append(dim.velocity_limit)
            self.joint_friction.append(dim.friction)
            if np.isfinite(dim.limit_lower):
                self.joint_limit_lower.append(dim.limit_lower)
            else:
                self.joint_limit_lower.append(-JOINT_LIMIT_UNLIMITED)
            if np.isfinite(dim.limit_upper):
                self.joint_limit_upper.append(dim.limit_upper)
            else:
                self.joint_limit_upper.append(JOINT_LIMIT_UNLIMITED)

        for dim in linear_axes:
            add_axis_dim(dim)
        for dim in angular_axes:
            add_axis_dim(dim)

        dof_count, coord_count = get_joint_dof_count(joint_type, len(linear_axes) + len(angular_axes))

        for _ in range(coord_count):
            self.joint_q.append(0.0)
        for _ in range(dof_count):
            self.joint_qd.append(0.0)
            self.joint_f.append(0.0)

        if joint_type == JointType.FREE or joint_type == JointType.DISTANCE or joint_type == JointType.BALL:
            # ensure that a valid quaternion is used for the angular dofs
            self.joint_q[-1] = 1.0

        self.joint_q_start.append(self.joint_coord_count)
        self.joint_qd_start.append(self.joint_dof_count)

        self.joint_dof_count += dof_count
        self.joint_coord_count += coord_count

        if collision_filter_parent and parent > -1:
            for child_shape in self.body_shapes[child]:
                if not self.shape_flags[child_shape] & ShapeFlags.COLLIDE_SHAPES:
                    continue
                for parent_shape in self.body_shapes[parent]:
                    if not self.shape_flags[parent_shape] & ShapeFlags.COLLIDE_SHAPES:
                        continue
                    # Ensure canonical order (smaller, larger) for consistent lookup
                    a, b = parent_shape, child_shape
                    if a > b:
                        a, b = b, a
                    self.shape_collision_filter_pairs.append((a, b))

        joint_index = self.joint_count - 1

        # Process custom attributes
        if custom_attributes:
            self._process_joint_custom_attributes(
                joint_index=joint_index,
                custom_attrs=custom_attributes,
            )

        return joint_index

    def add_joint_revolute(
        self,
        parent: int,
        child: int,
        parent_xform: Transform | None = None,
        child_xform: Transform | None = None,
        axis: AxisType | Vec3 | JointDofConfig | None = None,
        target_pos: float | None = None,
        target_vel: float | None = None,
        target_ke: float | None = None,
        target_kd: float | None = None,
        limit_lower: float | None = None,
        limit_upper: float | None = None,
        limit_ke: float | None = None,
        limit_kd: float | None = None,
        armature: float | None = None,
        effort_limit: float | None = None,
        velocity_limit: float | None = None,
        friction: float | None = None,
        key: str | None = None,
        collision_filter_parent: bool = True,
        enabled: bool = True,
        custom_attributes: dict[str, Any] | None = None,
        **kwargs,
    ) -> int:
        """Adds a revolute (hinge) joint to the model. It has one degree of freedom.

        Args:
            parent: The index of the parent body.
            child: The index of the child body.
            parent_xform (Transform): The transform of the joint in the parent body's local frame.
            child_xform (Transform): The transform of the joint in the child body's local frame.
            axis (AxisType | Vec3 | JointDofConfig): The axis of rotation in the parent body's local frame, can be a :class:`JointDofConfig` object whose settings will be used instead of the other arguments.
            target_pos: The target position of the joint.
            target_vel: The target velocity of the joint.
            target_ke: The stiffness of the joint target.
            target_kd: The damping of the joint target.
            limit_lower: The lower limit of the joint. If None, the default value from :attr:`default_joint_limit_lower` is used.
            limit_upper: The upper limit of the joint. If None, the default value from :attr:`default_joint_limit_upper` is used.
            limit_ke: The stiffness of the joint limit. If None, the default value from :attr:`default_joint_limit_ke` is used.
            limit_kd: The damping of the joint limit. If None, the default value from :attr:`default_joint_limit_kd` is used.
            armature: Artificial inertia added around the joint axis. If None, the default value from :attr:`default_joint_armature` is used.
            effort_limit: Maximum effort (force/torque) the joint axis can exert. If None, the default value from :attr:`default_joint_cfg.effort_limit` is used.
            velocity_limit: Maximum velocity the joint axis can achieve. If None, the default value from :attr:`default_joint_cfg.velocity_limit` is used.
            friction: Friction coefficient for the joint axis. If None, the default value from :attr:`default_joint_cfg.friction` is used.
            key: The key of the joint.
            collision_filter_parent: Whether to filter collisions between shapes of the parent and child bodies.
            enabled: Whether the joint is enabled.
            custom_attributes: Dictionary of custom attribute values for JOINT, JOINT_DOF, or JOINT_COORD frequency attributes.

        Returns:
            The index of the added joint.

        """

        if axis is None:
            axis = self.default_joint_cfg.axis
        if isinstance(axis, ModelBuilder.JointDofConfig):
            ax = axis
        else:
            ax = ModelBuilder.JointDofConfig(
                axis=axis,
                limit_lower=limit_lower if limit_lower is not None else self.default_joint_cfg.limit_lower,
                limit_upper=limit_upper if limit_upper is not None else self.default_joint_cfg.limit_upper,
                target_pos=target_pos if target_pos is not None else self.default_joint_cfg.target_pos,
                target_vel=target_vel if target_vel is not None else self.default_joint_cfg.target_vel,
                target_ke=target_ke if target_ke is not None else self.default_joint_cfg.target_ke,
                target_kd=target_kd if target_kd is not None else self.default_joint_cfg.target_kd,
                limit_ke=limit_ke if limit_ke is not None else self.default_joint_cfg.limit_ke,
                limit_kd=limit_kd if limit_kd is not None else self.default_joint_cfg.limit_kd,
                armature=armature if armature is not None else self.default_joint_cfg.armature,
                effort_limit=effort_limit if effort_limit is not None else self.default_joint_cfg.effort_limit,
                velocity_limit=velocity_limit if velocity_limit is not None else self.default_joint_cfg.velocity_limit,
                friction=friction if friction is not None else self.default_joint_cfg.friction,
            )
        return self.add_joint(
            JointType.REVOLUTE,
            parent,
            child,
            parent_xform=parent_xform,
            child_xform=child_xform,
            angular_axes=[ax],
            key=key,
            collision_filter_parent=collision_filter_parent,
            enabled=enabled,
            custom_attributes=custom_attributes,
            **kwargs,
        )

    def add_joint_prismatic(
        self,
        parent: int,
        child: int,
        parent_xform: Transform | None = None,
        child_xform: Transform | None = None,
        axis: AxisType | Vec3 | JointDofConfig = Axis.X,
        target_pos: float | None = None,
        target_vel: float | None = None,
        target_ke: float | None = None,
        target_kd: float | None = None,
        limit_lower: float | None = None,
        limit_upper: float | None = None,
        limit_ke: float | None = None,
        limit_kd: float | None = None,
        armature: float | None = None,
        effort_limit: float | None = None,
        velocity_limit: float | None = None,
        friction: float | None = None,
        key: str | None = None,
        collision_filter_parent: bool = True,
        enabled: bool = True,
        custom_attributes: dict[str, Any] | None = None,
    ) -> int:
        """Adds a prismatic (sliding) joint to the model. It has one degree of freedom.

        Args:
            parent: The index of the parent body.
            child: The index of the child body.
            parent_xform (Transform): The transform of the joint in the parent body's local frame.
            child_xform (Transform): The transform of the joint in the child body's local frame.
            axis (AxisType | Vec3 | JointDofConfig): The axis of rotation in the parent body's local frame, can be a :class:`JointDofConfig` object whose settings will be used instead of the other arguments.
            target_pos: The target position of the joint.
            target_vel: The target velocity of the joint.
            target_ke: The stiffness of the joint target.
            target_kd: The damping of the joint target.
            limit_lower: The lower limit of the joint. If None, the default value from :attr:`default_joint_limit_lower` is used.
            limit_upper: The upper limit of the joint. If None, the default value from :attr:`default_joint_limit_upper` is used.
            limit_ke: The stiffness of the joint limit. If None, the default value from :attr:`default_joint_limit_ke` is used.
            limit_kd: The damping of the joint limit. If None, the default value from :attr:`default_joint_limit_kd` is used.
            armature: Artificial inertia added around the joint axis. If None, the default value from :attr:`default_joint_armature` is used.
            effort_limit: Maximum effort (force) the joint axis can exert. If None, the default value from :attr:`default_joint_cfg.effort_limit` is used.
            velocity_limit: Maximum velocity the joint axis can achieve. If None, the default value from :attr:`default_joint_cfg.velocity_limit` is used.
            friction: Friction coefficient for the joint axis. If None, the default value from :attr:`default_joint_cfg.friction` is used.
            key: The key of the joint.
            collision_filter_parent: Whether to filter collisions between shapes of the parent and child bodies.
            enabled: Whether the joint is enabled.
            custom_attributes: Dictionary of custom attribute values for JOINT, JOINT_DOF, or JOINT_COORD frequency attributes.

        Returns:
            The index of the added joint.

        """

        if axis is None:
            axis = self.default_joint_cfg.axis
        if isinstance(axis, ModelBuilder.JointDofConfig):
            ax = axis
        else:
            ax = ModelBuilder.JointDofConfig(
                axis=axis,
                limit_lower=limit_lower if limit_lower is not None else self.default_joint_cfg.limit_lower,
                limit_upper=limit_upper if limit_upper is not None else self.default_joint_cfg.limit_upper,
                target_pos=target_pos if target_pos is not None else self.default_joint_cfg.target_pos,
                target_vel=target_vel if target_vel is not None else self.default_joint_cfg.target_vel,
                target_ke=target_ke if target_ke is not None else self.default_joint_cfg.target_ke,
                target_kd=target_kd if target_kd is not None else self.default_joint_cfg.target_kd,
                limit_ke=limit_ke if limit_ke is not None else self.default_joint_cfg.limit_ke,
                limit_kd=limit_kd if limit_kd is not None else self.default_joint_cfg.limit_kd,
                armature=armature if armature is not None else self.default_joint_cfg.armature,
                effort_limit=effort_limit if effort_limit is not None else self.default_joint_cfg.effort_limit,
                velocity_limit=velocity_limit if velocity_limit is not None else self.default_joint_cfg.velocity_limit,
                friction=friction if friction is not None else self.default_joint_cfg.friction,
            )
        return self.add_joint(
            JointType.PRISMATIC,
            parent,
            child,
            parent_xform=parent_xform,
            child_xform=child_xform,
            linear_axes=[ax],
            key=key,
            collision_filter_parent=collision_filter_parent,
            enabled=enabled,
            custom_attributes=custom_attributes,
        )

    def add_joint_ball(
        self,
        parent: int,
        child: int,
        parent_xform: Transform | None = None,
        child_xform: Transform | None = None,
        key: str | None = None,
        collision_filter_parent: bool = True,
        enabled: bool = True,
        custom_attributes: dict[str, Any] | None = None,
    ) -> int:
        """Adds a ball (spherical) joint to the model. Its position is defined by a 4D quaternion (xyzw) and its velocity is a 3D vector.

        Args:
            parent: The index of the parent body.
            child: The index of the child body.
            parent_xform (Transform): The transform of the joint in the parent body's local frame.
            child_xform (Transform): The transform of the joint in the child body's local frame.
            key: The key of the joint.
            collision_filter_parent: Whether to filter collisions between shapes of the parent and child bodies.
            enabled: Whether the joint is enabled.
            custom_attributes: Dictionary of custom attribute values for JOINT, JOINT_DOF, or JOINT_COORD frequency attributes.

        Returns:
            The index of the added joint.

        """

        return self.add_joint(
            JointType.BALL,
            parent,
            child,
            parent_xform=parent_xform,
            child_xform=child_xform,
            key=key,
            collision_filter_parent=collision_filter_parent,
            enabled=enabled,
            custom_attributes=custom_attributes,
        )

    def add_joint_fixed(
        self,
        parent: int,
        child: int,
        parent_xform: Transform | None = None,
        child_xform: Transform | None = None,
        key: str | None = None,
        collision_filter_parent: bool = True,
        enabled: bool = True,
        custom_attributes: dict[str, Any] | None = None,
    ) -> int:
        """Adds a fixed (static) joint to the model. It has no degrees of freedom.
        See :meth:`collapse_fixed_joints` for a helper function that removes these fixed joints and merges the connecting bodies to simplify the model and improve stability.

        Args:
            parent: The index of the parent body.
            child: The index of the child body.
            parent_xform (Transform): The transform of the joint in the parent body's local frame.
            child_xform (Transform): The transform of the joint in the child body's local frame.
            key: The key of the joint.
            collision_filter_parent: Whether to filter collisions between shapes of the parent and child bodies.
            enabled: Whether the joint is enabled.
            custom_attributes: Dictionary of custom attribute values for JOINT frequency attributes.

        Returns:
            The index of the added joint

        """

        joint_index = self.add_joint(
            JointType.FIXED,
            parent,
            child,
            parent_xform=parent_xform,
            child_xform=child_xform,
            key=key,
            collision_filter_parent=collision_filter_parent,
            enabled=enabled,
        )

        # Process custom attributes (only JOINT frequency is valid for fixed joints)
        if custom_attributes:
            self._process_joint_custom_attributes(joint_index, custom_attributes)

        return joint_index

    def add_joint_free(
        self,
        child: int,
        parent_xform: Transform | None = None,
        child_xform: Transform | None = None,
        parent: int = -1,
        key: str | None = None,
        collision_filter_parent: bool = True,
        enabled: bool = True,
        custom_attributes: dict[str, Any] | None = None,
    ) -> int:
        """Adds a free joint to the model.
        It has 7 positional degrees of freedom (first 3 linear and then 4 angular dimensions for the orientation quaternion in `xyzw` notation) and 6 velocity degrees of freedom (see :ref:`Twist conventions in Newton <Twist conventions>`).
        The positional dofs are initialized by the child body's transform (see :attr:`body_q` and the ``xform`` argument to :meth:`add_body`).

        Args:
            child: The index of the child body.
            parent_xform (Transform): The transform of the joint in the parent body's local frame.
            child_xform (Transform): The transform of the joint in the child body's local frame.
            parent: The index of the parent body (-1 by default to use the world frame, e.g. to make the child body and its children a floating-base mechanism).
            key: The key of the joint.
            collision_filter_parent: Whether to filter collisions between shapes of the parent and child bodies.
            enabled: Whether the joint is enabled.
            custom_attributes: Dictionary of custom attribute values for JOINT, JOINT_DOF, or JOINT_COORD frequency attributes.

        Returns:
            The index of the added joint.

        """

        joint_id = self.add_joint(
            JointType.FREE,
            parent,
            child,
            parent_xform=parent_xform,
            child_xform=child_xform,
            key=key,
            collision_filter_parent=collision_filter_parent,
            enabled=enabled,
            linear_axes=[
                ModelBuilder.JointDofConfig.create_unlimited(Axis.X),
                ModelBuilder.JointDofConfig.create_unlimited(Axis.Y),
                ModelBuilder.JointDofConfig.create_unlimited(Axis.Z),
            ],
            angular_axes=[
                ModelBuilder.JointDofConfig.create_unlimited(Axis.X),
                ModelBuilder.JointDofConfig.create_unlimited(Axis.Y),
                ModelBuilder.JointDofConfig.create_unlimited(Axis.Z),
            ],
            custom_attributes=custom_attributes,
        )
        q_start = self.joint_q_start[joint_id]
        # set the positional dofs to the child body's transform
        self.joint_q[q_start : q_start + 7] = list(self.body_q[child])
        return joint_id

    def add_joint_distance(
        self,
        parent: int,
        child: int,
        parent_xform: Transform | None = None,
        child_xform: Transform | None = None,
        min_distance: float = -1.0,
        max_distance: float = 1.0,
        collision_filter_parent: bool = True,
        enabled: bool = True,
        custom_attributes: dict[str, Any] | None = None,
    ) -> int:
        """Adds a distance joint to the model. The distance joint constraints the distance between the joint anchor points on the two bodies (see :ref:`FK-IK`) it connects to the interval [`min_distance`, `max_distance`].
        It has 7 positional degrees of freedom (first 3 linear and then 4 angular dimensions for the orientation quaternion in `xyzw` notation) and 6 velocity degrees of freedom (first 3 linear and then 3 angular velocity dimensions).

        Args:
            parent: The index of the parent body.
            child: The index of the child body.
            parent_xform (Transform): The transform of the joint in the parent body's local frame.
            child_xform (Transform): The transform of the joint in the child body's local frame.
            min_distance: The minimum distance between the bodies (no limit if negative).
            max_distance: The maximum distance between the bodies (no limit if negative).
            collision_filter_parent: Whether to filter collisions between shapes of the parent and child bodies.
            enabled: Whether the joint is enabled.
            custom_attributes: Dictionary of custom attribute values for JOINT, JOINT_DOF, or JOINT_COORD frequency attributes.

        Returns:
            The index of the added joint.

        .. note:: Distance joints are currently only supported in the :class:`newton.solvers.SolverXPBD`.

        """

        ax = ModelBuilder.JointDofConfig(
            axis=(1.0, 0.0, 0.0),
            limit_lower=min_distance,
            limit_upper=max_distance,
        )
        return self.add_joint(
            JointType.DISTANCE,
            parent,
            child,
            parent_xform=parent_xform,
            child_xform=child_xform,
            linear_axes=[
                ax,
                ModelBuilder.JointDofConfig.create_unlimited(Axis.Y),
                ModelBuilder.JointDofConfig.create_unlimited(Axis.Z),
            ],
            angular_axes=[
                ModelBuilder.JointDofConfig.create_unlimited(Axis.X),
                ModelBuilder.JointDofConfig.create_unlimited(Axis.Y),
                ModelBuilder.JointDofConfig.create_unlimited(Axis.Z),
            ],
            collision_filter_parent=collision_filter_parent,
            enabled=enabled,
            custom_attributes=custom_attributes,
        )

    def add_joint_d6(
        self,
        parent: int,
        child: int,
        linear_axes: Sequence[JointDofConfig] | None = None,
        angular_axes: Sequence[JointDofConfig] | None = None,
        key: str | None = None,
        parent_xform: Transform | None = None,
        child_xform: Transform | None = None,
        collision_filter_parent: bool = True,
        enabled: bool = True,
        custom_attributes: dict[str, Any] | None = None,
        **kwargs,
    ) -> int:
        """Adds a generic joint with custom linear and angular axes. The number of axes determines the number of degrees of freedom of the joint.

        Args:
            parent: The index of the parent body.
            child: The index of the child body.
            linear_axes: A list of linear axes.
            angular_axes: A list of angular axes.
            key: The key of the joint.
            parent_xform (Transform): The transform of the joint in the parent body's local frame
            child_xform (Transform): The transform of the joint in the child body's local frame
            armature: Artificial inertia added around the joint axes. If None, the default value from :attr:`default_joint_armature` is used.
            collision_filter_parent: Whether to filter collisions between shapes of the parent and child bodies.
            enabled: Whether the joint is enabled.
            custom_attributes: Dictionary of custom attribute values for JOINT, JOINT_DOF, or JOINT_COORD frequency attributes.

        Returns:
            The index of the added joint.

        """
        if linear_axes is None:
            linear_axes = []
        if angular_axes is None:
            angular_axes = []

        return self.add_joint(
            JointType.D6,
            parent,
            child,
            parent_xform=parent_xform,
            child_xform=child_xform,
            linear_axes=list(linear_axes),
            angular_axes=list(angular_axes),
            key=key,
            collision_filter_parent=collision_filter_parent,
            enabled=enabled,
            custom_attributes=custom_attributes,
            **kwargs,
        )

    def add_equality_constraint(
        self,
        constraint_type: Any,
        body1: int = -1,
        body2: int = -1,
        anchor: Vec3 | None = None,
        torquescale: float | None = None,
        relpose: Transform | None = None,
        joint1: int = -1,
        joint2: int = -1,
        polycoef: list[float] | None = None,
        key: str | None = None,
        enabled: bool = True,
    ) -> int:
        """Generic method to add any type of equality constraint to this ModelBuilder.

        Args:
            constraint_type (constant): Type of constraint ('connect', 'weld', 'joint')
            body1 (int): Index of the first body participating in the constraint (-1 for world)
            body2 (int): Index of the second body participating in the constraint (-1 for world)
            anchor (Vec3): Anchor point on body1
            torquescale (float): Scales the angular residual for weld
            relpose (Transform): Relative pose of body2 for weld. If None, the identity transform is used.
            joint1 (int): Index of the first joint for joint coupling
            joint2 (int): Index of the second joint for joint coupling
            polycoef (list[float]): Polynomial coefficients for joint coupling
            key (str): Optional constraint name
            enabled (bool): Whether constraint is active

        Returns:
            Constraint index
        """

        self.equality_constraint_type.append(constraint_type)
        self.equality_constraint_body1.append(body1)
        self.equality_constraint_body2.append(body2)
        self.equality_constraint_anchor.append(anchor or wp.vec3())
        self.equality_constraint_torquescale.append(torquescale)
        self.equality_constraint_relpose.append(relpose or wp.transform_identity())
        self.equality_constraint_joint1.append(joint1)
        self.equality_constraint_joint2.append(joint2)
        self.equality_constraint_polycoef.append(polycoef or [0.0, 0.0, 0.0, 0.0, 0.0])
        self.equality_constraint_key.append(key)
        self.equality_constraint_enabled.append(enabled)

        return len(self.equality_constraint_type) - 1

    def add_equality_constraint_connect(
        self,
        body1: int = -1,
        body2: int = -1,
        anchor: Vec3 | None = None,
        key: str | None = None,
        enabled: bool = True,
    ) -> int:
        """Adds a connect equality constraint to the model.
        This constraint connects two bodies at a point. It effectively defines a ball joint outside the kinematic tree.

        Args:
            body1: Index of the first body participating in the constraint (-1 for world)
            body2: Index of the second body participating in the constraint (-1 for world)
            anchor: Anchor point on body1
            key: Optional constraint name
            enabled: Whether constraint is active

        Returns:
            Constraint index
        """

        return self.add_equality_constraint(
            constraint_type=EqType.CONNECT,
            body1=body1,
            body2=body2,
            anchor=anchor,
            key=key,
            enabled=enabled,
        )

    def add_equality_constraint_joint(
        self,
        joint1: int = -1,
        joint2: int = -1,
        polycoef: list[float] | None = None,
        key: str | None = None,
        enabled: bool = True,
    ) -> int:
        """Adds a joint equality constraint to the model.
        Constrains the position or angle of one joint to be a quartic polynomial of another joint. Only scalar joint types (prismatic and revolute) can be used.

        Args:
            joint1: Index of the first joint
            joint2: Index of the second joint
            polycoef: Polynomial coefficients for joint coupling
            key: Optional constraint name
            enabled: Whether constraint is active

        Returns:
            Constraint index
        """

        return self.add_equality_constraint(
            constraint_type=EqType.JOINT,
            joint1=joint1,
            joint2=joint2,
            polycoef=polycoef,
            key=key,
            enabled=enabled,
        )

    def add_equality_constraint_weld(
        self,
        body1: int = -1,
        body2: int = -1,
        anchor: Vec3 | None = None,
        torquescale: float | None = None,
        relpose: Transform | None = None,
        key: str | None = None,
        enabled: bool = True,
    ) -> int:
        """Adds a weld equality constraint to the model.
        Attaches two bodies to each other, removing all relative degrees of freedom between them (softly).

        Args:
            body1: Index of the first body participating in the constraint (-1 for world)
            body2: Index of the second body participating in the constraint (-1 for world)
            anchor: Coordinates of the weld point relative to body2
            torquescale: Scales the angular residual for weld
            relpose (Transform): Relative pose of body2 relative to body1. If None, the identity transform is used
            key: Optional constraint name
            enabled: Whether constraint is active

        Returns:
            Constraint index
        """

        return self.add_equality_constraint(
            constraint_type=EqType.WELD,
            body1=body1,
            body2=body2,
            anchor=anchor,
            torquescale=torquescale,
            relpose=relpose,
            key=key,
            enabled=enabled,
        )

    # endregion

    def plot_articulation(
        self,
        show_body_keys=True,
        show_joint_keys=True,
        show_joint_types=True,
        plot_shapes=True,
        show_shape_keys=True,
        show_shape_types=True,
        show_legend=True,
    ):
        """
        Visualizes the model's articulation graph using matplotlib and networkx.
        Uses the spring layout algorithm from networkx to arrange the nodes.
        Bodies are shown as orange squares, shapes are shown as blue circles.

        Args:
            show_body_keys (bool): Whether to show the body keys or indices
            show_joint_keys (bool): Whether to show the joint keys or indices
            show_joint_types (bool): Whether to show the joint types
            plot_shapes (bool): Whether to render the shapes connected to the rigid bodies
            show_shape_keys (bool): Whether to show the shape keys or indices
            show_shape_types (bool): Whether to show the shape geometry types
            show_legend (bool): Whether to show a legend
        """
        import matplotlib.pyplot as plt  # noqa: PLC0415
        import networkx as nx  # noqa: PLC0415

        def joint_type_str(type):
            if type == JointType.FREE:
                return "free"
            elif type == JointType.BALL:
                return "ball"
            elif type == JointType.PRISMATIC:
                return "prismatic"
            elif type == JointType.REVOLUTE:
                return "revolute"
            elif type == JointType.D6:
                return "D6"
            elif type == JointType.FIXED:
                return "fixed"
            elif type == JointType.DISTANCE:
                return "distance"
            return "unknown"

        def shape_type_str(type):
            if type == GeoType.SPHERE:
                return "sphere"
            if type == GeoType.BOX:
                return "box"
            if type == GeoType.CAPSULE:
                return "capsule"
            if type == GeoType.CYLINDER:
                return "cylinder"
            if type == GeoType.CONE:
                return "cone"
            if type == GeoType.MESH:
                return "mesh"
            if type == GeoType.SDF:
                return "sdf"
            if type == GeoType.PLANE:
                return "plane"
            if type == GeoType.CONVEX_MESH:
                return "convex_hull"
            if type == GeoType.NONE:
                return "none"
            return "unknown"

        if show_body_keys:
            vertices = ["world", *self.body_key]
        else:
            vertices = ["-1"] + [str(i) for i in range(self.body_count)]
        if plot_shapes:
            for i in range(self.shape_count):
                shape_label = []
                if show_shape_keys:
                    shape_label.append(self.shape_key[i])
                if show_shape_types:
                    shape_label.append(f"({shape_type_str(self.shape_type[i])})")
                vertices.append("\n".join(shape_label))
        edges = []
        edge_labels = []
        for i in range(self.joint_count):
            edge = (self.joint_child[i] + 1, self.joint_parent[i] + 1)
            edges.append(edge)
            if show_joint_keys:
                joint_label = self.joint_key[i]
            else:
                joint_label = str(i)
            if show_joint_types:
                joint_label += f"\n({joint_type_str(self.joint_type[i])})"
            edge_labels.append(joint_label)

        if plot_shapes:
            for i in range(self.shape_count):
                edges.append((len(self.body_key) + i + 1, self.shape_body[i] + 1))

        # plot graph
        G = nx.Graph()
        for i in range(len(vertices)):
            G.add_node(i, label=vertices[i])
        for i in range(len(edges)):
            label = edge_labels[i] if i < len(edge_labels) else ""
            G.add_edge(edges[i][0], edges[i][1], label=label)
        pos = nx.spring_layout(G)
        nx.draw_networkx_edges(G, pos, node_size=0, edgelist=edges[: self.joint_count])
        # render body vertices
        draw_args = {"node_size": 100}
        bodies = nx.subgraph(G, list(range(self.body_count + 1)))
        nx.draw_networkx_nodes(bodies, pos, node_color="orange", node_shape="s", **draw_args)
        if plot_shapes:
            # render shape vertices
            shapes = nx.subgraph(G, list(range(self.body_count + 1, len(vertices))))
            nx.draw_networkx_nodes(shapes, pos, node_color="skyblue", **draw_args)
            nx.draw_networkx_edges(
                G, pos, node_size=0, edgelist=edges[self.joint_count :], edge_color="gray", style="dashed"
            )
        edge_labels = nx.get_edge_attributes(G, "label")
        nx.draw_networkx_edge_labels(
            G, pos, edge_labels=edge_labels, font_size=6, bbox={"alpha": 0.6, "color": "w", "lw": 0}
        )
        # add node labels
        nx.draw_networkx_labels(G, pos, dict(enumerate(vertices)), font_size=6)
        if show_legend:
            plt.plot([], [], "s", color="orange", label="body")
            plt.plot([], [], "k-", label="joint")
            if plot_shapes:
                plt.plot([], [], "o", color="skyblue", label="shape")
                plt.plot([], [], "k--", label="shape-body connection")
            plt.legend(loc="upper left", fontsize=6)
        plt.show()

    def collapse_fixed_joints(self, verbose=wp.config.verbose):
        """Removes fixed joints from the model and merges the bodies they connect. This is useful for simplifying the model for faster and more stable simulation."""

        body_data = {}
        body_children = {-1: []}
        visited = {}
        merged_body_data = {}
        for i in range(self.body_count):
            key = self.body_key[i]
            body_data[i] = {
                "shapes": self.body_shapes[i],
                "q": self.body_q[i],
                "qd": self.body_qd[i],
                "mass": self.body_mass[i],
                "inertia": wp.mat33(*self.body_inertia[i]),
                "inv_mass": self.body_inv_mass[i],
                "inv_inertia": self.body_inv_inertia[i],
                "com": self.body_com[i],
                "key": key,
                "original_id": i,
            }
            visited[i] = False
            body_children[i] = []

        joint_data = {}
        for i in range(self.joint_count):
            key = self.joint_key[i]
            parent = self.joint_parent[i]
            child = self.joint_child[i]
            body_children[parent].append(child)

            q_start = self.joint_q_start[i]
            qd_start = self.joint_qd_start[i]
            if i < self.joint_count - 1:
                q_dim = self.joint_q_start[i + 1] - q_start
                qd_dim = self.joint_qd_start[i + 1] - qd_start
            else:
                q_dim = len(self.joint_q) - q_start
                qd_dim = len(self.joint_qd) - qd_start

            data = {
                "type": self.joint_type[i],
                "q": self.joint_q[q_start : q_start + q_dim],
                "qd": self.joint_qd[qd_start : qd_start + qd_dim],
                "armature": self.joint_armature[qd_start : qd_start + qd_dim],
                "q_start": q_start,
                "qd_start": qd_start,
                "key": key,
                "parent_xform": wp.transform_expand(self.joint_X_p[i]),
                "child_xform": wp.transform_expand(self.joint_X_c[i]),
                "enabled": self.joint_enabled[i],
                "axes": [],
                "axis_dim": self.joint_dof_dim[i],
                "parent": parent,
                "child": child,
                "original_id": i,
            }
            num_lin_axes, num_ang_axes = self.joint_dof_dim[i]
            for j in range(qd_start, qd_start + num_lin_axes + num_ang_axes):
                data["axes"].append(
                    {
                        "axis": self.joint_axis[j],
                        "target_ke": self.joint_target_ke[j],
                        "target_kd": self.joint_target_kd[j],
                        "limit_ke": self.joint_limit_ke[j],
                        "limit_kd": self.joint_limit_kd[j],
                        "limit_lower": self.joint_limit_lower[j],
                        "limit_upper": self.joint_limit_upper[j],
                        "target_pos": self.joint_target_pos[j],
                        "target_vel": self.joint_target_vel[j],
                        "effort_limit": self.joint_effort_limit[j],
                    }
                )

            joint_data[(parent, child)] = data

        # sort body children so we traverse the tree in the same order as the bodies are listed
        for children in body_children.values():
            children.sort(key=lambda x: body_data[x]["original_id"])

        retained_joints = []
        retained_bodies = []
        body_remap = {-1: -1}
        body_merged_parent = {}
        body_merged_transform = {}

        # depth first search over the joint graph
        def dfs(parent_body: int, child_body: int, incoming_xform: wp.transform, last_dynamic_body: int):
            nonlocal visited
            nonlocal retained_joints
            nonlocal retained_bodies
            nonlocal body_data

            joint = joint_data[(parent_body, child_body)]
            if joint["type"] == JointType.FIXED:
                joint_xform = joint["parent_xform"] * wp.transform_inverse(joint["child_xform"])
                incoming_xform = incoming_xform * joint_xform
                parent_key = self.body_key[parent_body] if parent_body > -1 else "world"
                child_key = self.body_key[child_body]
                last_dynamic_body_key = self.body_key[last_dynamic_body] if last_dynamic_body > -1 else "world"
                if verbose:
                    print(
                        f"Remove fixed joint {joint['key']} between {parent_key} and {child_key}, "
                        f"merging {child_key} into {last_dynamic_body_key}"
                    )
                child_id = body_data[child_body]["original_id"]
                relative_xform = incoming_xform
                merged_body_data[self.body_key[child_body]] = {
                    "relative_xform": relative_xform,
                    "parent_body": self.body_key[parent_body],
                }
                body_merged_parent[child_body] = last_dynamic_body
                body_merged_transform[child_body] = incoming_xform
                for shape in self.body_shapes[child_id]:
                    self.shape_transform[shape] = incoming_xform * self.shape_transform[shape]
                    if verbose:
                        print(
                            f"  Shape {shape} moved to body {last_dynamic_body_key} with transform {self.shape_transform[shape]}"
                        )
                    if last_dynamic_body > -1:
                        self.shape_body[shape] = body_data[last_dynamic_body]["id"]
                        body_data[last_dynamic_body]["shapes"].append(shape)
                    else:
                        self.shape_body[shape] = -1
                        self.body_shapes[-1].append(shape)

                if last_dynamic_body > -1:
                    source_m = body_data[last_dynamic_body]["mass"]
                    source_com = body_data[last_dynamic_body]["com"]
                    # add inertia to last_dynamic_body
                    m = body_data[child_body]["mass"]
                    com = wp.transform_point(incoming_xform, body_data[child_body]["com"])
                    inertia = body_data[child_body]["inertia"]
                    body_data[last_dynamic_body]["inertia"] += transform_inertia(
                        m, inertia, incoming_xform.p, incoming_xform.q
                    )
                    body_data[last_dynamic_body]["mass"] += m
                    body_data[last_dynamic_body]["com"] = (m * com + source_m * source_com) / (m + source_m)
                    # indicate to recompute inverse mass, inertia for this body
                    body_data[last_dynamic_body]["inv_mass"] = None
            else:
                joint["parent_xform"] = incoming_xform * joint["parent_xform"]
                joint["parent"] = last_dynamic_body
                last_dynamic_body = child_body
                incoming_xform = wp.transform()
                retained_joints.append(joint)
                new_id = len(retained_bodies)
                body_data[child_body]["id"] = new_id
                retained_bodies.append(child_body)
                for shape in body_data[child_body]["shapes"]:
                    self.shape_body[shape] = new_id

            visited[parent_body] = True
            if visited[child_body] or child_body not in body_children:
                return
            for child in body_children[child_body]:
                if not visited[child]:
                    dfs(child_body, child, incoming_xform, last_dynamic_body)

        for body in body_children[-1]:
            if not visited[body]:
                dfs(-1, body, wp.transform(), -1)

        # repopulate the model
        # save original body groups before clearing
        original_body_group = self.body_world[:] if self.body_world else []

        self.body_key.clear()
        self.body_q.clear()
        self.body_qd.clear()
        self.body_mass.clear()
        self.body_inertia.clear()
        self.body_com.clear()
        self.body_inv_mass.clear()
        self.body_inv_inertia.clear()
        self.body_world.clear()  # Clear body groups
        static_shapes = self.body_shapes[-1]
        self.body_shapes.clear()
        # restore static shapes
        self.body_shapes[-1] = static_shapes
        for i in retained_bodies:
            body = body_data[i]
            new_id = len(self.body_key)
            body_remap[body["original_id"]] = new_id
            self.body_key.append(body["key"])
            self.body_q.append(body["q"])
            self.body_qd.append(body["qd"])
            m = body["mass"]
            inertia = body["inertia"]
            self.body_mass.append(m)
            self.body_inertia.append(inertia)
            self.body_com.append(body["com"])
            if body["inv_mass"] is None:
                # recompute inverse mass and inertia
                if m > 0.0:
                    self.body_inv_mass.append(1.0 / m)
                    self.body_inv_inertia.append(wp.inverse(inertia))
                else:
                    self.body_inv_mass.append(0.0)
                    self.body_inv_inertia.append(wp.mat33(0.0))
            else:
                self.body_inv_mass.append(body["inv_mass"])
                self.body_inv_inertia.append(body["inv_inertia"])
            self.body_shapes[new_id] = body["shapes"]
            # Rebuild body group - use original group if it exists
            if original_body_group and body["original_id"] < len(original_body_group):
                self.body_world.append(original_body_group[body["original_id"]])
            else:
                # If no group was assigned, use default -1
                self.body_world.append(-1)

        # sort joints so they appear in the same order as before
        retained_joints.sort(key=lambda x: x["original_id"])

        joint_remap = {}
        for i, joint in enumerate(retained_joints):
            joint_remap[joint["original_id"]] = i
        # update articulation_start
        for i, old_i in enumerate(self.articulation_start):
            start_i = old_i
            while start_i not in joint_remap:
                start_i += 1
                if start_i >= self.joint_count:
                    break
            self.articulation_start[i] = joint_remap.get(start_i, start_i)
        # remove empty articulation starts, i.e. where the start and end are the same
        self.articulation_start = list(set(self.articulation_start))

        # save original joint groups before clearing
        original_ = self.joint_world[:] if self.joint_world else []

        self.joint_key.clear()
        self.joint_type.clear()
        self.joint_parent.clear()
        self.joint_child.clear()
        self.joint_q.clear()
        self.joint_qd.clear()
        self.joint_q_start.clear()
        self.joint_qd_start.clear()
        self.joint_enabled.clear()
        self.joint_armature.clear()
        self.joint_X_p.clear()
        self.joint_X_c.clear()
        self.joint_axis.clear()
        self.joint_target_ke.clear()
        self.joint_target_kd.clear()
        self.joint_limit_lower.clear()
        self.joint_limit_upper.clear()
        self.joint_limit_ke.clear()
        self.joint_effort_limit.clear()
        self.joint_limit_kd.clear()
        self.joint_dof_dim.clear()
        self.joint_target_pos.clear()
        self.joint_target_vel.clear()
        self.joint_world.clear()
        for joint in retained_joints:
            self.joint_key.append(joint["key"])
            self.joint_type.append(joint["type"])
            self.joint_parent.append(body_remap[joint["parent"]])
            self.joint_child.append(body_remap[joint["child"]])
            self.joint_q_start.append(len(self.joint_q))
            self.joint_qd_start.append(len(self.joint_qd))
            self.joint_q.extend(joint["q"])
            self.joint_qd.extend(joint["qd"])
            self.joint_armature.extend(joint["armature"])
            self.joint_enabled.append(joint["enabled"])
            self.joint_X_p.append(joint["parent_xform"])
            self.joint_X_c.append(joint["child_xform"])
            self.joint_dof_dim.append(joint["axis_dim"])
            # Rebuild joint group - use original group if it exists
            if original_ and joint["original_id"] < len(original_):
                self.joint_world.append(original_[joint["original_id"]])
            else:
                # If no group was assigned, use default -1
                self.joint_world.append(-1)
            for axis in joint["axes"]:
                self.joint_axis.append(axis["axis"])
                self.joint_target_ke.append(axis["target_ke"])
                self.joint_target_kd.append(axis["target_kd"])
                self.joint_limit_lower.append(axis["limit_lower"])
                self.joint_limit_upper.append(axis["limit_upper"])
                self.joint_limit_ke.append(axis["limit_ke"])
                self.joint_limit_kd.append(axis["limit_kd"])
                self.joint_target_pos.append(axis["target_pos"])
                self.joint_target_vel.append(axis["target_vel"])
                self.joint_effort_limit.append(axis["effort_limit"])

        return {
            "body_remap": body_remap,
            "joint_remap": joint_remap,
            "body_merged_parent": body_merged_parent,
            "body_merged_transform": body_merged_transform,
            # TODO clean up this data
            "merged_body_data": merged_body_data,
        }

    # muscles
    def add_muscle(
        self, bodies: list[int], positions: list[Vec3], f0: float, lm: float, lt: float, lmax: float, pen: float
    ) -> float:
        """Adds a muscle-tendon activation unit.

        Args:
            bodies: A list of body indices for each waypoint
            positions: A list of positions of each waypoint in the body's local frame
            f0: Force scaling
            lm: Muscle length
            lt: Tendon length
            lmax: Maximally efficient muscle length

        Returns:
            The index of the muscle in the model

        .. note:: The simulation support for muscles is in progress and not yet fully functional.

        """

        n = len(bodies)

        self.muscle_start.append(len(self.muscle_bodies))
        self.muscle_params.append((f0, lm, lt, lmax, pen))
        self.muscle_activations.append(0.0)

        for i in range(n):
            self.muscle_bodies.append(bodies[i])
            self.muscle_points.append(positions[i])

        # return the index of the muscle
        return len(self.muscle_start) - 1

    # region shapes

    def add_shape(
        self,
        body: int,
        type: int,
        xform: Transform | None = None,
        cfg: ShapeConfig | None = None,
        scale: Vec3 | None = None,
        src: SDF | Mesh | Any | None = None,
        is_static: bool = False,
        key: str | None = None,
        custom_attributes: dict[str, Any] | None = None,
    ) -> int:
        """Adds a generic collision shape to the model.

        This is the base method for adding shapes; prefer using specific helpers like :meth:`add_shape_sphere` where possible.

        Args:
            body (int): The index of the parent body this shape belongs to. Use -1 for shapes not attached to any specific body (e.g., static world geometry).
            type (int): The geometry type of the shape (e.g., `GeoType.BOX`, `GeoType.SPHERE`).
            xform (Transform | None): The transform of the shape in the parent body's local frame. If `None`, the identity transform `wp.transform()` is used. Defaults to `None`.
            cfg (ShapeConfig | None): The configuration for the shape's physical and collision properties. If `None`, :attr:`default_shape_cfg` is used. Defaults to `None`.
            scale (Vec3 | None): The scale of the geometry. The interpretation depends on the shape type. Defaults to `(1.0, 1.0, 1.0)` if `None`.
            src (SDF | Mesh | Any | None): The source geometry data, e.g., a :class:`Mesh` object for `GeoType.MESH` or an :class:`SDF` object for `GeoType.SDF`. Defaults to `None`.
            is_static (bool): If `True`, the shape will have zero mass, and its density property in `cfg` will be effectively ignored for mass calculation. Typically used for fixed, non-movable collision geometry. Defaults to `False`.
            key (str | None): An optional unique key for identifying the shape. If `None`, a default key is automatically generated (e.g., "shape_N"). Defaults to `None`.
            custom_attributes: Dictionary of custom attribute names to values.

        Returns:
            int: The index of the newly added shape.
        """
        if xform is None:
            xform = wp.transform()
        else:
            xform = wp.transform(*xform)
        if cfg is None:
            cfg = self.default_shape_cfg
        if scale is None:
            scale = (1.0, 1.0, 1.0)
        self.shape_body.append(body)
        shape = self.shape_count
        if cfg.has_shape_collision:
            # no contacts between shapes of the same body
            for same_body_shape in self.body_shapes[body]:
                self.shape_collision_filter_pairs.append((same_body_shape, shape))
        self.body_shapes[body].append(shape)
        self.shape_key.append(key or f"shape_{shape}")
        self.shape_transform.append(xform)
        self.shape_flags.append(cfg.flags)
        self.shape_type.append(type)
        self.shape_scale.append((scale[0], scale[1], scale[2]))
        self.shape_source.append(src)
        self.shape_thickness.append(cfg.thickness)
        self.shape_is_solid.append(cfg.is_solid)
        self.shape_material_ke.append(cfg.ke)
        self.shape_material_kd.append(cfg.kd)
        self.shape_material_kf.append(cfg.kf)
        self.shape_material_ka.append(cfg.ka)
        self.shape_material_mu.append(cfg.mu)
        self.shape_material_restitution.append(cfg.restitution)
        self.shape_collision_group.append(cfg.collision_group)
        self.shape_collision_radius.append(compute_shape_radius(type, scale, src))
        self.shape_world.append(self.current_world)
        if cfg.has_shape_collision and cfg.collision_filter_parent and body > -1 and body in self.joint_parents:
            for parent_body in self.joint_parents[body]:
                if parent_body > -1:
                    for parent_shape in self.body_shapes[parent_body]:
                        self.shape_collision_filter_pairs.append((parent_shape, shape))

        if not is_static and cfg.density > 0.0:
            (m, c, I) = compute_shape_inertia(type, scale, src, cfg.density, cfg.is_solid, cfg.thickness)
            com_body = wp.transform_point(xform, c)
            self._update_body_mass(body, m, I, com_body, xform.q)

        # Process custom attributes
        if custom_attributes:
            self._process_custom_attributes(
                entity_index=shape,
                custom_attrs=custom_attributes,
                expected_frequency=ModelAttributeFrequency.SHAPE,
            )

        return shape

    def add_shape_plane(
        self,
        plane: Vec4 | None = (0.0, 0.0, 1.0, 0.0),
        xform: Transform | None = None,
        width: float = 10.0,
        length: float = 10.0,
        body: int = -1,
        cfg: ShapeConfig | None = None,
        key: str | None = None,
        custom_attributes: dict[str, Any] | None = None,
    ) -> int:
        """
        Adds a plane collision shape to the model.

        If `xform` is provided, it directly defines the plane's position and orientation. The plane's collision normal
        is assumed to be along the local Z-axis of this `xform`.
        If `xform` is `None`, it will be derived from the `plane` equation `a*x + b*y + c*z + d = 0`.
        Plane shapes added via this method are always static (massless).

        Args:
            plane (Vec4 | None): The plane equation `(a, b, c, d)`. If `xform` is `None`, this defines the plane.
                The normal is `(a,b,c)` and `d` is the offset. Defaults to `(0.0, 0.0, 1.0, 0.0)` (an XY ground plane at Z=0) if `xform` is also `None`.
            xform (Transform | None): The transform of the plane in the world or parent body's frame. If `None`, transform is derived from `plane`. Defaults to `None`.
            width (float): The visual/collision extent of the plane along its local X-axis. If `0.0`, considered infinite for collision. Defaults to `10.0`.
            length (float): The visual/collision extent of the plane along its local Y-axis. If `0.0`, considered infinite for collision. Defaults to `10.0`.
            body (int): The index of the parent body this shape belongs to. Use -1 for world-static planes. Defaults to `-1`.
            cfg (ShapeConfig | None): The configuration for the shape's physical and collision properties. If `None`, :attr:`default_shape_cfg` is used. Defaults to `None`.
            key (str | None): An optional unique key for identifying the shape. If `None`, a default key is automatically generated. Defaults to `None`.
            custom_attributes: Dictionary of custom attribute values for SHAPE frequency attributes.

        Returns:
            int: The index of the newly added shape.
        """
        if xform is None:
            assert plane is not None, "Either xform or plane must be provided"
            # compute position and rotation from plane equation
            normal = np.array(plane[:3])
            normal /= np.linalg.norm(normal)
            pos = plane[3] * normal
            # compute rotation from local +Z axis to plane normal
            rot = wp.quat_between_vectors(wp.vec3(0.0, 0.0, 1.0), wp.vec3(*normal))
            xform = wp.transform(pos, rot)
        if cfg is None:
            cfg = self.default_shape_cfg
        scale = wp.vec3(width, length, 0.0)
        return self.add_shape(
            body=body,
            type=GeoType.PLANE,
            xform=xform,
            cfg=cfg,
            scale=scale,
            is_static=True,
            key=key,
            custom_attributes=custom_attributes,
        )

    def add_ground_plane(
        self,
        cfg: ShapeConfig | None = None,
        key: str | None = None,
    ) -> int:
        """Adds a ground plane collision shape to the model.

        Args:
            cfg (ShapeConfig | None): The configuration for the shape's physical and collision properties. If `None`, :attr:`default_shape_cfg` is used. Defaults to `None`.
            key (str | None): An optional unique key for identifying the shape. If `None`, a default key is automatically generated. Defaults to `None`.

        Returns:
            int: The index of the newly added shape.
        """
        return self.add_shape_plane(
            plane=(*self.up_vector, 0.0),
            width=0.0,
            length=0.0,
            cfg=cfg,
            key=key or "ground_plane",
        )

    def add_shape_sphere(
        self,
        body: int,
        xform: Transform | None = None,
        radius: float = 1.0,
        cfg: ShapeConfig | None = None,
        key: str | None = None,
        custom_attributes: dict[str, Any] | None = None,
    ) -> int:
        """Adds a sphere collision shape to a body.

        Args:
            body (int): The index of the parent body this shape belongs to. Use -1 for shapes not attached to any specific body.
            xform (Transform | None): The transform of the sphere in the parent body's local frame. The sphere is centered at this transform's position. If `None`, the identity transform `wp.transform()` is used. Defaults to `None`.
            radius (float): The radius of the sphere. Defaults to `1.0`.
            cfg (ShapeConfig | None): The configuration for the shape's physical and collision properties. If `None`, :attr:`default_shape_cfg` is used. Defaults to `None`.
            key (str | None): An optional unique key for identifying the shape. If `None`, a default key is automatically generated. Defaults to `None`.
            custom_attributes: Dictionary of custom attribute names to values.

        Returns:
            int: The index of the newly added shape.
        """

        if cfg is None:
            cfg = self.default_shape_cfg
        scale: Any = wp.vec3(radius, 0.0, 0.0)
        return self.add_shape(
            body=body,
            type=GeoType.SPHERE,
            xform=xform,
            cfg=cfg,
            scale=scale,
            key=key,
            custom_attributes=custom_attributes,
        )

    def add_shape_box(
        self,
        body: int,
        xform: Transform | None = None,
        hx: float = 0.5,
        hy: float = 0.5,
        hz: float = 0.5,
        cfg: ShapeConfig | None = None,
        key: str | None = None,
        custom_attributes: dict[str, Any] | None = None,
    ) -> int:
        """Adds a box collision shape to a body.

        The box is centered at its local origin as defined by `xform`.

        Args:
            body (int): The index of the parent body this shape belongs to. Use -1 for shapes not attached to any specific body.
            xform (Transform | None): The transform of the box in the parent body's local frame. If `None`, the identity transform `wp.transform()` is used. Defaults to `None`.
            hx (float): The half-extent of the box along its local X-axis. Defaults to `0.5`.
            hy (float): The half-extent of the box along its local Y-axis. Defaults to `0.5`.
            hz (float): The half-extent of the box along its local Z-axis. Defaults to `0.5`.
            cfg (ShapeConfig | None): The configuration for the shape's physical and collision properties. If `None`, :attr:`default_shape_cfg` is used. Defaults to `None`.
            key (str | None): An optional unique key for identifying the shape. If `None`, a default key is automatically generated. Defaults to `None`.
            custom_attributes: Dictionary of custom attribute names to values.

        Returns:
            int: The index of the newly added shape.
        """

        if cfg is None:
            cfg = self.default_shape_cfg
        scale = wp.vec3(hx, hy, hz)
        return self.add_shape(
            body=body, type=GeoType.BOX, xform=xform, cfg=cfg, scale=scale, key=key, custom_attributes=custom_attributes
        )

    def add_shape_capsule(
        self,
        body: int,
        xform: Transform | None = None,
        radius: float = 1.0,
        half_height: float = 0.5,
        cfg: ShapeConfig | None = None,
        key: str | None = None,
        custom_attributes: dict[str, Any] | None = None,
    ) -> int:
        """Adds a capsule collision shape to a body.

        The capsule is centered at its local origin as defined by `xform`. Its length extends along the Z-axis.

        Args:
            body (int): The index of the parent body this shape belongs to. Use -1 for shapes not attached to any specific body.
            xform (Transform | None): The transform of the capsule in the parent body's local frame. If `None`, the identity transform `wp.transform()` is used. Defaults to `None`.
            radius (float): The radius of the capsule's hemispherical ends and its cylindrical segment. Defaults to `1.0`.
            half_height (float): The half-length of the capsule's central cylindrical segment (excluding the hemispherical ends). Defaults to `0.5`.
            cfg (ShapeConfig | None): The configuration for the shape's physical and collision properties. If `None`, :attr:`default_shape_cfg` is used. Defaults to `None`.
            key (str | None): An optional unique key for identifying the shape. If `None`, a default key is automatically generated. Defaults to `None`.
            custom_attributes: Dictionary of custom attribute names to values.

        Returns:
            int: The index of the newly added shape.
        """

        if xform is None:
            xform = wp.transform()
        else:
            xform = wp.transform(*xform)

        if cfg is None:
            cfg = self.default_shape_cfg
        scale = wp.vec3(radius, half_height, 0.0)
        return self.add_shape(
            body=body,
            type=GeoType.CAPSULE,
            xform=xform,
            cfg=cfg,
            scale=scale,
            key=key,
            custom_attributes=custom_attributes,
        )

    def add_shape_cylinder(
        self,
        body: int,
        xform: Transform | None = None,
        radius: float = 1.0,
        half_height: float = 0.5,
        cfg: ShapeConfig | None = None,
        key: str | None = None,
        custom_attributes: dict[str, Any] | None = None,
    ) -> int:
        """Adds a cylinder collision shape to a body.

        The cylinder is centered at its local origin as defined by `xform`. Its length extends along the Z-axis.

        Args:
            body (int): The index of the parent body this shape belongs to. Use -1 for shapes not attached to any specific body.
            xform (Transform | None): The transform of the cylinder in the parent body's local frame. If `None`, the identity transform `wp.transform()` is used. Defaults to `None`.
            radius (float): The radius of the cylinder. Defaults to `1.0`.
            half_height (float): The half-length of the cylinder along the Z-axis. Defaults to `0.5`.
            cfg (ShapeConfig | None): The configuration for the shape's physical and collision properties. If `None`, :attr:`default_shape_cfg` is used. Defaults to `None`.
            key (str | None): An optional unique key for identifying the shape. If `None`, a default key is automatically generated. Defaults to `None`.
            custom_attributes: Dictionary of custom attribute values for SHAPE frequency attributes.

        Returns:
            int: The index of the newly added shape.
        """

        if xform is None:
            xform = wp.transform()
        else:
            xform = wp.transform(*xform)

        if cfg is None:
            cfg = self.default_shape_cfg
        scale = wp.vec3(radius, half_height, 0.0)
        return self.add_shape(
            body=body,
            type=GeoType.CYLINDER,
            xform=xform,
            cfg=cfg,
            scale=scale,
            key=key,
            custom_attributes=custom_attributes,
        )

    def add_shape_cone(
        self,
        body: int,
        xform: Transform | None = None,
        radius: float = 1.0,
        half_height: float = 0.5,
        cfg: ShapeConfig | None = None,
        key: str | None = None,
        custom_attributes: dict[str, Any] | None = None,
    ) -> int:
        """Adds a cone collision shape to a body.

        The cone's origin is at its geometric center, with the base at -half_height and apex at +half_height along the Z-axis.
        The center of mass is located at -half_height/2 from the origin (1/4 of the total height from the base toward the apex).

        Args:
            body (int): The index of the parent body this shape belongs to. Use -1 for shapes not attached to any specific body.
            xform (Transform | None): The transform of the cone in the parent body's local frame. If `None`, the identity transform `wp.transform()` is used. Defaults to `None`.
            radius (float): The radius of the cone's base. Defaults to `1.0`.
            half_height (float): The half-height of the cone (distance from the geometric center to either the base or apex). The total height is 2*half_height. Defaults to `0.5`.
            cfg (ShapeConfig | None): The configuration for the shape's physical and collision properties. If `None`, :attr:`default_shape_cfg` is used. Defaults to `None`.
            key (str | None): An optional unique key for identifying the shape. If `None`, a default key is automatically generated. Defaults to `None`.
            custom_attributes: Dictionary of custom attribute values for SHAPE frequency attributes.

        Returns:
            int: The index of the newly added shape.
        """

        if xform is None:
            xform = wp.transform()
        else:
            xform = wp.transform(*xform)

        if cfg is None:
            cfg = self.default_shape_cfg
        scale = wp.vec3(radius, half_height, 0.0)
        return self.add_shape(
            body=body,
            type=GeoType.CONE,
            xform=xform,
            cfg=cfg,
            scale=scale,
            key=key,
            custom_attributes=custom_attributes,
        )

    def add_shape_mesh(
        self,
        body: int,
        xform: Transform | None = None,
        mesh: Mesh | None = None,
        scale: Vec3 | None = None,
        cfg: ShapeConfig | None = None,
        key: str | None = None,
        custom_attributes: dict[str, Any] | None = None,
    ) -> int:
        """Adds a triangle mesh collision shape to a body.

        Args:
            body (int): The index of the parent body this shape belongs to. Use -1 for shapes not attached to any specific body.
            xform (Transform | None): The transform of the mesh in the parent body's local frame. If `None`, the identity transform `wp.transform()` is used. Defaults to `None`.
            mesh (Mesh | None): The :class:`Mesh` object containing the vertex and triangle data. Defaults to `None`.
            scale (Vec3 | None): The scale of the mesh. Defaults to `None`, in which case the scale is `(1.0, 1.0, 1.0)`.
            cfg (ShapeConfig | None): The configuration for the shape's physical and collision properties. If `None`, :attr:`default_shape_cfg` is used. Defaults to `None`.
            key (str | None): An optional unique key for identifying the shape. If `None`, a default key is automatically generated. Defaults to `None`.
            custom_attributes: Dictionary of custom attribute values for SHAPE frequency attributes.

        Returns:
            int: The index of the newly added shape.
        """

        if cfg is None:
            cfg = self.default_shape_cfg
        return self.add_shape(
            body=body,
            type=GeoType.MESH,
            xform=xform,
            cfg=cfg,
            scale=scale,
            src=mesh,
            key=key,
            custom_attributes=custom_attributes,
        )

    def add_shape_sdf(
        self,
        body: int,
        xform: Transform | None = None,
        sdf: SDF | None = None,
        cfg: ShapeConfig | None = None,
        key: str | None = None,
        custom_attributes: dict[str, Any] | None = None,
    ) -> int:
        """Adds a signed distance field (SDF) collision shape to a body.

        Args:
            body (int): The index of the parent body this shape belongs to. Use -1 for shapes not attached to any specific body.
            xform (Transform | None): The transform of the SDF in the parent body's local frame. If `None`, the identity transform `wp.transform()` is used. Defaults to `None`.
            sdf (SDF | None): The :class:`SDF` object representing the signed distance field. Defaults to `None`.
            cfg (ShapeConfig | None): The configuration for the shape's physical and collision properties. If `None`, :attr:`default_shape_cfg` is used. Defaults to `None`.
            key (str | None): An optional unique key for identifying the shape. If `None`, a default key is automatically generated. Defaults to `None`.
            custom_attributes: Dictionary of custom attribute values for SHAPE frequency attributes.

        Returns:
            int: The index of the newly added shape.
        """
        if cfg is None:
            cfg = self.default_shape_cfg
        return self.add_shape(
            body=body,
            type=GeoType.SDF,
            xform=xform,
            cfg=cfg,
            src=sdf,
            key=key,
            custom_attributes=custom_attributes,
        )

    def add_shape_convex_hull(
        self,
        body: int,
        xform: Transform | None = None,
        mesh: Mesh | None = None,
        scale: Vec3 | None = None,
        cfg: ShapeConfig | None = None,
        key: str | None = None,
    ) -> int:
        """Adds a convex hull collision shape to a body.

        Args:
            body (int): The index of the parent body this shape belongs to. Use -1 for shapes not attached to any specific body.
            xform (Transform | None): The transform of the convex hull in the parent body's local frame. If `None`, the identity transform `wp.transform()` is used. Defaults to `None`.
            mesh (Mesh | None): The :class:`Mesh` object containing the vertex data for the convex hull. Defaults to `None`.
            scale (Vec3 | None): The scale of the convex hull. Defaults to `None`, in which case the scale is `(1.0, 1.0, 1.0)`.
            cfg (ShapeConfig | None): The configuration for the shape's physical and collision properties. If `None`, :attr:`default_shape_cfg` is used. Defaults to `None`.
            key (str | None): An optional unique key for identifying the shape. If `None`, a default key is automatically generated. Defaults to `None`.

        Returns:
            int: The index of the newly added shape.
        """

        if cfg is None:
            cfg = self.default_shape_cfg
        return self.add_shape(
            body=body,
            type=GeoType.CONVEX_MESH,
            xform=xform,
            cfg=cfg,
            scale=scale,
            src=mesh,
            key=key,
        )

    def approximate_meshes(
        self,
        method: Literal["coacd", "vhacd", "bounding_sphere", "bounding_box"] | RemeshingMethod = "convex_hull",
        shape_indices: list[int] | None = None,
        raise_on_failure: bool = False,
        **remeshing_kwargs: dict[str, Any],
    ) -> set[int]:
        """Approximates the mesh shapes of the model.

        The following methods are supported:

        +------------------------+-------------------------------------------------------------------------------+
        | Method                 | Description                                                                   |
        +========================+===============================================================================+
        | ``"coacd"``            | Convex decomposition using `CoACD <https://github.com/wjakob/coacd>`_         |
        +------------------------+-------------------------------------------------------------------------------+
        | ``"vhacd"``            | Convex decomposition using `V-HACD <https://github.com/trimesh/vhacdx>`_      |
        +------------------------+-------------------------------------------------------------------------------+
        | ``"bounding_sphere"``  | Approximate the mesh with a sphere                                            |
        +------------------------+-------------------------------------------------------------------------------+
        | ``"bounding_box"``     | Approximate the mesh with an oriented bounding box                            |
        +------------------------+-------------------------------------------------------------------------------+
        | ``"convex_hull"``      | Approximate the mesh with a convex hull (default)                             |
        +------------------------+-------------------------------------------------------------------------------+
        | ``<remeshing_method>`` | Any remeshing method supported by :func:`newton.geometry.remesh_mesh`         |
        +------------------------+-------------------------------------------------------------------------------+

        .. note::

            The ``coacd`` and ``vhacd`` methods require additional dependencies (``coacd`` or ``trimesh`` and ``vhacdx`` respectively) to be installed.
            The convex hull approximation requires ``scipy`` to be installed.

        The ``raise_on_failure`` parameter controls the behavior when the remeshing fails:
            - If `True`, an exception is raised when the remeshing fails.
            - If `False`, a warning is logged, and the method falls back to the next available method in the order of preference:
                - If convex decomposition via CoACD or V-HACD fails or dependencies are not available, the method will fall back to using the ``convex_hull`` method.
                - If convex hull approximation fails, it will fall back to the ``bounding_box`` method.

        Args:
            method: The method to use for approximating the mesh shapes.
            shape_indices: The indices of the shapes to simplify. If `None`, all mesh shapes that have the :attr:`ShapeFlags.COLLIDE_SHAPES` flag set are simplified.
            raise_on_failure: If `True`, raises an exception if the remeshing fails. If `False`, it will log a warning and continue with the fallback method.
            **remeshing_kwargs: Additional keyword arguments passed to the remeshing function.

        Returns:
            set[int]: A set of indices of the shapes that were successfully remeshed.
        """
        remeshing_methods = [*RemeshingMethod.__args__, "coacd", "vhacd", "bounding_sphere", "bounding_box"]
        if method not in remeshing_methods:
            raise ValueError(
                f"Unsupported remeshing method: {method}. Supported methods are: {', '.join(remeshing_methods)}."
            )

        if shape_indices is None:
            shape_indices = [
                i
                for i, stype in enumerate(self.shape_type)
                if stype == GeoType.MESH and self.shape_flags[i] & ShapeFlags.COLLIDE_SHAPES
            ]

        # keep track of remeshed shapes to handle fallbacks
        remeshed_shapes = set()

        if method == "coacd" or method == "vhacd":
            try:
                if method == "coacd":
                    # convex decomposition using CoACD
                    import coacd  # noqa: PLC0415
                else:
                    # convex decomposition using V-HACD
                    import trimesh  # noqa: PLC0415

                decompositions = {}

                for shape in shape_indices:
                    mesh: Mesh = self.shape_source[shape]
                    scale = self.shape_scale[shape]
                    hash_m = hash(mesh)
                    if hash_m in decompositions:
                        decomposition = decompositions[hash_m]
                    else:
                        if method == "coacd":
                            cmesh = coacd.Mesh(mesh.vertices, mesh.indices.reshape(-1, 3))
                            coacd_settings = {
                                "threshold": 0.5,
                                "mcts_nodes": 20,
                                "mcts_iterations": 5,
                                "mcts_max_depth": 1,
                                "merge": False,
                                "max_convex_hull": mesh.maxhullvert,
                            }
                            coacd_settings.update(remeshing_kwargs)
                            decomposition = coacd.run_coacd(cmesh, **coacd_settings)
                        else:
                            tmesh = trimesh.Trimesh(mesh.vertices, mesh.indices.reshape(-1, 3))
                            vhacd_settings = {
                                "maxNumVerticesPerCH": mesh.maxhullvert,
                            }
                            vhacd_settings.update(remeshing_kwargs)
                            decomposition = trimesh.decomposition.convex_decomposition(tmesh, **vhacd_settings)
                            decomposition = [(d["vertices"], d["faces"]) for d in decomposition]
                        decompositions[hash_m] = decomposition
                    if len(decomposition) == 0:
                        continue
                    # note we need to copy the mesh to avoid modifying the original mesh
                    self.shape_source[shape] = self.shape_source[shape].copy(
                        vertices=decomposition[0][0], indices=decomposition[0][1]
                    )
                    # mark as convex mesh type
                    self.shape_type[shape] = GeoType.CONVEX_MESH
                    if len(decomposition) > 1:
                        body = self.shape_body[shape]
                        xform = self.shape_transform[shape]
                        cfg = ModelBuilder.ShapeConfig(
                            density=0.0,  # do not add extra mass / inertia
                            ke=self.shape_material_ke[shape],
                            kd=self.shape_material_kd[shape],
                            kf=self.shape_material_kf[shape],
                            ka=self.shape_material_ka[shape],
                            mu=self.shape_material_mu[shape],
                            restitution=self.shape_material_restitution[shape],
                            thickness=self.shape_thickness[shape],
                            is_solid=self.shape_is_solid[shape],
                            collision_group=self.shape_collision_group[shape],
                            collision_filter_parent=self.default_shape_cfg.collision_filter_parent,
                        )
                        cfg.flags = self.shape_flags[shape]
                        for i in range(1, len(decomposition)):
                            # add additional convex parts as convex meshes
                            self.add_shape_convex_hull(
                                body=body,
                                xform=xform,
                                mesh=Mesh(decomposition[i][0], decomposition[i][1]),
                                scale=scale,
                                cfg=cfg,
                                key=f"{self.shape_key[shape]}_convex_{i}",
                            )
                    remeshed_shapes.add(shape)
            except Exception as e:
                if raise_on_failure:
                    raise RuntimeError(f"Remeshing with method '{method}' failed.") from e
                else:
                    warnings.warn(
                        f"Remeshing with method '{method}' failed: {e}. Falling back to convex_hull.", stacklevel=2
                    )
                    method = "convex_hull"

        if method in RemeshingMethod.__args__:
            # remeshing of the individual meshes
            remeshed = {}
            for shape in shape_indices:
                if shape in remeshed_shapes:
                    # already remeshed with coacd or vhacd
                    continue
                mesh: Mesh = self.shape_source[shape]
                hash_m = hash(mesh)
                rmesh = remeshed.get(hash_m, None)
                if rmesh is None:
                    try:
                        rmesh = remesh_mesh(mesh, method=method, inplace=False, **remeshing_kwargs)
                        remeshed[hash_m] = rmesh
                    except Exception as e:
                        if raise_on_failure:
                            raise RuntimeError(f"Remeshing with method '{method}' failed for shape {shape}.") from e
                        else:
                            warnings.warn(
                                f"Remeshing with method '{method}' failed for shape {shape}: {e}. Falling back to bounding_box.",
                                stacklevel=2,
                            )
                            continue
                # note we need to copy the mesh to avoid modifying the original mesh
                self.shape_source[shape] = self.shape_source[shape].copy(vertices=rmesh.vertices, indices=rmesh.indices)
                remeshed_shapes.add(shape)

        if method == "bounding_box":
            for shape in shape_indices:
                if shape in remeshed_shapes:
                    continue
                mesh: Mesh = self.shape_source[shape]
                scale = self.shape_scale[shape]
                vertices = mesh.vertices * np.array([*scale])
                tf, scale = compute_inertia_obb(vertices)
                self.shape_type[shape] = GeoType.BOX
                self.shape_source[shape] = None
                self.shape_scale[shape] = scale
                shape_tf = wp.transform(*self.shape_transform[shape])
                self.shape_transform[shape] = shape_tf * tf
                remeshed_shapes.add(shape)
        elif method == "bounding_sphere":
            for shape in shape_indices:
                if shape in remeshed_shapes:
                    continue
                mesh: Mesh = self.shape_source[shape]
                scale = self.shape_scale[shape]
                vertices = mesh.vertices * np.array([*scale])
                center = np.mean(vertices, axis=0)
                radius = np.max(np.linalg.norm(vertices - center, axis=1))
                self.shape_type[shape] = GeoType.SPHERE
                self.shape_source[shape] = None
                self.shape_scale[shape] = wp.vec3(radius, 0.0, 0.0)
                tf = wp.transform(center, wp.quat_identity())
                shape_tf = wp.transform(*self.shape_transform[shape])
                self.shape_transform[shape] = shape_tf * tf
                remeshed_shapes.add(shape)

        return remeshed_shapes

    # endregion

    # particles
    def add_particle(
        self,
        pos: Vec3,
        vel: Vec3,
        mass: float,
        radius: float | None = None,
        flags: int = ParticleFlags.ACTIVE,
    ) -> int:
        """Adds a single particle to the model.

        Args:
            pos: The initial position of the particle.
            vel: The initial velocity of the particle.
            mass: The mass of the particle.
            radius: The radius of the particle used in collision handling. If None, the radius is set to the default value (:attr:`default_particle_radius`).
            flags: The flags that control the dynamical behavior of the particle, see PARTICLE_FLAG_* constants.

        Note:
            Set the mass equal to zero to create a 'kinematic' particle that is not subject to dynamics.

        Returns:
            The index of the particle in the system.
        """
        self.particle_q.append(pos)
        self.particle_qd.append(vel)
        self.particle_mass.append(mass)
        if radius is None:
            radius = self.default_particle_radius
        self.particle_radius.append(radius)
        self.particle_flags.append(flags)
        self.particle_world.append(self.current_world)

        particle_id = self.particle_count - 1

        return particle_id

    def add_particles(
        self,
        pos: list[Vec3],
        vel: list[Vec3],
        mass: list[float],
        radius: list[float] | None = None,
        flags: list[wp.uint32] | None = None,
    ):
        """Adds a group particles to the model.

        Args:
            pos: The initial positions of the particle.
            vel: The initial velocities of the particle.
            mass: The mass of the particles.
            radius: The radius of the particles used in collision handling. If None, the radius is set to the default value (:attr:`default_particle_radius`).
            flags: The flags that control the dynamical behavior of the particles, see PARTICLE_FLAG_* constants.

        Note:
            Set the mass equal to zero to create a 'kinematic' particle that is not subject to dynamics.
        """
        self.particle_q.extend(pos)
        self.particle_qd.extend(vel)
        self.particle_mass.extend(mass)
        if radius is None:
            radius = [self.default_particle_radius] * len(pos)
        if flags is None:
            flags = [ParticleFlags.ACTIVE] * len(pos)
        self.particle_radius.extend(radius)
        self.particle_flags.extend(flags)
        # Maintain world assignment for bulk particle creation
        self.particle_world.extend([self.current_world] * len(pos))

    def add_spring(self, i: int, j, ke: float, kd: float, control: float):
        """Adds a spring between two particles in the system

        Args:
            i: The index of the first particle
            j: The index of the second particle
            ke: The elastic stiffness of the spring
            kd: The damping stiffness of the spring
            control: The actuation level of the spring

        Note:
            The spring is created with a rest-length based on the distance
            between the particles in their initial configuration.

        """
        self.spring_indices.append(i)
        self.spring_indices.append(j)
        self.spring_stiffness.append(ke)
        self.spring_damping.append(kd)
        self.spring_control.append(control)

        # compute rest length
        p = self.particle_q[i]
        q = self.particle_q[j]

        delta = np.subtract(p, q)
        l = np.sqrt(np.dot(delta, delta))

        self.spring_rest_length.append(l)

    def add_triangle(
        self,
        i: int,
        j: int,
        k: int,
        tri_ke: float | None = None,
        tri_ka: float | None = None,
        tri_kd: float | None = None,
        tri_drag: float | None = None,
        tri_lift: float | None = None,
    ) -> float:
        """Adds a triangular FEM element between three particles in the system.

        Triangles are modeled as viscoelastic elements with elastic stiffness and damping
        parameters specified on the model. See model.tri_ke, model.tri_kd.

        Args:
            i: The index of the first particle
            j: The index of the second particle
            k: The index of the third particle

        Return:
            The area of the triangle

        Note:
            The triangle is created with a rest-length based on the distance
            between the particles in their initial configuration.
        """
        # TODO: Expose elastic parameters on a per-element basis
        tri_ke = tri_ke if tri_ke is not None else self.default_tri_ke
        tri_ka = tri_ka if tri_ka is not None else self.default_tri_ka
        tri_kd = tri_kd if tri_kd is not None else self.default_tri_kd
        tri_drag = tri_drag if tri_drag is not None else self.default_tri_drag
        tri_lift = tri_lift if tri_lift is not None else self.default_tri_lift

        # compute basis for 2D rest pose
        p = self.particle_q[i]
        q = self.particle_q[j]
        r = self.particle_q[k]

        qp = q - p
        rp = r - p

        # construct basis aligned with the triangle
        n = wp.normalize(wp.cross(qp, rp))
        e1 = wp.normalize(qp)
        e2 = wp.normalize(wp.cross(n, e1))

        R = np.array((e1, e2))
        M = np.array((qp, rp))

        D = R @ M.T

        area = np.linalg.det(D) / 2.0

        if area <= 0.0:
            print("inverted or degenerate triangle element")
            return 0.0
        else:
            inv_D = np.linalg.inv(D)

            self.tri_indices.append((i, j, k))
            self.tri_poses.append(inv_D.tolist())
            self.tri_activations.append(0.0)
            self.tri_materials.append((tri_ke, tri_ka, tri_kd, tri_drag, tri_lift))
            self.tri_areas.append(area)
            return area

    def add_triangles(
        self,
        i: list[int],
        j: list[int],
        k: list[int],
        tri_ke: list[float] | None = None,
        tri_ka: list[float] | None = None,
        tri_kd: list[float] | None = None,
        tri_drag: list[float] | None = None,
        tri_lift: list[float] | None = None,
    ) -> list[float]:
        """Adds triangular FEM elements between groups of three particles in the system.

        Triangles are modeled as viscoelastic elements with elastic stiffness and damping
        Parameters specified on the model. See model.tri_ke, model.tri_kd.

        Args:
            i: The indices of the first particle
            j: The indices of the second particle
            k: The indices of the third particle

        Return:
            The areas of the triangles

        Note:
            A triangle is created with a rest-length based on the distance
            between the particles in their initial configuration.

        """
        # compute basis for 2D rest pose
        p = np.array(self.particle_q)[i]
        q = np.array(self.particle_q)[j]
        r = np.array(self.particle_q)[k]

        qp = q - p
        rp = r - p

        def normalized(a):
            l = np.linalg.norm(a, axis=-1, keepdims=True)
            l[l == 0] = 1.0
            return a / l

        n = normalized(np.cross(qp, rp))
        e1 = normalized(qp)
        e2 = normalized(np.cross(n, e1))

        R = np.concatenate((e1[..., None], e2[..., None]), axis=-1)
        M = np.concatenate((qp[..., None], rp[..., None]), axis=-1)

        D = np.matmul(R.transpose(0, 2, 1), M)

        areas = np.linalg.det(D) / 2.0
        areas[areas < 0.0] = 0.0
        valid_inds = (areas > 0.0).nonzero()[0]
        if len(valid_inds) < len(areas):
            print("inverted or degenerate triangle elements")

        D[areas == 0.0] = np.eye(2)[None, ...]
        inv_D = np.linalg.inv(D)

        inds = np.concatenate((i[valid_inds, None], j[valid_inds, None], k[valid_inds, None]), axis=-1)

        self.tri_indices.extend(inds.tolist())
        self.tri_poses.extend(inv_D[valid_inds].tolist())
        self.tri_activations.extend([0.0] * len(valid_inds))

        def init_if_none(arr, defaultValue):
            if arr is None:
                return [defaultValue] * len(areas)
            return arr

        tri_ke = init_if_none(tri_ke, self.default_tri_ke)
        tri_ka = init_if_none(tri_ka, self.default_tri_ka)
        tri_kd = init_if_none(tri_kd, self.default_tri_kd)
        tri_drag = init_if_none(tri_drag, self.default_tri_drag)
        tri_lift = init_if_none(tri_lift, self.default_tri_lift)

        self.tri_materials.extend(
            zip(
                np.array(tri_ke)[valid_inds],
                np.array(tri_ka)[valid_inds],
                np.array(tri_kd)[valid_inds],
                np.array(tri_drag)[valid_inds],
                np.array(tri_lift)[valid_inds],
                strict=False,
            )
        )
        areas = areas.tolist()
        self.tri_areas.extend(areas)
        return areas

    def add_tetrahedron(
        self, i: int, j: int, k: int, l: int, k_mu: float = 1.0e3, k_lambda: float = 1.0e3, k_damp: float = 0.0
    ) -> float:
        """Adds a tetrahedral FEM element between four particles in the system.

        Tetrahedra are modeled as viscoelastic elements with a NeoHookean energy
        density based on [Smith et al. 2018].

        Args:
            i: The index of the first particle
            j: The index of the second particle
            k: The index of the third particle
            l: The index of the fourth particle
            k_mu: The first elastic Lame parameter
            k_lambda: The second elastic Lame parameter
            k_damp: The element's damping stiffness

        Return:
            The volume of the tetrahedron

        Note:
            The tetrahedron is created with a rest-pose based on the particle's initial configuration

        """
        # compute basis for 2D rest pose
        p = np.array(self.particle_q[i])
        q = np.array(self.particle_q[j])
        r = np.array(self.particle_q[k])
        s = np.array(self.particle_q[l])

        qp = q - p
        rp = r - p
        sp = s - p

        Dm = np.array((qp, rp, sp)).T
        volume = np.linalg.det(Dm) / 6.0

        if volume <= 0.0:
            print("inverted tetrahedral element")
        else:
            inv_Dm = np.linalg.inv(Dm)

            self.tet_indices.append((i, j, k, l))
            self.tet_poses.append(inv_Dm.tolist())
            self.tet_activations.append(0.0)
            self.tet_materials.append((k_mu, k_lambda, k_damp))

        return volume

    def add_edge(
        self,
        i: int,
        j: int,
        k: int,
        l: int,
        rest: float | None = None,
        edge_ke: float | None = None,
        edge_kd: float | None = None,
    ) -> None:
        """Adds a bending edge element between two adjacent triangles in the cloth mesh, defined by four vertices.

        The bending energy model follows the discrete shell formulation from [Grinspun et al. 2003].
        The bending stiffness is controlled by the `edge_ke` parameter, and the bending damping by the `edge_kd` parameter.

        Args:
            i: The index of the first particle, i.e., opposite vertex 0
            j: The index of the second particle, i.e., opposite vertex 1
            k: The index of the third particle, i.e., vertex 0
            l: The index of the fourth particle, i.e., vertex 1
            rest: The rest angle across the edge in radians, if not specified it will be computed
            edge_ke: The bending stiffness coefficient
            edge_kd: The bending damping coefficient

        Note:
            The edge lies between the particles indexed by 'k' and 'l' parameters with the opposing
            vertices indexed by 'i' and 'j'. This defines two connected triangles with counterclockwise
            winding: (i, k, l), (j, l, k).

        """
        edge_ke = edge_ke if edge_ke is not None else self.default_edge_ke
        edge_kd = edge_kd if edge_kd is not None else self.default_edge_kd

        # compute rest angle
        x3 = self.particle_q[k]
        x4 = self.particle_q[l]
        if rest is None:
            rest = 0.0
            if i != -1 and j != -1:
                x1 = self.particle_q[i]
                x2 = self.particle_q[j]

                n1 = wp.normalize(wp.cross(x3 - x1, x4 - x1))
                n2 = wp.normalize(wp.cross(x4 - x2, x3 - x2))
                e = wp.normalize(x4 - x3)

                cos_theta = np.clip(np.dot(n1, n2), -1.0, 1.0)
                sin_theta = np.dot(np.cross(n1, n2), e)
                rest = math.atan2(sin_theta, cos_theta)

        self.edge_indices.append((i, j, k, l))
        self.edge_rest_angle.append(rest)
        self.edge_rest_length.append(wp.length(x4 - x3))
        self.edge_bending_properties.append((edge_ke, edge_kd))

    def add_edges(
        self,
        i,
        j,
        k,
        l,
        rest: list[float] | None = None,
        edge_ke: list[float] | None = None,
        edge_kd: list[float] | None = None,
    ) -> None:
        """Adds bending edge elements between two adjacent triangles in the cloth mesh, defined by four vertices.

        The bending energy model follows the discrete shell formulation from [Grinspun et al. 2003].
        The bending stiffness is controlled by the `edge_ke` parameter, and the bending damping by the `edge_kd` parameter.

        Args:
            i: The index of the first particle, i.e., opposite vertex 0
            j: The index of the second particle, i.e., opposite vertex 1
            k: The index of the third particle, i.e., vertex 0
            l: The index of the fourth particle, i.e., vertex 1
            rest: The rest angles across the edges in radians, if not specified they will be computed
            edge_ke: The bending stiffness coefficient
            edge_kd: The bending damping coefficient

        Note:
            The edge lies between the particles indexed by 'k' and 'l' parameters with the opposing
            vertices indexed by 'i' and 'j'. This defines two connected triangles with counterclockwise
            winding: (i, k, l), (j, l, k).

        """
        x3 = np.array(self.particle_q)[k]
        x4 = np.array(self.particle_q)[l]
        if rest is None:
            rest = np.zeros_like(i, dtype=float)
            valid_mask = (i != -1) & (j != -1)

            # compute rest angle
            x1_valid = np.array(self.particle_q)[i[valid_mask]]
            x2_valid = np.array(self.particle_q)[j[valid_mask]]
            x3_valid = np.array(self.particle_q)[k[valid_mask]]
            x4_valid = np.array(self.particle_q)[l[valid_mask]]

            def normalized(a):
                l = np.linalg.norm(a, axis=-1, keepdims=True)
                l[l == 0] = 1.0
                return a / l

            n1 = normalized(np.cross(x3_valid - x1_valid, x4_valid - x1_valid))
            n2 = normalized(np.cross(x4_valid - x2_valid, x3_valid - x2_valid))
            e = normalized(x4_valid - x3_valid)

            def dot(a, b):
                return (a * b).sum(axis=-1)

            cos_theta = np.clip(dot(n1, n2), -1.0, 1.0)
            sin_theta = dot(np.cross(n1, n2), e)
            rest[valid_mask] = np.arctan2(sin_theta, cos_theta)

        inds = np.concatenate((i[:, None], j[:, None], k[:, None], l[:, None]), axis=-1)

        self.edge_indices.extend(inds.tolist())
        self.edge_rest_angle.extend(rest.tolist())
        self.edge_rest_length.extend(np.linalg.norm(x4 - x3, axis=1).tolist())

        def init_if_none(arr, defaultValue):
            if arr is None:
                return [defaultValue] * len(i)
            return arr

        edge_ke = init_if_none(edge_ke, self.default_edge_ke)
        edge_kd = init_if_none(edge_kd, self.default_edge_kd)

        self.edge_bending_properties.extend(zip(edge_ke, edge_kd, strict=False))

    def add_cloth_grid(
        self,
        pos: Vec3,
        rot: Quat,
        vel: Vec3,
        dim_x: int,
        dim_y: int,
        cell_x: float,
        cell_y: float,
        mass: float,
        reverse_winding: bool = False,
        fix_left: bool = False,
        fix_right: bool = False,
        fix_top: bool = False,
        fix_bottom: bool = False,
        tri_ke: float | None = None,
        tri_ka: float | None = None,
        tri_kd: float | None = None,
        tri_drag: float | None = None,
        tri_lift: float | None = None,
        edge_ke: float | None = None,
        edge_kd: float | None = None,
        add_springs: bool = False,
        spring_ke: float | None = None,
        spring_kd: float | None = None,
        particle_radius: float | None = None,
    ):
        """Helper to create a regular planar cloth grid

        Creates a rectangular grid of particles with FEM triangles and bending elements
        automatically.

        Args:
            pos: The position of the cloth in world space
            rot: The orientation of the cloth in world space
            vel: The velocity of the cloth in world space
            dim_x_: The number of rectangular cells along the x-axis
            dim_y: The number of rectangular cells along the y-axis
            cell_x: The width of each cell in the x-direction
            cell_y: The width of each cell in the y-direction
            mass: The mass of each particle
            reverse_winding: Flip the winding of the mesh
            fix_left: Make the left-most edge of particles kinematic (fixed in place)
            fix_right: Make the right-most edge of particles kinematic
            fix_top: Make the top-most edge of particles kinematic
            fix_bottom: Make the bottom-most edge of particles kinematic
        """

        def grid_index(x, y, dim_x):
            return y * dim_x + x

        indices, vertices = [], []
        for y in range(0, dim_y + 1):
            for x in range(0, dim_x + 1):
                local_pos = wp.vec3(x * cell_x, y * cell_y, 0.0)
                vertices.append(local_pos)
                if x > 0 and y > 0:
                    v0 = grid_index(x - 1, y - 1, dim_x + 1)
                    v1 = grid_index(x, y - 1, dim_x + 1)
                    v2 = grid_index(x, y, dim_x + 1)
                    v3 = grid_index(x - 1, y, dim_x + 1)
                    if reverse_winding:
                        indices.extend([v0, v1, v2])
                        indices.extend([v0, v2, v3])
                    else:
                        indices.extend([v0, v1, v3])
                        indices.extend([v1, v2, v3])

        start_vertex = len(self.particle_q)

        total_mass = mass * (dim_x + 1) * (dim_x + 1)
        total_area = cell_x * cell_y * dim_x * dim_y
        density = total_mass / total_area

        self.add_cloth_mesh(
            pos=pos,
            rot=rot,
            scale=1.0,
            vel=vel,
            vertices=vertices,
            indices=indices,
            density=density,
            edge_callback=None,
            face_callback=None,
            tri_ke=tri_ke,
            tri_ka=tri_ka,
            tri_kd=tri_kd,
            tri_drag=tri_drag,
            tri_lift=tri_lift,
            edge_ke=edge_ke,
            edge_kd=edge_kd,
            add_springs=add_springs,
            spring_ke=spring_ke,
            spring_kd=spring_kd,
            particle_radius=particle_radius,
        )

        vertex_id = 0
        for y in range(dim_y + 1):
            for x in range(dim_x + 1):
                particle_mass = mass
                particle_flag = ParticleFlags.ACTIVE

                if (
                    (x == 0 and fix_left)
                    or (x == dim_x and fix_right)
                    or (y == 0 and fix_bottom)
                    or (y == dim_y and fix_top)
                ):
                    particle_flag = particle_flag & ~ParticleFlags.ACTIVE
                    particle_mass = 0.0

                self.particle_flags[start_vertex + vertex_id] = particle_flag
                self.particle_mass[start_vertex + vertex_id] = particle_mass
                vertex_id = vertex_id + 1

    def add_cloth_mesh(
        self,
        pos: Vec3,
        rot: Quat,
        scale: float,
        vel: Vec3,
        vertices: list[Vec3],
        indices: list[int],
        density: float,
        edge_callback=None,
        face_callback=None,
        tri_ke: float | None = None,
        tri_ka: float | None = None,
        tri_kd: float | None = None,
        tri_drag: float | None = None,
        tri_lift: float | None = None,
        edge_ke: float | None = None,
        edge_kd: float | None = None,
        add_springs: bool = False,
        spring_ke: float | None = None,
        spring_kd: float | None = None,
        particle_radius: float | None = None,
    ) -> None:
        """Helper to create a cloth model from a regular triangle mesh

        Creates one FEM triangle element and one bending element for every face
        and edge in the input triangle mesh

        Args:
            pos: The position of the cloth in world space
            rot: The orientation of the cloth in world space
            vel: The velocity of the cloth in world space
            vertices: A list of vertex positions
            indices: A list of triangle indices, 3 entries per-face
            density: The density per-area of the mesh
            edge_callback: A user callback when an edge is created
            face_callback: A user callback when a face is created
            particle_radius: The particle_radius which controls particle based collisions.
        Note:

            The mesh should be two manifold.
        """
        tri_ke = tri_ke if tri_ke is not None else self.default_tri_ke
        tri_ka = tri_ka if tri_ka is not None else self.default_tri_ka
        tri_kd = tri_kd if tri_kd is not None else self.default_tri_kd
        tri_drag = tri_drag if tri_drag is not None else self.default_tri_drag
        tri_lift = tri_lift if tri_lift is not None else self.default_tri_lift
        edge_ke = edge_ke if edge_ke is not None else self.default_edge_ke
        edge_kd = edge_kd if edge_kd is not None else self.default_edge_kd
        spring_ke = spring_ke if spring_ke is not None else self.default_spring_ke
        spring_kd = spring_kd if spring_kd is not None else self.default_spring_kd
        particle_radius = particle_radius if particle_radius is not None else self.default_particle_radius

        num_verts = int(len(vertices))
        num_tris = int(len(indices) / 3)

        start_vertex = len(self.particle_q)
        start_tri = len(self.tri_indices)

        # particles
        # for v in vertices:
        #     p = wp.quat_rotate(rot, v * scale) + pos
        #     self.add_particle(p, vel, 0.0, radius=particle_radius)
        vertices_np = np.array(vertices) * scale
        rot_mat_np = np.array(wp.quat_to_matrix(rot), dtype=np.float32).reshape(3, 3)
        verts_3d_np = np.dot(vertices_np, rot_mat_np.T) + pos
        self.add_particles(
            verts_3d_np.tolist(), [vel] * num_verts, mass=[0.0] * num_verts, radius=[particle_radius] * num_verts
        )

        # triangles
        inds = start_vertex + np.array(indices)
        inds = inds.reshape(-1, 3)
        areas = self.add_triangles(
            inds[:, 0],
            inds[:, 1],
            inds[:, 2],
            [tri_ke] * num_tris,
            [tri_ka] * num_tris,
            [tri_kd] * num_tris,
            [tri_drag] * num_tris,
            [tri_lift] * num_tris,
        )
        for t in range(num_tris):
            area = areas[t]

            self.particle_mass[inds[t, 0]] += density * area / 3.0
            self.particle_mass[inds[t, 1]] += density * area / 3.0
            self.particle_mass[inds[t, 2]] += density * area / 3.0

        end_tri = len(self.tri_indices)

        adj = wp.utils.MeshAdjacency(self.tri_indices[start_tri:end_tri], end_tri - start_tri)

        edge_indices = np.fromiter(
            (x for e in adj.edges.values() for x in (e.o0, e.o1, e.v0, e.v1)),
            int,
        ).reshape(-1, 4)
        self.add_edges(
            edge_indices[:, 0],
            edge_indices[:, 1],
            edge_indices[:, 2],
            edge_indices[:, 3],
            edge_ke=[edge_ke] * len(edge_indices),
            edge_kd=[edge_kd] * len(edge_indices),
        )

        if add_springs:
            spring_indices = set()
            for i, j, k, l in edge_indices:
                spring_indices.add((min(k, l), max(k, l)))
                if i != -1:
                    spring_indices.add((min(i, k), max(i, k)))
                    spring_indices.add((min(i, l), max(i, l)))
                if j != -1:
                    spring_indices.add((min(j, k), max(j, k)))
                    spring_indices.add((min(j, l), max(j, l)))
                if i != -1 and j != -1:
                    spring_indices.add((min(i, j), max(i, j)))

            for i, j in spring_indices:
                self.add_spring(i, j, spring_ke, spring_kd, control=0.0)

    def add_particle_grid(
        self,
        pos: Vec3,
        rot: Quat,
        vel: Vec3,
        dim_x: int,
        dim_y: int,
        dim_z: int,
        cell_x: float,
        cell_y: float,
        cell_z: float,
        mass: float,
        jitter: float,
        radius_mean: float | None = None,
        radius_std: float = 0.0,
        flags: int | None = None,
    ):
        """
        Adds a regular 3D grid of particles to the model.

        This helper function creates a grid of particles arranged in a rectangular lattice,
        with optional random jitter and per-particle radius variation. The grid is defined
        by its dimensions along each axis and the spacing between particles.

        Args:
            pos (Vec3): The world-space position of the grid origin.
            rot (Quat): The rotation to apply to the grid (as a quaternion).
            vel (Vec3): The initial velocity to assign to each particle.
            dim_x (int): Number of particles along the X axis.
            dim_y (int): Number of particles along the Y axis.
            dim_z (int): Number of particles along the Z axis.
            cell_x (float): Spacing between particles along the X axis.
            cell_y (float): Spacing between particles along the Y axis.
            cell_z (float): Spacing between particles along the Z axis.
            mass (float): Mass to assign to each particle.
            jitter (float): Maximum random offset to apply to each particle position.
            radius_mean (float, optional): Mean radius for particles. If None, uses the builder's default.
            radius_std (float, optional): Standard deviation for particle radii. If > 0, radii are sampled from a normal distribution.
            flags (int, optional): Flags to assign to each particle. If None, uses the builder's default.

        Returns:
            None
        """

        # local grid
        px = np.arange(dim_x) * cell_x
        py = np.arange(dim_y) * cell_y
        pz = np.arange(dim_z) * cell_z
        points = np.stack(np.meshgrid(px, py, pz)).reshape(3, -1).T

        # apply transform to points
        rot_mat = wp.quat_to_matrix(rot)
        points = points @ np.array(rot_mat).reshape(3, 3).T + np.array(pos)
        velocity = np.broadcast_to(np.array(vel).reshape(1, 3), points.shape)

        # add jitter
        rng = np.random.default_rng(42 + len(self.particle_q))
        points += (rng.random(points.shape) - 0.5) * jitter

        if radius_mean is None:
            radius_mean = self.default_particle_radius

        radii = np.full(points.shape[0], fill_value=radius_mean)
        if radius_std > 0.0:
            radii += rng.standard_normal(radii.shape) * radius_std

        masses = [mass] * points.shape[0]
        if flags is not None:
            flags = [flags] * points.shape[0]

        self.add_particles(
            pos=points.tolist(),
            vel=velocity.tolist(),
            mass=masses,
            radius=radii.tolist(),
            flags=flags,
        )

    def add_soft_grid(
        self,
        pos: Vec3,
        rot: Quat,
        vel: Vec3,
        dim_x: int,
        dim_y: int,
        dim_z: int,
        cell_x: float,
        cell_y: float,
        cell_z: float,
        density: float,
        k_mu: float,
        k_lambda: float,
        k_damp: float,
        fix_left: bool = False,
        fix_right: bool = False,
        fix_top: bool = False,
        fix_bottom: bool = False,
        tri_ke: float | None = None,
        tri_ka: float | None = None,
        tri_kd: float | None = None,
        tri_drag: float | None = None,
        tri_lift: float | None = None,
    ):
        """Helper to create a rectangular tetrahedral FEM grid

        Creates a regular grid of FEM tetrahedra and surface triangles. Useful for example
        to create beams and sheets. Each hexahedral cell is decomposed into 5
        tetrahedral elements.

        Args:
            pos: The position of the solid in world space
            rot: The orientation of the solid in world space
            vel: The velocity of the solid in world space
            dim_x_: The number of rectangular cells along the x-axis
            dim_y: The number of rectangular cells along the y-axis
            dim_z: The number of rectangular cells along the z-axis
            cell_x: The width of each cell in the x-direction
            cell_y: The width of each cell in the y-direction
            cell_z: The width of each cell in the z-direction
            density: The density of each particle
            k_mu: The first elastic Lame parameter
            k_lambda: The second elastic Lame parameter
            k_damp: The damping stiffness
            fix_left: Make the left-most edge of particles kinematic (fixed in place)
            fix_right: Make the right-most edge of particles kinematic
            fix_top: Make the top-most edge of particles kinematic
            fix_bottom: Make the bottom-most edge of particles kinematic
        """
        tri_ke = tri_ke if tri_ke is not None else self.default_tri_ke
        tri_ka = tri_ka if tri_ka is not None else self.default_tri_ka
        tri_kd = tri_kd if tri_kd is not None else self.default_tri_kd
        tri_drag = tri_drag if tri_drag is not None else self.default_tri_drag
        tri_lift = tri_lift if tri_lift is not None else self.default_tri_lift

        start_vertex = len(self.particle_q)

        mass = cell_x * cell_y * cell_z * density

        for z in range(dim_z + 1):
            for y in range(dim_y + 1):
                for x in range(dim_x + 1):
                    v = wp.vec3(x * cell_x, y * cell_y, z * cell_z)
                    m = mass

                    if fix_left and x == 0:
                        m = 0.0

                    if fix_right and x == dim_x:
                        m = 0.0

                    if fix_top and y == dim_y:
                        m = 0.0

                    if fix_bottom and y == 0:
                        m = 0.0

                    p = wp.quat_rotate(rot, v) + pos

                    self.add_particle(p, vel, m)

        # dict of open faces
        faces = {}

        def add_face(i: int, j: int, k: int):
            key = tuple(sorted((i, j, k)))

            if key not in faces:
                faces[key] = (i, j, k)
            else:
                del faces[key]

        def add_tet(i: int, j: int, k: int, l: int):
            self.add_tetrahedron(i, j, k, l, k_mu, k_lambda, k_damp)

            add_face(i, k, j)
            add_face(j, k, l)
            add_face(i, j, l)
            add_face(i, l, k)

        def grid_index(x, y, z):
            return (dim_x + 1) * (dim_y + 1) * z + (dim_x + 1) * y + x

        for z in range(dim_z):
            for y in range(dim_y):
                for x in range(dim_x):
                    v0 = grid_index(x, y, z) + start_vertex
                    v1 = grid_index(x + 1, y, z) + start_vertex
                    v2 = grid_index(x + 1, y, z + 1) + start_vertex
                    v3 = grid_index(x, y, z + 1) + start_vertex
                    v4 = grid_index(x, y + 1, z) + start_vertex
                    v5 = grid_index(x + 1, y + 1, z) + start_vertex
                    v6 = grid_index(x + 1, y + 1, z + 1) + start_vertex
                    v7 = grid_index(x, y + 1, z + 1) + start_vertex

                    if (x & 1) ^ (y & 1) ^ (z & 1):
                        add_tet(v0, v1, v4, v3)
                        add_tet(v2, v3, v6, v1)
                        add_tet(v5, v4, v1, v6)
                        add_tet(v7, v6, v3, v4)
                        add_tet(v4, v1, v6, v3)

                    else:
                        add_tet(v1, v2, v5, v0)
                        add_tet(v3, v0, v7, v2)
                        add_tet(v4, v7, v0, v5)
                        add_tet(v6, v5, v2, v7)
                        add_tet(v5, v2, v7, v0)

        # add triangles
        for _k, v in faces.items():
            self.add_triangle(v[0], v[1], v[2], tri_ke, tri_ka, tri_kd, tri_drag, tri_lift)

    def add_soft_mesh(
        self,
        pos: Vec3,
        rot: Quat,
        scale: float,
        vel: Vec3,
        vertices: list[Vec3],
        indices: list[int],
        density: float,
        k_mu: float,
        k_lambda: float,
        k_damp: float,
        tri_ke: float | None = None,
        tri_ka: float | None = None,
        tri_kd: float | None = None,
        tri_drag: float | None = None,
        tri_lift: float | None = None,
    ) -> None:
        """Helper to create a tetrahedral model from an input tetrahedral mesh

        Args:
            pos: The position of the solid in world space
            rot: The orientation of the solid in world space
            vel: The velocity of the solid in world space
            vertices: A list of vertex positions, array of 3D points
            indices: A list of tetrahedron indices, 4 entries per-element, flattened array
            density: The density per-area of the mesh
            k_mu: The first elastic Lame parameter
            k_lambda: The second elastic Lame parameter
            k_damp: The damping stiffness
        """
        tri_ke = tri_ke if tri_ke is not None else self.default_tri_ke
        tri_ka = tri_ka if tri_ka is not None else self.default_tri_ka
        tri_kd = tri_kd if tri_kd is not None else self.default_tri_kd
        tri_drag = tri_drag if tri_drag is not None else self.default_tri_drag
        tri_lift = tri_lift if tri_lift is not None else self.default_tri_lift

        num_tets = int(len(indices) / 4)

        start_vertex = len(self.particle_q)

        # dict of open faces
        faces = {}

        def add_face(i, j, k):
            key = tuple(sorted((i, j, k)))

            if key not in faces:
                faces[key] = (i, j, k)
            else:
                del faces[key]

        pos = wp.vec3(pos[0], pos[1], pos[2])
        # add particles
        for v in vertices:
            p = wp.quat_rotate(rot, wp.vec3(v[0], v[1], v[2]) * scale) + pos

            self.add_particle(p, vel, 0.0)

        # add tetrahedra
        for t in range(num_tets):
            v0 = start_vertex + indices[t * 4 + 0]
            v1 = start_vertex + indices[t * 4 + 1]
            v2 = start_vertex + indices[t * 4 + 2]
            v3 = start_vertex + indices[t * 4 + 3]

            volume = self.add_tetrahedron(v0, v1, v2, v3, k_mu, k_lambda, k_damp)

            # distribute volume fraction to particles
            if volume > 0.0:
                self.particle_mass[v0] += density * volume / 4.0
                self.particle_mass[v1] += density * volume / 4.0
                self.particle_mass[v2] += density * volume / 4.0
                self.particle_mass[v3] += density * volume / 4.0

                # build open faces
                add_face(v0, v2, v1)
                add_face(v1, v2, v3)
                add_face(v0, v1, v3)
                add_face(v0, v3, v2)

        # add triangles
        for _k, v in faces.items():
            try:
                self.add_triangle(v[0], v[1], v[2], tri_ke, tri_ka, tri_kd, tri_drag, tri_lift)
            except np.linalg.LinAlgError:
                continue

    # incrementally updates rigid body mass with additional mass and inertia expressed at a local to the body
    def _update_body_mass(self, i, m, I, p, q):
        if i == -1:
            return

        # find new COM
        new_mass = self.body_mass[i] + m

        if new_mass == 0.0:  # no mass
            return

        new_com = (self.body_com[i] * self.body_mass[i] + p * m) / new_mass

        # shift inertia to new COM
        com_offset = new_com - self.body_com[i]
        shape_offset = new_com - p

        new_inertia = transform_inertia(
            self.body_mass[i], self.body_inertia[i], com_offset, wp.quat_identity()
        ) + transform_inertia(m, I, shape_offset, q)

        self.body_mass[i] = new_mass
        self.body_inertia[i] = new_inertia
        self.body_com[i] = new_com

        if new_mass > 0.0:
            self.body_inv_mass[i] = 1.0 / new_mass
        else:
            self.body_inv_mass[i] = 0.0

        if any(x for x in new_inertia):
            self.body_inv_inertia[i] = wp.inverse(new_inertia)
        else:
            self.body_inv_inertia[i] = new_inertia

    def add_free_joints_to_floating_bodies(self, new_bodies: Iterable[int] | None = None):
        """
        Adds a free joint to every rigid body that is not a child in any joint and has positive mass.

        Args:
            new_bodies (Iterable[int] or None, optional): The set of body indices to consider for adding free joints.

        Note:
            - Bodies that are already a child in any joint will be skipped.
            - Only bodies with strictly positive mass will receive a free joint.
            - This is useful for ensuring that all floating (unconnected) bodies are properly articulated.
        """
        # set(self.joint_child) is connected_bodies
        floating_bodies = set(new_bodies) - set(self.joint_child)
        for body_id in floating_bodies:
            if self.body_mass[body_id] > 0:
                self.add_joint_free(child=body_id)

    def set_coloring(self, particle_color_groups):
        """
        Sets coloring information with user-provided coloring.

        Args:
            particle_color_groups: A list of list or `np.array` with `dtype`=`int`. The length of the list is the number of colors
                and each list or `np.array` contains the indices of vertices with this color.
        """
        particle_color_groups = [
            color_group if isinstance(color_group, np.ndarray) else np.array(color_group)
            for color_group in particle_color_groups
        ]
        self.particle_color_groups = particle_color_groups

    def color(
        self,
        include_bending=False,
        balance_colors=True,
        target_max_min_color_ratio=1.1,
        coloring_algorithm=ColoringAlgorithm.MCS,
    ):
        """
        Runs coloring algorithm to generate coloring information.

        Args:
            include_bending_energy: Whether to consider bending energy for trimeshes in the coloring process. If set to `True`, the generated
                graph will contain all the edges connecting o1 and o2; otherwise, the graph will be equivalent to the trimesh.
            balance_colors: Whether to apply the color balancing algorithm to balance the size of each color
            target_max_min_color_ratio: the color balancing algorithm will stop when the ratio between the largest color and
                the smallest color reaches this value
            algorithm: Value should be an enum type of ColoringAlgorithm, otherwise it will raise an error. ColoringAlgorithm.mcs means using the MCS coloring algorithm,
                while ColoringAlgorithm.ordered_greedy means using the degree-ordered greedy algorithm. The MCS algorithm typically generates 30% to 50% fewer colors
                compared to the ordered greedy algorithm, while maintaining the same linear complexity. Although MCS has a constant overhead that makes it about twice
                as slow as the greedy algorithm, it produces significantly better coloring results. We recommend using MCS, especially if coloring is only part of the
                preprocessing.

        Note:

            References to the coloring algorithm:

            MCS: Pereira, F. M. Q., & Palsberg, J. (2005, November). Register allocation via coloring of chordal graphs. In Asian Symposium on Programming Languages and Systems (pp. 315-329). Berlin, Heidelberg: Springer Berlin Heidelberg.

            Ordered Greedy: Ton-That, Q. M., Kry, P. G., & Andrews, S. (2023). Parallel block Neo-Hookean XPBD using graph clustering. Computers & Graphics, 110, 1-10.

        """
        # ignore bending energy if it is too small
        edge_indices = np.array(self.edge_indices)

        self.particle_color_groups = color_trimesh(
            len(self.particle_q),
            edge_indices,
            include_bending,
            algorithm=coloring_algorithm,
            balance_colors=balance_colors,
            target_max_min_color_ratio=target_max_min_color_ratio,
        )

    def finalize(self, device: Devicelike | None = None, requires_grad: bool = False) -> Model:
        """
        Finalize the builder and create a concrete Model for simulation.

        This method transfers all simulation data from the builder to device memory,
        returning a Model object ready for simulation. It should be called after all
        elements (particles, bodies, shapes, joints, etc.) have been added to the builder.

        Args:
            device: The simulation device to use (e.g., 'cpu', 'cuda'). If None, uses the current Warp device.
            requires_grad: If True, enables gradient computation for the model (for differentiable simulation).

        Returns:
            Model: A fully constructed Model object containing all simulation data on the specified device.

        Notes:
            - Performs validation and correction of rigid body inertia and mass properties.
            - Closes all start-index arrays (e.g., for muscles, joints, articulations) with sentinel values.
            - Sets up all arrays and properties required for simulation, including particles, bodies, shapes,
              joints, springs, muscles, constraints, and collision/contact data.
        """
        from .collide import count_rigid_contact_points  # noqa: PLC0415

        # ensure the world count is set correctly
        self.num_worlds = max(1, self.num_worlds)

        # construct particle inv masses
        ms = np.array(self.particle_mass, dtype=np.float32)
        # static particles (with zero mass) have zero inverse mass
        particle_inv_mass = np.divide(1.0, ms, out=np.zeros_like(ms), where=ms != 0.0)

        with wp.ScopedDevice(device):
            # -------------------------------------
            # construct Model (non-time varying) data

            m = Model(device)
            m.requires_grad = requires_grad

            m.num_worlds = self.num_worlds

            # ---------------------
            # particles

            # state (initial)
            m.particle_q = wp.array(self.particle_q, dtype=wp.vec3, requires_grad=requires_grad)
            m.particle_qd = wp.array(self.particle_qd, dtype=wp.vec3, requires_grad=requires_grad)
            m.particle_mass = wp.array(self.particle_mass, dtype=wp.float32, requires_grad=requires_grad)
            m.particle_inv_mass = wp.array(particle_inv_mass, dtype=wp.float32, requires_grad=requires_grad)
            m.particle_radius = wp.array(self.particle_radius, dtype=wp.float32, requires_grad=requires_grad)
            m.particle_flags = wp.array([flag_to_int(f) for f in self.particle_flags], dtype=wp.int32)
            m.particle_world = wp.array(self.particle_world, dtype=wp.int32)
            m.particle_max_radius = np.max(self.particle_radius) if len(self.particle_radius) > 0 else 0.0
            m.particle_max_velocity = self.particle_max_velocity

            particle_colors = np.empty(self.particle_count, dtype=int)
            for color in range(len(self.particle_color_groups)):
                particle_colors[self.particle_color_groups[color]] = color
            m.particle_colors = wp.array(particle_colors, dtype=int)
            m.particle_color_groups = [wp.array(group, dtype=int) for group in self.particle_color_groups]

            # hash-grid for particle interactions
            m.particle_grid = wp.HashGrid(128, 128, 128)

            # ---------------------
            # collision geometry

            m.shape_key = self.shape_key
            m.shape_transform = wp.array(self.shape_transform, dtype=wp.transform, requires_grad=requires_grad)
            m.shape_body = wp.array(self.shape_body, dtype=wp.int32)
            m.shape_flags = wp.array(self.shape_flags, dtype=wp.int32)
            m.body_shapes = self.body_shapes

            # build list of ids for geometry sources (meshes, sdfs)
            geo_sources = []
            finalized_meshes = {}  # do not duplicate meshes
            for geo in self.shape_source:
                geo_hash = hash(geo)  # avoid repeated hash computations
                if geo:
                    if geo_hash not in finalized_meshes:
                        finalized_meshes[geo_hash] = geo.finalize(device=device)
                    geo_sources.append(finalized_meshes[geo_hash])
                else:
                    # add null pointer
                    geo_sources.append(0)

            m.shape_type = wp.array(self.shape_type, dtype=wp.int32)
            m.shape_source_ptr = wp.array(geo_sources, dtype=wp.uint64)
            m.shape_scale = wp.array(self.shape_scale, dtype=wp.vec3, requires_grad=requires_grad)
            m.shape_is_solid = wp.array(self.shape_is_solid, dtype=wp.bool)
            m.shape_thickness = wp.array(self.shape_thickness, dtype=wp.float32, requires_grad=requires_grad)
            m.shape_collision_radius = wp.array(
                self.shape_collision_radius, dtype=wp.float32, requires_grad=requires_grad
            )
            m.shape_world = wp.array(self.shape_world, dtype=wp.int32)

            m.shape_source = self.shape_source  # used for rendering

            m.shape_material_ke = wp.array(self.shape_material_ke, dtype=wp.float32, requires_grad=requires_grad)
            m.shape_material_kd = wp.array(self.shape_material_kd, dtype=wp.float32, requires_grad=requires_grad)
            m.shape_material_kf = wp.array(self.shape_material_kf, dtype=wp.float32, requires_grad=requires_grad)
            m.shape_material_ka = wp.array(self.shape_material_ka, dtype=wp.float32, requires_grad=requires_grad)
            m.shape_material_mu = wp.array(self.shape_material_mu, dtype=wp.float32, requires_grad=requires_grad)
            m.shape_material_restitution = wp.array(
                self.shape_material_restitution, dtype=wp.float32, requires_grad=requires_grad
            )

            m.shape_collision_filter_pairs = set(self.shape_collision_filter_pairs)
            m.shape_collision_group = wp.array(self.shape_collision_group, dtype=wp.int32)

            # ---------------------
            # springs

            m.spring_indices = wp.array(self.spring_indices, dtype=wp.int32)
            m.spring_rest_length = wp.array(self.spring_rest_length, dtype=wp.float32, requires_grad=requires_grad)
            m.spring_stiffness = wp.array(self.spring_stiffness, dtype=wp.float32, requires_grad=requires_grad)
            m.spring_damping = wp.array(self.spring_damping, dtype=wp.float32, requires_grad=requires_grad)
            m.spring_control = wp.array(self.spring_control, dtype=wp.float32, requires_grad=requires_grad)

            # ---------------------
            # triangles

            m.tri_indices = wp.array(self.tri_indices, dtype=wp.int32)
            m.tri_poses = wp.array(self.tri_poses, dtype=wp.mat22, requires_grad=requires_grad)
            m.tri_activations = wp.array(self.tri_activations, dtype=wp.float32, requires_grad=requires_grad)
            m.tri_materials = wp.array(self.tri_materials, dtype=wp.float32, requires_grad=requires_grad)
            m.tri_areas = wp.array(self.tri_areas, dtype=wp.float32, requires_grad=requires_grad)

            # ---------------------
            # edges

            m.edge_indices = wp.array(self.edge_indices, dtype=wp.int32)
            m.edge_rest_angle = wp.array(self.edge_rest_angle, dtype=wp.float32, requires_grad=requires_grad)
            m.edge_rest_length = wp.array(self.edge_rest_length, dtype=wp.float32, requires_grad=requires_grad)
            m.edge_bending_properties = wp.array(
                self.edge_bending_properties, dtype=wp.float32, requires_grad=requires_grad
            )

            # ---------------------
            # tetrahedra

            m.tet_indices = wp.array(self.tet_indices, dtype=wp.int32)
            m.tet_poses = wp.array(self.tet_poses, dtype=wp.mat33, requires_grad=requires_grad)
            m.tet_activations = wp.array(self.tet_activations, dtype=wp.float32, requires_grad=requires_grad)
            m.tet_materials = wp.array(self.tet_materials, dtype=wp.float32, requires_grad=requires_grad)

            # -----------------------
            # muscles

            # close the muscle waypoint indices
            muscle_start = copy.copy(self.muscle_start)
            muscle_start.append(len(self.muscle_bodies))

            m.muscle_start = wp.array(muscle_start, dtype=wp.int32)
            m.muscle_params = wp.array(self.muscle_params, dtype=wp.float32, requires_grad=requires_grad)
            m.muscle_bodies = wp.array(self.muscle_bodies, dtype=wp.int32)
            m.muscle_points = wp.array(self.muscle_points, dtype=wp.vec3, requires_grad=requires_grad)
            m.muscle_activations = wp.array(self.muscle_activations, dtype=wp.float32, requires_grad=requires_grad)

            # --------------------------------------
            # rigid bodies

            # Apply inertia verification and correction
            # This catches negative masses/inertias and other critical issues
            if len(self.body_mass) > 0:
                if self.validate_inertia_detailed:
                    # Use detailed Python validation with per-body warnings
                    for i in range(len(self.body_mass)):
                        mass = self.body_mass[i]
                        inertia = self.body_inertia[i]
                        body_key = self.body_key[i] if i < len(self.body_key) else f"body_{i}"

                        corrected_mass, corrected_inertia, was_corrected = verify_and_correct_inertia(
                            mass, inertia, self.balance_inertia, self.bound_mass, self.bound_inertia, body_key
                        )

                        if was_corrected:
                            self.body_mass[i] = corrected_mass
                            self.body_inertia[i] = corrected_inertia
                            # Update inverse mass and inertia
                            if corrected_mass > 0.0:
                                self.body_inv_mass[i] = 1.0 / corrected_mass
                            else:
                                self.body_inv_mass[i] = 0.0

                            if any(x for x in corrected_inertia):
                                self.body_inv_inertia[i] = wp.inverse(corrected_inertia)
                            else:
                                self.body_inv_inertia[i] = corrected_inertia

                    # For detailed validation, create arrays from builder data (which were updated)
                    m.body_mass = wp.array(self.body_mass, dtype=wp.float32, requires_grad=requires_grad)
                    m.body_inv_mass = wp.array(self.body_inv_mass, dtype=wp.float32, requires_grad=requires_grad)
                    m.body_inertia = wp.array(self.body_inertia, dtype=wp.mat33, requires_grad=requires_grad)
                    m.body_inv_inertia = wp.array(self.body_inv_inertia, dtype=wp.mat33, requires_grad=requires_grad)
                else:
                    # Use fast Warp kernel validation
                    # First create arrays for the kernel
                    body_mass_array = wp.array(self.body_mass, dtype=wp.float32, requires_grad=requires_grad)
                    body_inertia_array = wp.array(self.body_inertia, dtype=wp.mat33, requires_grad=requires_grad)
                    body_inv_mass_array = wp.array(self.body_inv_mass, dtype=wp.float32, requires_grad=requires_grad)
                    body_inv_inertia_array = wp.array(
                        self.body_inv_inertia, dtype=wp.mat33, requires_grad=requires_grad
                    )
                    correction_flags = wp.zeros(len(self.body_mass), dtype=wp.bool)

                    # Launch validation kernel
                    wp.launch(
                        kernel=validate_and_correct_inertia_kernel,
                        dim=len(self.body_mass),
                        inputs=[
                            body_mass_array,
                            body_inertia_array,
                            body_inv_mass_array,
                            body_inv_inertia_array,
                            self.balance_inertia,
                            self.bound_mass if self.bound_mass is not None else 0.0,
                            self.bound_inertia if self.bound_inertia is not None else 0.0,
                            correction_flags,
                        ],
                    )

                    # Check if any corrections were made
                    num_corrections = int(np.sum(correction_flags.numpy()))
                    if num_corrections > 0:
                        warnings.warn(
                            f"Inertia validation corrected {num_corrections} bodies. "
                            f"Set validate_inertia_detailed=True for detailed per-body warnings.",
                            stacklevel=2,
                        )

                    # Directly use the corrected arrays on the Model (avoids double allocation)
                    # Note: This means the ModelBuilder's internal state is NOT updated for the fast path
                    m.body_mass = body_mass_array
                    m.body_inv_mass = body_inv_mass_array
                    m.body_inertia = body_inertia_array
                    m.body_inv_inertia = body_inv_inertia_array
            else:
                # No bodies, create empty arrays
                m.body_mass = wp.array(self.body_mass, dtype=wp.float32, requires_grad=requires_grad)
                m.body_inv_mass = wp.array(self.body_inv_mass, dtype=wp.float32, requires_grad=requires_grad)
                m.body_inertia = wp.array(self.body_inertia, dtype=wp.mat33, requires_grad=requires_grad)
                m.body_inv_inertia = wp.array(self.body_inv_inertia, dtype=wp.mat33, requires_grad=requires_grad)

            m.body_q = wp.array(self.body_q, dtype=wp.transform, requires_grad=requires_grad)
            m.body_qd = wp.array(self.body_qd, dtype=wp.spatial_vector, requires_grad=requires_grad)
            m.body_com = wp.array(self.body_com, dtype=wp.vec3, requires_grad=requires_grad)
            m.body_key = self.body_key
            m.body_world = wp.array(self.body_world, dtype=wp.int32)

            # joints
            m.joint_type = wp.array(self.joint_type, dtype=wp.int32)
            m.joint_parent = wp.array(self.joint_parent, dtype=wp.int32)
            m.joint_child = wp.array(self.joint_child, dtype=wp.int32)
            m.joint_X_p = wp.array(self.joint_X_p, dtype=wp.transform, requires_grad=requires_grad)
            m.joint_X_c = wp.array(self.joint_X_c, dtype=wp.transform, requires_grad=requires_grad)
            m.joint_dof_dim = wp.array(np.array(self.joint_dof_dim), dtype=wp.int32, ndim=2)
            m.joint_axis = wp.array(self.joint_axis, dtype=wp.vec3, requires_grad=requires_grad)
            m.joint_q = wp.array(self.joint_q, dtype=wp.float32, requires_grad=requires_grad)
            m.joint_qd = wp.array(self.joint_qd, dtype=wp.float32, requires_grad=requires_grad)
            m.joint_key = self.joint_key
            m.joint_world = wp.array(self.joint_world, dtype=wp.int32)
            # compute joint ancestors
            child_to_joint = {}
            for i, child in enumerate(self.joint_child):
                child_to_joint[child] = i
            parent_joint = []
            for parent in self.joint_parent:
                parent_joint.append(child_to_joint.get(parent, -1))
            m.joint_ancestor = wp.array(parent_joint, dtype=wp.int32)

            # dynamics properties
            m.joint_armature = wp.array(self.joint_armature, dtype=wp.float32, requires_grad=requires_grad)
            m.joint_target_ke = wp.array(self.joint_target_ke, dtype=wp.float32, requires_grad=requires_grad)
            m.joint_target_kd = wp.array(self.joint_target_kd, dtype=wp.float32, requires_grad=requires_grad)
            m.joint_target_pos = wp.array(self.joint_target_pos, dtype=wp.float32, requires_grad=requires_grad)
            m.joint_target_vel = wp.array(self.joint_target_vel, dtype=wp.float32, requires_grad=requires_grad)
            m.joint_f = wp.array(self.joint_f, dtype=wp.float32, requires_grad=requires_grad)
            m.joint_effort_limit = wp.array(self.joint_effort_limit, dtype=wp.float32, requires_grad=requires_grad)
            m.joint_velocity_limit = wp.array(self.joint_velocity_limit, dtype=wp.float32, requires_grad=requires_grad)
            m.joint_friction = wp.array(self.joint_friction, dtype=wp.float32, requires_grad=requires_grad)

            m.joint_limit_lower = wp.array(self.joint_limit_lower, dtype=wp.float32, requires_grad=requires_grad)
            m.joint_limit_upper = wp.array(self.joint_limit_upper, dtype=wp.float32, requires_grad=requires_grad)
            m.joint_limit_ke = wp.array(self.joint_limit_ke, dtype=wp.float32, requires_grad=requires_grad)
            m.joint_limit_kd = wp.array(self.joint_limit_kd, dtype=wp.float32, requires_grad=requires_grad)
            m.joint_enabled = wp.array(self.joint_enabled, dtype=wp.int32)

            # 'close' the start index arrays with a sentinel value
            joint_q_start = copy.copy(self.joint_q_start)
            joint_q_start.append(self.joint_coord_count)
            joint_qd_start = copy.copy(self.joint_qd_start)
            joint_qd_start.append(self.joint_dof_count)
            articulation_start = copy.copy(self.articulation_start)
            articulation_start.append(self.joint_count)

            # Compute max joints per articulation for IK kernel launches
            max_joints_per_articulation = 0
            for art_idx in range(len(self.articulation_start)):
                joint_start = articulation_start[art_idx]
                joint_end = articulation_start[art_idx + 1]
                num_joints = joint_end - joint_start
                max_joints_per_articulation = max(max_joints_per_articulation, num_joints)

            m.joint_q_start = wp.array(joint_q_start, dtype=wp.int32)
            m.joint_qd_start = wp.array(joint_qd_start, dtype=wp.int32)
            m.articulation_start = wp.array(articulation_start, dtype=wp.int32)
            m.articulation_key = self.articulation_key
            m.articulation_world = wp.array(self.articulation_world, dtype=wp.int32)
            m.max_joints_per_articulation = max_joints_per_articulation

            # equality constraints
            m.equality_constraint_type = wp.array(self.equality_constraint_type, dtype=wp.int32)
            m.equality_constraint_body1 = wp.array(self.equality_constraint_body1, dtype=wp.int32)
            m.equality_constraint_body2 = wp.array(self.equality_constraint_body2, dtype=wp.int32)
            m.equality_constraint_anchor = wp.array(self.equality_constraint_anchor, dtype=wp.vec3)
            m.equality_constraint_torquescale = wp.array(self.equality_constraint_torquescale, dtype=wp.float32)
            m.equality_constraint_relpose = wp.array(
                self.equality_constraint_relpose, dtype=wp.transform, requires_grad=requires_grad
            )
            m.equality_constraint_joint1 = wp.array(self.equality_constraint_joint1, dtype=wp.int32)
            m.equality_constraint_joint2 = wp.array(self.equality_constraint_joint2, dtype=wp.int32)
            m.equality_constraint_polycoef = wp.array(self.equality_constraint_polycoef, dtype=wp.float32)
            m.equality_constraint_key = self.equality_constraint_key
            m.equality_constraint_enabled = wp.array(self.equality_constraint_enabled, dtype=wp.bool)

            # counts
            m.joint_count = self.joint_count
            m.joint_dof_count = self.joint_dof_count
            m.joint_coord_count = self.joint_coord_count
            m.particle_count = len(self.particle_q)
            m.body_count = len(self.body_q)
            m.shape_count = len(self.shape_type)
            m.tri_count = len(self.tri_poses)
            m.tet_count = len(self.tet_poses)
            m.edge_count = len(self.edge_rest_angle)
            m.spring_count = len(self.spring_rest_length)
            m.muscle_count = len(self.muscle_start)
            m.articulation_count = len(self.articulation_start)
            m.equality_constraint_count = len(self.equality_constraint_type)

            self.find_shape_contact_pairs(m)
            m.rigid_contact_max = count_rigid_contact_points(m)

            m.rigid_contact_torsional_friction = self.rigid_contact_torsional_friction
            m.rigid_contact_rolling_friction = self.rigid_contact_rolling_friction

            # enable ground plane
            m.up_axis = self.up_axis
            m.up_vector = np.array(self.up_vector, dtype=wp.float32)

            # set gravity
            m.gravity = wp.array(
                [wp.vec3(*(g * self.gravity for g in self.up_vector))],
                dtype=wp.vec3,
                device=device,
                requires_grad=requires_grad,
            )

            # Add custom attributes onto the model (with lazy evaluation)
            # Early return if no custom attributes exist to avoid overhead
            if not self.custom_attributes:
                return m

            # Process custom attributes
            for _full_key, custom_attr in self.custom_attributes.items():
                frequency = custom_attr.frequency

                # determine count by frequency
                if frequency == ModelAttributeFrequency.ONCE:
                    count = 1
                elif frequency == ModelAttributeFrequency.BODY:
                    count = m.body_count
                elif frequency == ModelAttributeFrequency.SHAPE:
                    count = m.shape_count
                elif frequency == ModelAttributeFrequency.JOINT:
                    count = m.joint_count
                elif frequency == ModelAttributeFrequency.JOINT_DOF:
                    count = m.joint_dof_count
                elif frequency == ModelAttributeFrequency.JOINT_COORD:
                    count = m.joint_coord_count
                elif frequency == ModelAttributeFrequency.ARTICULATION:
                    count = m.articulation_count
                else:
                    continue

                wp_arr = custom_attr.build_array(count, device=device, requires_grad=requires_grad)
                m.add_attribute(custom_attr.name, wp_arr, frequency, custom_attr.assignment, custom_attr.namespace)

            return m

    def _test_group_pair(self, group_a: int, group_b: int) -> bool:
        """Test if two collision groups should interact.

        This matches the exact logic from broad_phase_common.test_group_pair kernel function.

        Args:
            group_a: First collision group ID
            group_b: Second collision group ID

        Returns:
            bool: True if the groups should collide, False otherwise
        """
        if group_a == 0 or group_b == 0:
            return False
        if group_a > 0:
            return group_a == group_b or group_b < 0
        if group_a < 0:
            return group_a != group_b
        return False

    def _test_world_and_group_pair(
        self, world_a: int, world_b: int, collision_group_a: int, collision_group_b: int
    ) -> bool:
        """Test if two entities should collide based on world indices and collision groups.

        This matches the exact logic from broad_phase_common.test_world_and_group_pair kernel function.

        Args:
            world_a: World index of first entity
            world_b: World index of second entity
            collision_group_a: Collision group of first entity
            collision_group_b: Collision group of second entity

        Returns:
            bool: True if the entities should collide, False otherwise
        """
        # Check world indices first
        if world_a != -1 and world_b != -1 and world_a != world_b:
            return False

        # If same world or at least one is global (-1), check collision groups
        return self._test_group_pair(collision_group_a, collision_group_b)

    def find_shape_contact_pairs(self, model: Model):
        """
        Identifies and stores all potential shape contact pairs for collision detection.

        This method examines the collision groups and collision masks of all shapes in the model
        to determine which pairs of shapes should be considered for contact generation. It respects
        any user-specified collision filter pairs to avoid redundant or undesired contacts.

        The resulting contact pairs are stored in the model as a 2D array of shape indices.

        Uses the exact same filtering logic as the broad phase kernels (test_world_and_group_pair)
        to ensure consistency between EXPLICIT mode (precomputed pairs) and NXN/SAP modes.

        Args:
            model (Model): The simulation model to which the contact pairs will be assigned.

        Side Effects:
            - Sets `model.shape_contact_pairs` to a wp.array of shape pairs (wp.vec2i).
            - Sets `model.shape_contact_pair_count` to the number of contact pairs found.
        """
        filters: set[tuple[int, int]] = model.shape_collision_filter_pairs
        contact_pairs: list[tuple[int, int]] = []

        # Keep only colliding shapes (those with COLLIDE_SHAPES flag) and sort by world for optimization
        colliding_indices = [i for i, flag in enumerate(self.shape_flags) if flag & ShapeFlags.COLLIDE_SHAPES]
        sorted_indices = sorted(colliding_indices, key=lambda i: self.shape_world[i])

        # Iterate over all pairs of colliding shapes
        for i1 in range(len(sorted_indices)):
            s1 = sorted_indices[i1]
            world1 = self.shape_world[s1]
            collision_group1 = self.shape_collision_group[s1]

            for i2 in range(i1 + 1, len(sorted_indices)):
                s2 = sorted_indices[i2]
                world2 = self.shape_world[s2]
                collision_group2 = self.shape_collision_group[s2]

                # Early break optimization: if both shapes are in non-global worlds and different worlds,
                # they can never collide. Since shapes are sorted by world, all remaining shapes will also
                # be in different worlds, so we can break early.
                if world1 != -1 and world2 != -1 and world1 != world2:
                    break

                # Apply the exact same filtering logic as test_world_and_group_pair kernel
                if not self._test_world_and_group_pair(world1, world2, collision_group1, collision_group2):
                    continue

                # Ensure canonical order (smaller_element, larger_element)
                if s1 > s2:
                    shape_a, shape_b = s2, s1
                else:
                    shape_a, shape_b = s1, s2

                # Skip if explicitly filtered
                if (shape_a, shape_b) not in filters:
                    contact_pairs.append((shape_a, shape_b))

        model.shape_contact_pairs = wp.array(np.array(contact_pairs), dtype=wp.vec2i, device=model.device)
        model.shape_contact_pair_count = len(contact_pairs)<|MERGE_RESOLUTION|>--- conflicted
+++ resolved
@@ -253,21 +253,15 @@
             """Creates a JointDofConfig with no limits."""
             return ModelBuilder.JointDofConfig(
                 axis=axis,
-<<<<<<< HEAD
-                limit_lower=-1e6,
-                limit_upper=1e6,
+                limit_lower=-JOINT_LIMIT_UNLIMITED,
+                limit_upper=JOINT_LIMIT_UNLIMITED,
                 target_pos=0.0,
                 target_vel=0.0,
-=======
-                limit_lower=-JOINT_LIMIT_UNLIMITED,
-                limit_upper=JOINT_LIMIT_UNLIMITED,
-                target=0.0,
->>>>>>> 44de6d4e
                 target_ke=0.0,
                 target_kd=0.0,
                 armature=0.0,
                 limit_ke=0.0,
-                limit_kd=0.0,
+                limit_kd=0.0
             )
 
     @dataclass
