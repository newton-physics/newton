--- conflicted
+++ resolved
@@ -1383,7 +1383,60 @@
 
         self.joint_dof_count += builder.joint_dof_count
         self.joint_coord_count += builder.joint_coord_count
-        self.joint_actuator_count += builder.joint_actuator_count
+
+        # Merge custom attributes from the sub-builder
+        if builder.custom_attributes:
+            for full_key, attr in builder.custom_attributes.items():
+                # Declare the attribute if it doesn't exist in the main builder
+                self.add_custom_attribute(
+                    name=attr.name,
+                    frequency=attr.frequency,
+                    dtype=attr.dtype,
+                    default=attr.default,
+                    assignment=attr.assignment,
+                    namespace=attr.namespace,
+                )
+                merged = self.custom_attributes[full_key]
+                # Prevent silent divergence if defaults differ
+                # Handle array/vector types by converting to comparable format
+                try:
+                    defaults_match = merged.default == attr.default
+                    # Handle array-like comparisons
+                    if hasattr(defaults_match, "__iter__") and not isinstance(defaults_match, (str, bytes)):
+                        defaults_match = all(defaults_match)
+                except (ValueError, TypeError):
+                    # If comparison fails, assume they're different
+                    defaults_match = False
+
+                if not defaults_match:
+                    raise ValueError(
+                        f"Custom attribute '{full_key}' default mismatch when merging builders: "
+                        f"existing={merged.default}, incoming={attr.default}"
+                    )
+                if not attr.values:
+                    continue
+
+                # Determine the offset based on frequency
+                if attr.frequency == ModelAttributeFrequency.BODY:
+                    offset = start_body_idx
+                elif attr.frequency == ModelAttributeFrequency.SHAPE:
+                    offset = start_shape_idx
+                elif attr.frequency == ModelAttributeFrequency.JOINT:
+                    offset = start_joint_idx
+                elif attr.frequency == ModelAttributeFrequency.JOINT_DOF:
+                    offset = start_joint_dof_idx
+                elif attr.frequency == ModelAttributeFrequency.JOINT_COORD:
+                    offset = start_joint_coord_idx
+                elif attr.frequency == ModelAttributeFrequency.ARTICULATION:
+                    offset = start_articulation_idx
+                else:
+                    continue
+
+                # Remap indices and copy values
+                if merged.values is None:
+                    merged.values = {}
+                for idx, value in attr.values.items():
+                    merged.values[offset + idx] = value
 
         # Merge custom attributes from the sub-builder
         if builder.custom_attributes:
@@ -4843,8 +4896,6 @@
                 device=device,
                 requires_grad=requires_grad,
             )
-<<<<<<< HEAD
-=======
 
             # Add custom attributes onto the model (with lazy evaluation)
             # Early return if no custom attributes exist to avoid overhead
@@ -4874,7 +4925,6 @@
                 wp_arr = custom_attr.build_array(count, device=device, requires_grad=requires_grad)
                 m.add_attribute(custom_attr.name, wp_arr, frequency, custom_attr.assignment, custom_attr.namespace)
 
->>>>>>> 28d395b3
             return m
 
     def _test_group_pair(self, group_a: int, group_b: int) -> bool:
