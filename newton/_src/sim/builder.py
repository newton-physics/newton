--- conflicted
+++ resolved
@@ -1459,7 +1459,6 @@
         self.joint_dof_count += builder.joint_dof_count
         self.joint_coord_count += builder.joint_coord_count
 
-<<<<<<< HEAD
         # Merge custom attributes from the sub-builder
         if builder.custom_attributes:
             for name, attr in builder.custom_attributes.items():
@@ -1496,11 +1495,7 @@
                     merged.values[offset + idx] = value
 
         if update_num_env_count:
-            # Globals do not contribute to the environment count
-=======
-        if update_num_world_count:
             # Globals do not contribute to the world count
->>>>>>> 95c5d213
             if group_idx >= 0:
                 # If an explicit world is provided, ensure num_worlds >= group_idx+1.
                 # Otherwise, auto-increment for the next world.
@@ -1575,9 +1570,7 @@
 
         self.body_key.append(key or f"body_{body_id}")
         self.body_shapes[body_id] = []
-<<<<<<< HEAD
-        self.body_group.append(self.current_env_group)
-
+        self.body_world.append(self.current_world)
         # Process custom attributes
         if custom_attributes:
             self._process_custom_attributes_dict(
@@ -1586,9 +1579,6 @@
                 expected_frequency=ModelAttributeFrequency.BODY,
             )
 
-=======
-        self.body_world.append(self.current_world)
->>>>>>> 95c5d213
         return body_id
 
     # region joints
