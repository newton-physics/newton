--- conflicted
+++ resolved
@@ -1519,7 +1519,6 @@
         if len(builder.equality_constraint_type) > 0:
             constraint_worlds = [self.current_world] * len(builder.equality_constraint_type)
             self.equality_constraint_world.extend(constraint_worlds)
-<<<<<<< HEAD
             
             # Remap body and joint indices in equality constraints
             self.equality_constraint_type.extend(builder.equality_constraint_type)
@@ -1541,8 +1540,6 @@
             self.equality_constraint_polycoef.extend(builder.equality_constraint_polycoef)
             self.equality_constraint_key.extend(builder.equality_constraint_key)
             self.equality_constraint_enabled.extend(builder.equality_constraint_enabled)
-=======
->>>>>>> 8924f291
 
         more_builder_attrs = [
             "articulation_key",
