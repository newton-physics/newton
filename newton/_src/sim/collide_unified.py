# SPDX-FileCopyrightText: Copyright (c) 2025 The Newton Developers
# SPDX-License-Identifier: Apache-2.0
#
# Licensed under the Apache License, Version 2.0 (the "License");
# you may not use this file except in compliance with the License.
# You may obtain a copy of the License at
#
# http://www.apache.org/licenses/LICENSE-2.0
#
# Unless required by applicable law or agreed to in writing, software
# distributed under the License is distributed on an "AS IS" BASIS,
# WITHOUT WARRANTIES OR CONDITIONS OF ANY KIND, either express or implied.
# See the License for the specific language governing permissions and
# limitations under the License.


from __future__ import annotations

from enum import IntEnum

import warp as wp

from ..core.types import Devicelike
from ..geometry.broad_phase_nxn import BroadPhaseAllPairs, BroadPhaseExplicit
from ..geometry.broad_phase_sap import BroadPhaseSAP
from ..geometry.collision_core import compute_tight_aabb_from_support
from ..geometry.narrow_phase import ContactData, NarrowPhase
from ..geometry.support_function import (
    GenericShapeData,
    SupportMapDataProvider,
    pack_mesh_ptr,
)
from ..geometry.types import GeoType
from ..sim.contacts import Contacts
from ..sim.model import Model
from ..sim.state import State


@wp.struct
class UnifiedContactWriterData:
    """Contact writer data for collide_unified write_contact function."""

    rigid_contact_margin: float
    contact_max: int
    # Body information arrays (for transforming to body-local coordinates)
    body_q: wp.array(dtype=wp.transform)
    shape_body: wp.array(dtype=int)
    # Output arrays
    contact_count: wp.array(dtype=int)
    out_shape0: wp.array(dtype=int)
    out_shape1: wp.array(dtype=int)
    out_point0: wp.array(dtype=wp.vec3)
    out_point1: wp.array(dtype=wp.vec3)
    out_offset0: wp.array(dtype=wp.vec3)
    out_offset1: wp.array(dtype=wp.vec3)
    out_normal: wp.array(dtype=wp.vec3)
    out_thickness0: wp.array(dtype=float)
    out_thickness1: wp.array(dtype=float)
    out_tids: wp.array(dtype=int)


class BroadPhaseMode(IntEnum):
    """Broad phase collision detection mode."""

    NXN = 0
    """All-pairs broad phase with AABB checks (simple, O(N²) but good for small scenes)"""

    SAP = 1
    """Sweep and Prune broad phase with AABB sorting (faster for larger scenes, O(N log N))"""

    EXPLICIT = 2
    """Use precomputed shape pairs (most efficient when pairs are known ahead of time)"""


@wp.func
def write_contact(
    contact_data: ContactData,
    writer_data: UnifiedContactWriterData,
):
    """
    Write a contact to the output arrays using ContactData and UnifiedContactWriterData.

    Args:
        contact_data: ContactData struct containing contact information
        writer_data: UnifiedContactWriterData struct containing body info and output arrays
    """
    total_separation_needed = (
        contact_data.radius_eff_a + contact_data.radius_eff_b + contact_data.thickness_a + contact_data.thickness_b
    )

    offset_mag_a = contact_data.radius_eff_a + contact_data.thickness_a
    offset_mag_b = contact_data.radius_eff_b + contact_data.thickness_b

    # Distance calculation matching box_plane_collision
    contact_normal_a_to_b = wp.normalize(contact_data.contact_normal_a_to_b)

    a_contact_world = contact_data.contact_point_center - contact_normal_a_to_b * (
        0.5 * contact_data.contact_distance + contact_data.radius_eff_a
    )
    b_contact_world = contact_data.contact_point_center + contact_normal_a_to_b * (
        0.5 * contact_data.contact_distance + contact_data.radius_eff_b
    )

    diff = b_contact_world - a_contact_world
    distance = wp.dot(diff, contact_normal_a_to_b)
    d = distance - total_separation_needed
    if d < writer_data.rigid_contact_margin:
        index = wp.atomic_add(writer_data.contact_count, 0, 1)
        if index >= writer_data.contact_max:
            # Reached buffer limit
            return

        writer_data.out_shape0[index] = contact_data.shape_a
        writer_data.out_shape1[index] = contact_data.shape_b

        # Get body indices for the shapes
        body0 = writer_data.shape_body[contact_data.shape_a]
        body1 = writer_data.shape_body[contact_data.shape_b]

        # Compute body inverse transforms
        X_bw_a = wp.transform_identity() if body0 == -1 else wp.transform_inverse(writer_data.body_q[body0])
        X_bw_b = wp.transform_identity() if body1 == -1 else wp.transform_inverse(writer_data.body_q[body1])

        # Contact points are stored in body frames
        writer_data.out_point0[index] = wp.transform_point(X_bw_a, a_contact_world)
        writer_data.out_point1[index] = wp.transform_point(X_bw_b, b_contact_world)

        # Match kernels.py convention
        contact_normal = -contact_normal_a_to_b

        # Offsets in body frames
        writer_data.out_offset0[index] = wp.transform_vector(X_bw_a, -offset_mag_a * contact_normal)
        writer_data.out_offset1[index] = wp.transform_vector(X_bw_b, offset_mag_b * contact_normal)

        writer_data.out_normal[index] = contact_normal
        writer_data.out_thickness0[index] = offset_mag_a
        writer_data.out_thickness1[index] = offset_mag_b
        writer_data.out_tids[index] = 0  # tid not available in this context


@wp.kernel
def compute_shape_aabbs(
    body_q: wp.array(dtype=wp.transform),
    shape_transform: wp.array(dtype=wp.transform),
    shape_body: wp.array(dtype=int),
    shape_type: wp.array(dtype=int),
    shape_scale: wp.array(dtype=wp.vec3),
    shape_collision_radius: wp.array(dtype=float),
    shape_source_ptr: wp.array(dtype=wp.uint64),
    rigid_contact_margin: float,
    # outputs
    aabb_lower: wp.array(dtype=wp.vec3),
    aabb_upper: wp.array(dtype=wp.vec3),
):
    """Compute axis-aligned bounding boxes for each shape in world space.

    Uses support function for most shapes. Infinite planes and meshes use bounding sphere fallback.
    AABBs are enlarged by rigid_contact_margin for contact detection margin.
    """
    shape_id = wp.tid()

    rigid_id = shape_body[shape_id]
    geo_type = shape_type[shape_id]

    # Compute world transform
    if rigid_id == -1:
        X_ws = shape_transform[shape_id]
    else:
        X_ws = wp.transform_multiply(body_q[rigid_id], shape_transform[shape_id])

    pos = wp.transform_get_translation(X_ws)
    orientation = wp.transform_get_rotation(X_ws)

    # Enlarge AABB by rigid_contact_margin for contact detection
    margin_vec = wp.vec3(rigid_contact_margin, rigid_contact_margin, rigid_contact_margin)

    # Check if this is an infinite plane, mesh, or SDF - use bounding sphere fallback
    scale = shape_scale[shape_id]
    is_infinite_plane = (geo_type == int(GeoType.PLANE)) and (scale[0] == 0.0 and scale[1] == 0.0)
    is_mesh = geo_type == int(GeoType.MESH)
    is_sdf = geo_type == int(GeoType.SDF)

    if is_infinite_plane or is_mesh or is_sdf:
        # Use conservative bounding sphere approach for infinite planes, meshes, and SDFs
        radius = shape_collision_radius[shape_id]
        half_extents = wp.vec3(radius, radius, radius)
        aabb_lower[shape_id] = pos - half_extents - margin_vec
        aabb_upper[shape_id] = pos + half_extents + margin_vec
    else:
        # Use support function to compute tight AABB
        # Create generic shape data
        shape_data = GenericShapeData()
        shape_data.shape_type = geo_type
        shape_data.scale = scale
        shape_data.auxiliary = wp.vec3(0.0, 0.0, 0.0)

        # For CONVEX_MESH, pack the mesh pointer
        if geo_type == int(GeoType.CONVEX_MESH):
            shape_data.auxiliary = pack_mesh_ptr(shape_source_ptr[shape_id])

        data_provider = SupportMapDataProvider()

        # Compute tight AABB using helper function
        aabb_min_world, aabb_max_world = compute_tight_aabb_from_support(shape_data, orientation, pos, data_provider)

        aabb_lower[shape_id] = aabb_min_world - margin_vec
        aabb_upper[shape_id] = aabb_max_world + margin_vec


@wp.kernel
def prepare_geom_data_kernel(
    shape_transform: wp.array(dtype=wp.transform),
    shape_body: wp.array(dtype=int),
    shape_type: wp.array(dtype=int),
    shape_scale: wp.array(dtype=wp.vec3),
    shape_thickness: wp.array(dtype=float),
    body_q: wp.array(dtype=wp.transform),
    # Outputs
    geom_data: wp.array(dtype=wp.vec4),  # scale xyz, thickness w
    geom_transform: wp.array(dtype=wp.transform),  # world space transform
):
    """Prepare geometry data arrays for NarrowPhase API."""
    idx = wp.tid()

    # Pack scale and thickness into geom_data
    scale = shape_scale[idx]
    thickness = shape_thickness[idx]
    geom_data[idx] = wp.vec4(scale[0], scale[1], scale[2], thickness)

    # Compute world space transform
    body_idx = shape_body[idx]
    if body_idx >= 0:
        geom_transform[idx] = wp.transform_multiply(body_q[body_idx], shape_transform[idx])
    else:
        geom_transform[idx] = shape_transform[idx]


class CollisionPipelineUnified:
    """
    Collision pipeline using NarrowPhase class for narrow phase collision detection.

    This is similar to CollisionPipelineUnified but uses the NarrowPhase API,
    mainly for testing purposes.
    """

    def __init__(
        self,
        shape_count: int,
        particle_count: int,
        shape_pairs_filtered: wp.array(dtype=wp.vec2i) | None = None,
        rigid_contact_max: int | None = None,
        rigid_contact_max_per_pair: int = 10,
        rigid_contact_margin: float = 0.01,
        soft_contact_max: int | None = None,
        soft_contact_margin: float = 0.01,
        edge_sdf_iter: int = 10,
        iterate_mesh_vertices: bool = True,
        requires_grad: bool = False,
        device: Devicelike = None,
        broad_phase_mode: BroadPhaseMode = BroadPhaseMode.NXN,
        shape_collision_group: wp.array(dtype=int) | None = None,
        shape_world: wp.array(dtype=int) | None = None,
        shape_flags: wp.array(dtype=int) | None = None,
        sap_sort_type=None,
        enable_contact_matching: bool = False,
    ):
        """
        Initialize the CollisionPipelineUnified.

        Args:
            shape_count (int): Number of shapes in the simulation.
            particle_count (int): Number of particles in the simulation.
            shape_pairs_filtered (wp.array | None, optional): Precomputed shape pairs for EXPLICIT broad phase mode.
                Required when broad_phase_mode is BroadPhaseMode.EXPLICIT, ignored otherwise.
            rigid_contact_max (int | None, optional): Maximum number of rigid contacts to allocate.
                If None, computed as shape_pairs_max * rigid_contact_max_per_pair.
            rigid_contact_max_per_pair (int, optional): Maximum number of contact points per shape pair. Defaults to 10.
            rigid_contact_margin (float, optional): Margin for rigid contact generation. Defaults to 0.01.
            soft_contact_max (int | None, optional): Maximum number of soft contacts to allocate.
                If None, computed as shape_count * particle_count.
            soft_contact_margin (float, optional): Margin for soft contact generation. Defaults to 0.01.
            edge_sdf_iter (int, optional): Number of iterations for edge SDF collision. Defaults to 10.
            iterate_mesh_vertices (bool, optional): Whether to iterate mesh vertices for collision. Defaults to True.
            requires_grad (bool, optional): Whether to enable gradient computation. Defaults to False.
            device (Devicelike, optional): The device on which to allocate arrays and perform computation.
            broad_phase_mode (BroadPhaseMode, optional): Broad phase mode for collision detection.
                - BroadPhaseMode.NXN: Use all-pairs AABB broad phase (O(N²), good for small scenes)
                - BroadPhaseMode.SAP: Use sweep-and-prune AABB broad phase (O(N log N), better for larger scenes)
                - BroadPhaseMode.EXPLICIT: Use precomputed shape pairs (most efficient when pairs known)
                Defaults to BroadPhaseMode.NXN.
            shape_collision_group (wp.array | None, optional): Array of collision group IDs for each shape.
                Used during broad phase kernel execution to filter pairs based on collision group rules.
            shape_world (wp.array | None, optional): Array of world indices for each shape.
                Required by NXN and SAP broad phases to organize geometries by world. If None, will be set during collide().
            shape_flags (wp.array | None, optional): Array of shape flags (ShapeFlags) for each shape.
                Used by NXN and SAP broad phases to filter out non-colliding shapes (e.g., visual-only).
                If provided, only shapes with COLLIDE_SHAPES flag will participate in broad phase.
            sap_sort_type (SAPSortType | None, optional): Sorting algorithm for SAP broad phase.
                Only used when broad_phase_mode is BroadPhaseMode.SAP. Options: SEGMENTED or TILE.
                If None, uses default (SEGMENTED).
            enable_contact_matching (bool, optional): Whether to enable contact matching data generation.
                If True, allocates buffers for contact_pair_key and contact_key arrays that can be used
                with ContactMatcher for warm-starting physics solvers. Defaults to False.
        """
        self.contacts = None
        self.shape_count = shape_count
        self.broad_phase_mode = broad_phase_mode
        self.device = device
        self.enable_contact_matching = enable_contact_matching

        self.shape_pairs_max = (shape_count * (shape_count - 1)) // 2
        self.rigid_contact_margin = rigid_contact_margin

        # Initialize broad phase
        if self.broad_phase_mode == BroadPhaseMode.NXN:
            if shape_world is None:
                raise ValueError("shape_world must be provided when using BroadPhaseMode.NXN")
            self.nxn_broadphase = BroadPhaseAllPairs(shape_world, geom_flags=shape_flags, device=device)
            self.sap_broadphase = None
            self.explicit_broadphase = None
            self.shape_pairs_filtered = None
        elif self.broad_phase_mode == BroadPhaseMode.SAP:
            if shape_world is None:
                raise ValueError("shape_world must be provided when using BroadPhaseMode.SAP")
            self.sap_broadphase = BroadPhaseSAP(
                shape_world,
                geom_flags=shape_flags,
                sort_type=sap_sort_type,
                device=device,
            )
            self.nxn_broadphase = None
            self.explicit_broadphase = None
            self.shape_pairs_filtered = None
        else:  # BroadPhaseMode.EXPLICIT
            if shape_pairs_filtered is None:
                raise ValueError("shape_pairs_filtered must be provided when using EXPLICIT mode")
            self.explicit_broadphase = BroadPhaseExplicit()
            self.nxn_broadphase = None
            self.sap_broadphase = None
            self.shape_pairs_filtered = shape_pairs_filtered
            self.shape_pairs_max = len(shape_pairs_filtered)

        # Calculate rigid_contact_max after shape_pairs_max is finalized
        # For EXPLICIT mode, shape_pairs_max is updated to len(shape_pairs_filtered)
        # For NXN/SAP modes, shape_pairs_max remains as all possible pairs
        if rigid_contact_max is not None:
            self.rigid_contact_max = rigid_contact_max
        else:
            self.rigid_contact_max = self.shape_pairs_max * rigid_contact_max_per_pair

        # Allocate buffers
        with wp.ScopedDevice(device):
            self.broad_phase_pair_count = wp.zeros(1, dtype=wp.int32, device=device)
            self.broad_phase_shape_pairs = wp.zeros(self.shape_pairs_max, dtype=wp.vec2i, device=device)
            self.shape_aabb_lower = wp.zeros(shape_count, dtype=wp.vec3, device=device)
            self.shape_aabb_upper = wp.zeros(shape_count, dtype=wp.vec3, device=device)

        # Initialize narrow phase with pre-allocated buffers
        # Pass AABB arrays so narrow phase can use them instead of computing AABBs internally
        # max_triangle_pairs is a conservative estimate for mesh collision triangle pairs
        # Pass write_contact as custom writer to write directly to final Contacts format
        self.narrow_phase = NarrowPhase(
            max_candidate_pairs=self.shape_pairs_max,
            max_triangle_pairs=1000000,
            device=device,
            geom_aabb_lower=self.shape_aabb_lower,
            geom_aabb_upper=self.shape_aabb_upper,
            contact_writer_warp_func=write_contact,
        )

        with wp.ScopedDevice(device):
            # Narrow phase input arrays
            self.geom_data = wp.zeros(shape_count, dtype=wp.vec4, device=device)
            self.geom_transform = wp.zeros(shape_count, dtype=wp.transform, device=device)
            self.geom_cutoff = wp.full(shape_count, rigid_contact_margin, dtype=wp.float32, device=device)

<<<<<<< HEAD
=======
            # Narrow phase output arrays
            self.narrow_contact_pair = wp.zeros(self.rigid_contact_max, dtype=wp.vec2i, device=device)
            self.narrow_contact_position = wp.zeros(self.rigid_contact_max, dtype=wp.vec3, device=device)
            self.narrow_contact_normal = wp.zeros(self.rigid_contact_max, dtype=wp.vec3, device=device)
            self.narrow_contact_penetration = wp.zeros(self.rigid_contact_max, dtype=wp.float32, device=device)
            self.narrow_contact_count = wp.zeros(1, dtype=wp.int32, device=device)

            # Contact matching arrays (optional)
            if enable_contact_matching:
                self.narrow_contact_pair_key = wp.zeros(self.rigid_contact_max, dtype=wp.uint64, device=device)
                self.narrow_contact_key = wp.zeros(self.rigid_contact_max, dtype=wp.uint32, device=device)
            else:
                self.narrow_contact_pair_key = None
                self.narrow_contact_key = None

>>>>>>> 3209a866
        if soft_contact_max is None:
            soft_contact_max = shape_count * particle_count
        self.soft_contact_margin = soft_contact_margin
        self.soft_contact_max = soft_contact_max
        self.requires_grad = requires_grad
        self.edge_sdf_iter = edge_sdf_iter

    @classmethod
    def from_model(
        cls,
        model: Model,
        rigid_contact_max_per_pair: int | None = None,
        rigid_contact_margin: float = 0.01,
        soft_contact_max: int | None = None,
        soft_contact_margin: float = 0.01,
        edge_sdf_iter: int = 10,
        iterate_mesh_vertices: bool = True,
        requires_grad: bool | None = None,
        broad_phase_mode: BroadPhaseMode = BroadPhaseMode.NXN,
        shape_pairs_filtered: wp.array(dtype=wp.vec2i) | None = None,
        sap_sort_type=None,
        enable_contact_matching: bool = False,
    ) -> CollisionPipelineUnified:
        """
        Create a CollisionPipelineUnified instance from a Model.

        Args:
            model (Model): The simulation model.
            rigid_contact_max_per_pair (int | None, optional): Maximum number of contact points per shape pair.
                If None, uses model.rigid_contact_max and sets per-pair to 0.
            rigid_contact_margin (float, optional): Margin for rigid contact generation. Defaults to 0.01.
            soft_contact_max (int | None, optional): Maximum number of soft contacts to allocate.
            soft_contact_margin (float, optional): Margin for soft contact generation. Defaults to 0.01.
            edge_sdf_iter (int, optional): Number of iterations for edge SDF collision. Defaults to 10.
            iterate_mesh_vertices (bool, optional): Whether to iterate mesh vertices for collision. Defaults to True.
            requires_grad (bool | None, optional): Whether to enable gradient computation. If None, uses model.requires_grad.
            broad_phase_mode (BroadPhaseMode, optional): Broad phase collision detection mode. Defaults to BroadPhaseMode.NXN.
            shape_pairs_filtered (wp.array | None, optional): Precomputed shape pairs for EXPLICIT mode.
                Required when broad_phase_mode is BroadPhaseMode.EXPLICIT. For NXN/SAP modes, can use model.shape_contact_pairs if available.
            sap_sort_type (SAPSortType | None, optional): Sorting algorithm for SAP broad phase.
                Only used when broad_phase_mode is BroadPhaseMode.SAP. If None, uses default (SEGMENTED).
            enable_contact_matching (bool, optional): Whether to enable contact matching data generation.
                If True, allocates and populates contact_pair_key and contact_key arrays. Defaults to False.

        Returns:
            CollisionPipeline: The constructed collision pipeline.
        """
        rigid_contact_max = None
        if rigid_contact_max_per_pair is None:
            rigid_contact_max = model.rigid_contact_max
            rigid_contact_max_per_pair = 0
        if requires_grad is None:
            requires_grad = model.requires_grad

        # For EXPLICIT mode, use provided shape_pairs_filtered or fall back to model pairs
        # For NXN/SAP modes, shape_pairs_filtered is not used (but can be provided for EXPLICIT)
        if shape_pairs_filtered is None and broad_phase_mode == BroadPhaseMode.EXPLICIT:
            # Try to use model.shape_contact_pairs if available
            if hasattr(model, "shape_contact_pairs") and model.shape_contact_pairs is not None:
                shape_pairs_filtered = model.shape_contact_pairs
            else:
                # Will raise error in __init__ if EXPLICIT mode requires it
                shape_pairs_filtered = None

        return CollisionPipelineUnified(
            model.shape_count,
            model.particle_count,
            shape_pairs_filtered,
            rigid_contact_max,
            rigid_contact_max_per_pair,
            rigid_contact_margin,
            soft_contact_max,
            soft_contact_margin,
            edge_sdf_iter,
            iterate_mesh_vertices,
            requires_grad,
            model.device,
            broad_phase_mode,
            shape_collision_group=model.shape_collision_group if hasattr(model, "shape_collision_group") else None,
            shape_world=model.shape_world if hasattr(model, "shape_world") else None,
            shape_flags=model.shape_flags if hasattr(model, "shape_flags") else None,
            sap_sort_type=sap_sort_type,
            enable_contact_matching=enable_contact_matching,
        )

    def collide(self, model: Model, state: State) -> Contacts:
        """
        Run the collision pipeline using NarrowPhase.

        Args:
            model: The simulation model
            state: The current simulation state

        Returns:
            Contacts: The generated contacts
        """
        # Allocate or clear contacts
        if self.contacts is None or self.requires_grad:
            self.contacts = Contacts(
                self.rigid_contact_max,
                self.soft_contact_max,
                requires_grad=self.requires_grad,
                device=self.device,
            )
        else:
            self.contacts.clear()

        contacts = self.contacts

        # Clear counters
        self.broad_phase_pair_count.zero_()
        contacts.rigid_contact_count.zero_()  # Clear since write_contact uses atomic_add

        # Compute AABBs for all shapes
        wp.launch(
            kernel=compute_shape_aabbs,
            dim=model.shape_count,
            inputs=[
                state.body_q,
                model.shape_transform,
                model.shape_body,
                model.shape_type,
                model.shape_scale,
                model.shape_collision_radius,
                model.shape_source_ptr,
                self.rigid_contact_margin,
            ],
            outputs=[
                self.shape_aabb_lower,
                self.shape_aabb_upper,
            ],
            device=self.device,
        )

        # Run broad phase
        if self.broad_phase_mode == BroadPhaseMode.NXN:
            self.nxn_broadphase.launch(
                self.shape_aabb_lower,
                self.shape_aabb_upper,
                model.shape_thickness,
                model.shape_collision_group,
                model.shape_world,
                model.shape_count,
                self.broad_phase_shape_pairs,
                self.broad_phase_pair_count,
                device=self.device,
            )
        elif self.broad_phase_mode == BroadPhaseMode.SAP:
            self.sap_broadphase.launch(
                self.shape_aabb_lower,
                self.shape_aabb_upper,
                model.shape_thickness,
                model.shape_collision_group,
                model.shape_world,
                model.shape_count,
                self.broad_phase_shape_pairs,
                self.broad_phase_pair_count,
                device=self.device,
            )
        else:  # BroadPhaseMode.EXPLICIT
            self.explicit_broadphase.launch(
                self.shape_aabb_lower,
                self.shape_aabb_upper,
                model.shape_thickness,  # Use thickness as cutoff
                self.shape_pairs_filtered,
                len(self.shape_pairs_filtered),
                self.broad_phase_shape_pairs,
                self.broad_phase_pair_count,
                device=self.device,
            )

        # Prepare geometry data arrays for NarrowPhase API
        wp.launch(
            kernel=prepare_geom_data_kernel,
            dim=model.shape_count,
            inputs=[
                model.shape_transform,
                model.shape_body,
                model.shape_type,
                model.shape_scale,
                model.shape_thickness,
                state.body_q,
            ],
            outputs=[
                self.geom_data,
                self.geom_transform,
            ],
            device=self.device,
        )

        # Create UnifiedContactWriterData struct for custom contact writing
        writer_data = UnifiedContactWriterData()
        writer_data.rigid_contact_margin = self.rigid_contact_margin
        writer_data.contact_max = contacts.rigid_contact_max
        writer_data.body_q = state.body_q
        writer_data.shape_body = model.shape_body
        writer_data.contact_count = contacts.rigid_contact_count
        writer_data.out_shape0 = contacts.rigid_contact_shape0
        writer_data.out_shape1 = contacts.rigid_contact_shape1
        writer_data.out_point0 = contacts.rigid_contact_point0
        writer_data.out_point1 = contacts.rigid_contact_point1
        writer_data.out_offset0 = contacts.rigid_contact_offset0
        writer_data.out_offset1 = contacts.rigid_contact_offset1
        writer_data.out_normal = contacts.rigid_contact_normal
        writer_data.out_thickness0 = contacts.rigid_contact_thickness0
        writer_data.out_thickness1 = contacts.rigid_contact_thickness1
        writer_data.out_tids = contacts.rigid_contact_tids

        # Run narrow phase with custom contact writer (writes directly to Contacts format)
        self.narrow_phase.launch_custom_write(
            candidate_pair=self.broad_phase_shape_pairs,
            num_candidate_pair=self.broad_phase_pair_count,
            geom_types=model.shape_type,
            geom_data=self.geom_data,
            geom_transform=self.geom_transform,
            geom_source=model.shape_source_ptr,
            geom_cutoff=self.geom_cutoff,
            geom_collision_radius=model.shape_collision_radius,
<<<<<<< HEAD
            contact_writer_last_arg_warp_struct=writer_data,
=======
            contact_pair=self.narrow_contact_pair,
            contact_position=self.narrow_contact_position,
            contact_normal=self.narrow_contact_normal,
            contact_penetration=self.narrow_contact_penetration,
            contact_tangent=None,
            contact_pair_key=self.narrow_contact_pair_key,
            contact_key=self.narrow_contact_key,
            contact_count=self.narrow_contact_count,
            device=self.device,
        )

        # Convert NarrowPhase output to Contacts format using write_contact
        wp.launch(
            kernel=convert_narrow_phase_to_contacts_kernel,
            dim=self.rigid_contact_max,
            inputs=[
                self.narrow_contact_pair,
                self.narrow_contact_position,
                self.narrow_contact_normal,
                self.narrow_contact_penetration,
                self.narrow_contact_count,
                self.geom_data,
                model.shape_type,
                state.body_q,
                model.shape_body,
                self.rigid_contact_margin,
                contacts.rigid_contact_max,
            ],
            outputs=[
                contacts.rigid_contact_count,
                contacts.rigid_contact_shape0,
                contacts.rigid_contact_shape1,
                contacts.rigid_contact_point0,
                contacts.rigid_contact_point1,
                contacts.rigid_contact_offset0,
                contacts.rigid_contact_offset1,
                contacts.rigid_contact_normal,
                contacts.rigid_contact_thickness0,
                contacts.rigid_contact_thickness1,
                contacts.rigid_contact_tids,
            ],
>>>>>>> 3209a866
            device=self.device,
        )

        return contacts<|MERGE_RESOLUTION|>--- conflicted
+++ resolved
@@ -57,6 +57,9 @@
     out_thickness0: wp.array(dtype=float)
     out_thickness1: wp.array(dtype=float)
     out_tids: wp.array(dtype=int)
+    # Contact matching arrays (optional)
+    contact_pair_key: wp.array(dtype=wp.uint64)
+    contact_key: wp.array(dtype=wp.uint32)
 
 
 class BroadPhaseMode(IntEnum):
@@ -81,8 +84,8 @@
     Write a contact to the output arrays using ContactData and UnifiedContactWriterData.
 
     Args:
-        contact_data: ContactData struct containing contact information
-        writer_data: UnifiedContactWriterData struct containing body info and output arrays
+        contact_data: ContactData struct containing contact information (includes feature and feature_pair_key)
+        writer_data: UnifiedContactWriterData struct containing body info and output arrays (includes contact_pair_key and contact_key)
     """
     total_separation_needed = (
         contact_data.radius_eff_a + contact_data.radius_eff_b + contact_data.thickness_a + contact_data.thickness_b
@@ -136,6 +139,11 @@
         writer_data.out_thickness0[index] = offset_mag_a
         writer_data.out_thickness1[index] = offset_mag_b
         writer_data.out_tids[index] = 0  # tid not available in this context
+
+        # Write contact key only if contact_key array is non-empty
+        if writer_data.contact_key.shape[0] > 0 and writer_data.contact_pair_key.shape[0] > 0:
+            writer_data.contact_key[index] = contact_data.feature
+            writer_data.contact_pair_key[index] = contact_data.feature_pair_key
 
 
 @wp.kernel
@@ -374,15 +382,6 @@
             self.geom_transform = wp.zeros(shape_count, dtype=wp.transform, device=device)
             self.geom_cutoff = wp.full(shape_count, rigid_contact_margin, dtype=wp.float32, device=device)
 
-<<<<<<< HEAD
-=======
-            # Narrow phase output arrays
-            self.narrow_contact_pair = wp.zeros(self.rigid_contact_max, dtype=wp.vec2i, device=device)
-            self.narrow_contact_position = wp.zeros(self.rigid_contact_max, dtype=wp.vec3, device=device)
-            self.narrow_contact_normal = wp.zeros(self.rigid_contact_max, dtype=wp.vec3, device=device)
-            self.narrow_contact_penetration = wp.zeros(self.rigid_contact_max, dtype=wp.float32, device=device)
-            self.narrow_contact_count = wp.zeros(1, dtype=wp.int32, device=device)
-
             # Contact matching arrays (optional)
             if enable_contact_matching:
                 self.narrow_contact_pair_key = wp.zeros(self.rigid_contact_max, dtype=wp.uint64, device=device)
@@ -391,7 +390,6 @@
                 self.narrow_contact_pair_key = None
                 self.narrow_contact_key = None
 
->>>>>>> 3209a866
         if soft_contact_max is None:
             soft_contact_max = shape_count * particle_count
         self.soft_contact_margin = soft_contact_margin
@@ -599,6 +597,13 @@
         writer_data.out_thickness0 = contacts.rigid_contact_thickness0
         writer_data.out_thickness1 = contacts.rigid_contact_thickness1
         writer_data.out_tids = contacts.rigid_contact_tids
+        # Contact matching arrays (use empty arrays if not enabled)
+        if self.narrow_contact_pair_key is not None:
+            writer_data.contact_pair_key = self.narrow_contact_pair_key
+            writer_data.contact_key = self.narrow_contact_key
+        else:
+            writer_data.contact_pair_key = self.narrow_phase.empty_contact_pair_key
+            writer_data.contact_key = self.narrow_phase.empty_contact_key
 
         # Run narrow phase with custom contact writer (writes directly to Contacts format)
         self.narrow_phase.launch_custom_write(
@@ -610,52 +615,8 @@
             geom_source=model.shape_source_ptr,
             geom_cutoff=self.geom_cutoff,
             geom_collision_radius=model.shape_collision_radius,
-<<<<<<< HEAD
             contact_writer_last_arg_warp_struct=writer_data,
-=======
-            contact_pair=self.narrow_contact_pair,
-            contact_position=self.narrow_contact_position,
-            contact_normal=self.narrow_contact_normal,
-            contact_penetration=self.narrow_contact_penetration,
-            contact_tangent=None,
-            contact_pair_key=self.narrow_contact_pair_key,
-            contact_key=self.narrow_contact_key,
-            contact_count=self.narrow_contact_count,
             device=self.device,
         )
 
-        # Convert NarrowPhase output to Contacts format using write_contact
-        wp.launch(
-            kernel=convert_narrow_phase_to_contacts_kernel,
-            dim=self.rigid_contact_max,
-            inputs=[
-                self.narrow_contact_pair,
-                self.narrow_contact_position,
-                self.narrow_contact_normal,
-                self.narrow_contact_penetration,
-                self.narrow_contact_count,
-                self.geom_data,
-                model.shape_type,
-                state.body_q,
-                model.shape_body,
-                self.rigid_contact_margin,
-                contacts.rigid_contact_max,
-            ],
-            outputs=[
-                contacts.rigid_contact_count,
-                contacts.rigid_contact_shape0,
-                contacts.rigid_contact_shape1,
-                contacts.rigid_contact_point0,
-                contacts.rigid_contact_point1,
-                contacts.rigid_contact_offset0,
-                contacts.rigid_contact_offset1,
-                contacts.rigid_contact_normal,
-                contacts.rigid_contact_thickness0,
-                contacts.rigid_contact_thickness1,
-                contacts.rigid_contact_tids,
-            ],
->>>>>>> 3209a866
-            device=self.device,
-        )
-
         return contacts