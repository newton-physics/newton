# SPDX-FileCopyrightText: Copyright (c) 2025 The Newton Developers
# SPDX-License-Identifier: Apache-2.0
#
# Licensed under the Apache License, Version 2.0 (the "License");
# you may not use this file except in compliance with the License.
# You may obtain a copy of the License at
#
# http://www.apache.org/licenses/LICENSE-2.0
#
# Unless required by applicable law or agreed to in writing, software
# distributed under the License is distributed on an "AS IS" BASIS,
# WITHOUT WARRANTIES OR CONDITIONS OF ANY KIND, either express or implied.
# See the License for the specific language governing permissions and
# limitations under the License.

from __future__ import annotations

from collections import defaultdict

import numpy as np
import warp as wp
from warp.render import OpenGLRenderer, UsdRenderer
from warp.render.utils import solidify_mesh, tab10_color_map

import newton


@wp.kernel
def compute_contact_points(
    body_q: wp.array(dtype=wp.transform),
    shape_body: wp.array(dtype=int),
    contact_count: wp.array(dtype=int),
    contact_shape0: wp.array(dtype=int),
    contact_shape1: wp.array(dtype=int),
    contact_point0: wp.array(dtype=wp.vec3),
    contact_point1: wp.array(dtype=wp.vec3),
    # outputs
    contact_pos0: wp.array(dtype=wp.vec3),
    contact_pos1: wp.array(dtype=wp.vec3),
):
    tid = wp.tid()
    count = contact_count[0]
    if tid >= count:
        contact_pos0[tid] = wp.vec3(wp.nan, wp.nan, wp.nan)
        contact_pos1[tid] = wp.vec3(wp.nan, wp.nan, wp.nan)
        return
    shape_a = contact_shape0[tid]
    shape_b = contact_shape1[tid]
    if shape_a == shape_b:
        contact_pos0[tid] = wp.vec3(wp.nan, wp.nan, wp.nan)
        contact_pos1[tid] = wp.vec3(wp.nan, wp.nan, wp.nan)
        return

    body_a = shape_body[shape_a]
    body_b = shape_body[shape_b]
    X_wb_a = wp.transform_identity()
    X_wb_b = wp.transform_identity()
    if body_a >= 0:
        X_wb_a = body_q[body_a]
    if body_b >= 0:
        X_wb_b = body_q[body_b]

    contact_pos0[tid] = wp.transform_point(X_wb_a, contact_point0[tid])
    contact_pos1[tid] = wp.transform_point(X_wb_b, contact_point1[tid])


def CreateSimRenderer(renderer):
    class SimRenderer(renderer):
        use_unique_colors = True

        def __init__(
            self,
            model: newton.Model | None = None,
            path: str = "No path specified",
            scaling: float = 1.0,
            fps: int = 60,
            up_axis: newton.AxisType | None = None,
            show_joints: bool = False,
            show_particles: bool = True,
            **render_kwargs,
        ):
            """Initializes the simulation renderer.
            Args:
                model (newton.Model, optional): The simulation model to render. Defaults to None.
                path (str, optional): The path for the rendered output (e.g., filename for USD, window title for OpenGL).
                scaling (float, optional): Scaling factor for the rendered output. Defaults to 1.0.
                fps (int, optional): Frames per second for the rendered output. Defaults to 60.
                up_axis (str, optional): The up-axis for the scene ("X", "Y", or "Z"). If not provided, it's inferred from the model, or defaults to "Y" if no model is given. Defaults to None.
                show_joints (bool, optional): Whether to visualize joints. Defaults to False.
                show_particles (bool, optional): Whether to visualize particles. Defaults to True.
                **render_kwargs: Additional keyword arguments for the underlying renderer.
            """
            if up_axis is None:
                if model:
                    up_axis = model.up_axis
                else:
                    up_axis = "Y"
            up_axis = newton.Axis.from_any(up_axis)
            super().__init__(path, scaling=scaling, fps=fps, up_axis=str(up_axis), **render_kwargs)
            self.scaling = scaling
            self.cam_axis = up_axis.value
            self.show_joints = show_joints
            self.show_particles = show_particles
            self._instance_key_count = {}
            if model:
                self.populate(model)

            self._contact_points0 = None
            self._contact_points1 = None

        def populate(self, model: newton.Model):
            """Populates the renderer with objects from the simulation model.
            This method sets up the rendering scene by creating visual representations
            for all the bodies, shapes, and other components of the simulation model.
            Args:
                model (newton.Model): The simulation model containing the objects to populate.
            """
            self.skip_rendering = False

            self.model = model
            self.num_envs = model.num_envs
            self.body_names = []

            bodies_per_env = model.body_count // self.num_envs
            self.body_env = []
            self.body_names = self.populate_bodies(
                self.model.body_key, bodies_per_env=bodies_per_env, body_env=self.body_env
            )

            # create rigid shape children
            if self.model.shape_count:
                # mapping from hash of geometry to shape ID
                self.geo_shape = {}

                self.instance_count = 0

                self.body_name = {}  # mapping from body name to its body ID
                self.body_shapes = defaultdict(list)  # mapping from body index to its shape IDs

                self.instance_count = self.populate_shapes(
                    self.body_names,
                    self.geo_shape,
                    model.shape_body.numpy(),
                    model.shape_geo_src,
                    model.shape_geo.type.numpy(),
                    model.shape_geo.scale.numpy(),
                    model.shape_geo.thickness.numpy(),
                    model.shape_geo.is_solid.numpy(),
                    model.shape_transform.numpy(),
                    model.shape_flags.numpy(),
                    self.model.shape_key,
                    instance_count=self.instance_count,
                    use_unique_colors=self.use_unique_colors,
                )

                if self.show_joints and model.joint_count:
                    self.instance_count = self.populate_joints(
                        self.body_names,
                        model.joint_type.numpy(),
                        model.joint_axis.numpy(),
                        model.joint_qd_start.numpy(),
                        model.joint_dof_dim.numpy(),
                        model.joint_parent.numpy(),
                        model.joint_child.numpy(),
                        model.joint_X_p.numpy(),
                        model.shape_collision_radius.numpy(),
                        model.body_shapes,
                        instance_count=self.instance_count,
                    )

            if hasattr(self, "complete_setup"):
                self.complete_setup()

        def populate_bodies(self, body_name_arr, bodies_per_env=-1, body_env=None):
            """Creates and registers rigid bodies in the renderer.
            Args:
                body_name_arr (list): A list of body names.
                bodies_per_env (int, optional): Number of bodies per environment. If > 0 and body_env is provided,
                                           populates body_env. Defaults to -1.
                body_env (list, optional): An output list to be populated with environment indices for each body.
                                         If provided, it will be cleared and filled. Defaults to None.
            Returns:
                list: A list of generated body names.
            """
            body_names = []
            body_count = len(body_name_arr)

            if body_env is not None:
                body_env.clear()
                env_id = 0

            for b in range(body_count):
                body_name = f"body_{b}_{body_name_arr[b].replace(' ', '_')}"
                body_names.append(body_name)
                self.register_body(body_name)
                if body_env is not None and bodies_per_env > 0:
                    if b > 0 and b % bodies_per_env == 0:
                        env_id += 1
                    body_env.append(env_id)

<<<<<<< HEAD
            return body_names

        def populate_shapes(
            self,
            body_names,
            geo_shape,
            shape_body,
            shape_geo_src,
            shape_geo_type,
            shape_geo_scale,
            shape_geo_thickness,
            shape_geo_is_solid,
            shape_transform,
            shape_flags,
            shape_key,
            instance_count=0,
            use_unique_colors=True,
        ):
            """Populates the renderer with shapes for rigid bodies.
            Args:
                body_names (list): List of body names.
                geo_shape (dict): A dictionary to cache geometry shapes.
                shape_body (numpy.ndarray): Maps shape index to body index.
                shape_geo_src (list): Source geometry for each shape.
                shape_geo_type (numpy.ndarray): Type of each shape's geometry.
                shape_geo_scale (numpy.ndarray): Scale of each shape's geometry.
                shape_geo_thickness (numpy.ndarray): Thickness of each shape's geometry.
                shape_geo_is_solid (numpy.ndarray): Solid flag for each shape's geometry.
                shape_transform (numpy.ndarray): Local transform of each shape.
                shape_flags (numpy.ndarray): Visibility and other flags for each shape.
                shape_key (list): List of shape names.
                instance_count (int, optional): Initial instance count. Defaults to 0.
                use_unique_colors (bool, optional): Whether to assign unique colors to shapes. Defaults to True.
            Returns:
                int: The updated instance count after adding shapes.
            """
            p = np.zeros(3, dtype=np.float32)
            q = np.array([0.0, 0.0, 0.0, 1.0], dtype=np.float32)
            color = (1.0, 1.0, 1.0)
            shape_count = len(shape_body)
            # loop over shapes
            for s in range(shape_count):
                scale = np.ones(3, dtype=np.float32)
                geo_type = shape_geo_type[s]
                geo_scale = [float(v) for v in shape_geo_scale[s]]
                geo_thickness = float(shape_geo_thickness[s])
                geo_is_solid = bool(shape_geo_is_solid[s])
                geo_src = shape_geo_src[s]
                name = shape_key[s]
                count = self._instance_key_count.get(name, 0)
                if count > 0:
                    self._instance_key_count[name] += 1
                    # ensure unique name for the shape instance
                    name = f"{name}_{count + 1}"
                else:
                    self._instance_key_count[name] = 1
                add_shape_instance = True

                # shape transform in body frame
                body = int(shape_body[s])
                if body >= 0 and body < len(body_names):
                    body = body_names[body]
                else:
                    body = None

                if use_unique_colors and body is not None:
                    color = self.get_new_color(instance_count)

                # shape transform in body frame
                X_bs = wp.transform_expand(shape_transform[s])
                # check whether we can instance an already created shape with the same geometry
                geo_hash = hash((int(geo_type), geo_src, *geo_scale, geo_thickness, geo_is_solid))
                if geo_hash in geo_shape:
                    shape = geo_shape[geo_hash]
                else:
                    if geo_type == newton.GEO_PLANE:
                        # plane mesh
                        width = geo_scale[0] if geo_scale[0] > 0.0 else 100.0
                        length = geo_scale[1] if geo_scale[1] > 0.0 else 100.0

                        if name == "ground_plane":
                            normal = wp.quat_rotate(X_bs.q, wp.vec3(0.0, 1.0, 0.0))
                            offset = wp.dot(normal, X_bs.p)
                            shape = self.render_ground(plane=[*normal, offset])
                            add_shape_instance = False
                        else:
                            shape = self.render_plane(
                                name, p, q, width, length, color, parent_body=body, is_template=True
=======
                        elif geo_type == newton.GEO_MESH:
                            if not geo_is_solid:
                                faces, vertices = solidify_mesh(geo_src.indices, geo_src.vertices, geo_thickness)
                            else:
                                faces, vertices = geo_src.indices, geo_src.vertices
                            shape = self.render_mesh(
                                name,
                                vertices,
                                faces,
                                pos=p,
                                rot=q,
                                scale=geo_scale,
                                colors=color,
                                parent_body=body,
                                is_template=True,
>>>>>>> 96164c86
                            )

                    elif geo_type == newton.GEO_SPHERE:
                        shape = self.render_sphere(
                            name, p, q, geo_scale[0], parent_body=body, is_template=True, color=color
                        )

                    elif geo_type == newton.GEO_CAPSULE:
                        shape = self.render_capsule(
                            name, p, q, geo_scale[0], geo_scale[1], parent_body=body, is_template=True, color=color
                        )

                    elif geo_type == newton.GEO_CYLINDER:
                        shape = self.render_cylinder(
                            name, p, q, geo_scale[0], geo_scale[1], parent_body=body, is_template=True, color=color
                        )

                    elif geo_type == newton.GEO_CONE:
                        shape = self.render_cone(
                            name, p, q, geo_scale[0], geo_scale[1], parent_body=body, is_template=True, color=color
                        )

                    elif geo_type == newton.GEO_BOX:
                        shape = self.render_box(name, p, q, geo_scale, parent_body=body, is_template=True, color=color)

                    elif geo_type == newton.GEO_MESH:
                        if not geo_is_solid:
                            faces, vertices = solidify_mesh(geo_src.indices, geo_src.vertices, geo_thickness)
                        else:
                            faces, vertices = geo_src.indices, geo_src.vertices

                        shape = self.render_mesh(
                            name,
                            vertices,
                            faces,
                            pos=p,
                            rot=q,
                            scale=geo_scale,
                            colors=color,
                            parent_body=body,
                            is_template=True,
                        )
                        scale = np.asarray(geo_scale, dtype=np.float32)

                    elif geo_type == newton.GEO_SDF:
                        continue

                    geo_shape[geo_hash] = shape

                if add_shape_instance and shape_flags[s] & int(newton.geometry.SHAPE_FLAG_VISIBLE):
                    # TODO support dynamic visibility
                    self.add_shape_instance(name, shape, body, X_bs.p, X_bs.q, scale, custom_index=s, visible=True)
                instance_count += 1
            return instance_count

        def populate_joints(
            self,
            body_names,
            joint_type,
            joint_axis,
            joint_qd_start,
            joint_dof_dim,
            joint_parent,
            joint_child,
            joint_tf,
            shape_collision_radius,
            body_shapes,
            instance_count=0,
        ):
            """Populates the renderer with joint visualizations.
            Args:
                body_names (list): List of body names.
                joint_type (numpy.ndarray): Type of each joint.
                joint_axis (numpy.ndarray): Axis of each joint.
                joint_qd_start (numpy.ndarray): Start index for joint dofs.
                joint_dof_dim (numpy.ndarray): Dimensions of joint dofs (linear and angular).
                joint_parent (numpy.ndarray): Parent body index for each joint.
                joint_child (numpy.ndarray): Child body index for each joint.
                joint_tf (numpy.ndarray): Transform of each joint.
                shape_collision_radius (numpy.ndarray): Collision radius of shapes, used for scaling joint arrows.
                body_shapes (list): List of shapes attached to each body.
                instance_count (int, optional): Initial instance count. Defaults to 0.
            Returns:
                int: The updated instance count after adding joint visualizations.
            """
            y_axis = wp.vec3(0.0, 1.0, 0.0)
            color = (1.0, 0.0, 1.0)

            shape = self.render_arrow(
                "joint_arrow",
                None,
                None,
                base_radius=0.01,
                base_height=0.4,
                cap_radius=0.02,
                cap_height=0.1,
                parent_body=None,
                is_template=True,
                color=color,
            )
            for i, t in enumerate(joint_type):
                if t not in {
                    newton.JOINT_REVOLUTE,
                    # newton.JOINT_PRISMATIC,
                    newton.JOINT_D6,
                }:
                    continue
                tf = joint_tf[i]
                body = int(joint_parent[i])
                if body >= 0 and body < len(body_names):
                    body = body_names[body]
                else:
                    body = None
                # if body == -1:
                #     continue
                num_linear_axes = int(joint_dof_dim[i][0])
                num_angular_axes = int(joint_dof_dim[i][1])

                # find a good scale for the arrow based on the average radius
                # of the shapes attached to the joint child body
                scale = np.ones(3, dtype=np.float32)
                child = int(joint_child[i])
                if child >= 0:
                    radii = []
                    bs = body_shapes.get(child, [])
                    for s in bs:
                        radii.append(shape_collision_radius[s])
                    if len(radii) > 0:
                        scale *= np.mean(radii) * 2.0

                for a in range(num_linear_axes, num_linear_axes + num_angular_axes):
                    index = joint_qd_start[i] + a
                    axis = joint_axis[index]
                    if np.linalg.norm(axis) < 1e-6:
                        continue
                    p = wp.vec3(tf[:3])
                    q = wp.quat(tf[3:])
                    # compute rotation between axis and y
                    axis = axis / np.linalg.norm(axis)
                    q = q * wp.quat_between_vectors(wp.vec3(axis), y_axis)
                    name = f"joint_{i}_{a}"
                    self.add_shape_instance(name, shape, body, p, q, scale, color1=color, color2=color)
                    instance_count += 1
            return instance_count

        def get_new_color(self, instance_count):
            """Gets a new color from a predefined color map.
            This method provides a new color based on the current instance count,
            cycling through a predefined color map to ensure variety.
            Returns:
                tuple: A tuple representing the new color (e.g., in RGB format).
            """
            return tab10_color_map(instance_count)

        def render(self, state: newton.State):
            """
            Updates the renderer with the given simulation state.
            Args:
                state (newton.State): The simulation state to render.
            """
            if self.skip_rendering:
                return

            if self.model.particle_count and self.show_particles:
                self.render_particles_and_springs(
                    particle_q=state.particle_q.numpy(),
                    particle_radius=self.model.particle_radius.numpy(),
                    tri_indices=self.model.tri_indices.numpy() if self.model.tri_count else None,
                    spring_indices=self.model.spring_indices.numpy() if self.model.spring_count else None,
                )

            # render muscles
            if self.model.muscle_count:
                self.render_muscles(
                    body_q=state.body_q.numpy(),
                    muscle_start=self.model.muscle_start.numpy(),
                    muscle_links=self.model.muscle_bodies.numpy(),
                    muscle_points=self.model.muscle_points.numpy(),
                    muscle_activation=self.model.muscle_activation.numpy(),
                )

            # update bodies
            if self.model.body_count:
                self.update_body_transforms(state.body_q)

        def render_particles_and_springs(
            self,
            particle_q,
            particle_radius,
            tri_indices=None,
            spring_indices=None,
        ):
            """Renders particles, mesh surface, and springs.
            Args:
                particle_q (numpy.ndarray): Array of particle positions.
                particle_radius (float): Radius of the particles.
                tri_indices (numpy.ndarray, optional): Triangle indices for the surface mesh. Defaults to None.
                spring_indices (numpy.ndarray, optional): Spring indices. Defaults to None.
            """
            # render particles
            self.render_points("particles", particle_q, radius=particle_radius, colors=(0.8, 0.3, 0.2))

            # render tris
            if tri_indices is not None:
                self.render_mesh(
                    "surface",
                    particle_q,
                    tri_indices.flatten(),
                    colors=(0.75, 0.25, 0.0),
                )

            # render springs
            if spring_indices is not None:
                self.render_line_list("springs", particle_q, spring_indices.flatten(), (0.25, 0.5, 0.25), 0.02)

        def render_muscles(
            self,
            body_q,
            muscle_start,
            muscle_links,
            muscle_points,
            muscle_activation,
        ):
            """Renders muscles as line strips.
            Args:
                body_q (numpy.ndarray): Array of body transformations.
                muscle_start (numpy.ndarray): Start indices for muscles in other muscle arrays.
                muscle_links (numpy.ndarray): Body indices for each muscle point.
                muscle_points (numpy.ndarray): Local positions of muscle attachment points.
                muscle_activation (numpy.ndarray): Activation level for each muscle, used for color.
            """
            muscle_count = len(muscle_start) - 1 if muscle_start is not None else 0
            for m in range(muscle_count):
                start = int(muscle_start[m])
                end = int(muscle_start[m + 1])

                points = []

                for w in range(start, end):
                    link = muscle_links[w]
                    point = muscle_points[w]

                    X_sc = wp.transform_expand(body_q[link][0])

                    points.append(wp.transform_point(X_sc, point).tolist())

                self.render_line_strip(
                    name=f"muscle_{m}",
                    vertices=points,
                    radius=0.0075,
                    color=(muscle_activation[m], 0.2, 0.5),
                )

        def render_contacts(
            self,
            state: newton.State,
            contacts: newton.Contacts,
            contact_point_radius: float = 1e-3,
        ):
            """
            Render contact points between rigid bodies.
            Args:
                state (newton.State): The simulation state.
                contacts (newton.Contacts): The contacts to render.
                contact_point_radius (float, optional): The radius of the contact points.
            """
            if self._contact_points0 is None or len(self._contact_points0) < contacts.rigid_contact_max:
                self._contact_points0 = wp.array(
                    np.zeros((contacts.rigid_contact_max, 3)), dtype=wp.vec3, device=self.model.device
                )
                self._contact_points1 = wp.array(
                    np.zeros((contacts.rigid_contact_max, 3)), dtype=wp.vec3, device=self.model.device
                )

            wp.launch(
                kernel=compute_contact_points,
                dim=contacts.rigid_contact_max,
                inputs=[
                    state.body_q,
                    self.model.shape_body,
                    contacts.rigid_contact_count,
                    contacts.rigid_contact_shape0,
                    contacts.rigid_contact_shape1,
                    contacts.rigid_contact_point0,
                    contacts.rigid_contact_point1,
                ],
                outputs=[
                    self._contact_points0,
                    self._contact_points1,
                ],
                device=self.model.device,
            )

            self.render_points(
                "contact_points0",
                self._contact_points0,
                radius=contact_point_radius * self.scaling,
                colors=(1.0, 0.5, 0.0),
            )
            self.render_points(
                "contact_points1",
                self._contact_points1,
                radius=contact_point_radius * self.scaling,
                colors=(0.0, 0.5, 1.0),
            )

    return SimRenderer


class SimRendererUsd(CreateSimRenderer(renderer=UsdRenderer)):
    """
    USD renderer for Newton Physics simulations.

    This renderer exports simulation data to USD (Universal Scene Description)
    format, which can be visualized in Omniverse or other USD-compatible viewers.

    This renderer supports rendering a Newton simulation as a time-sampled animation of USD prims through the render_update_stage method. This method requires a source stage, a path_body_map, a path_body_relative_transform, and builder_results.

    Args:
        model (newton.Model): The Newton physics model to render.
        path (str): Output path for the USD file.
        scaling (float, optional): Scaling factor for the rendered objects.
            Defaults to 1.0.
        fps (int, optional): Frames per second for the animation. Defaults to 60.
        up_axis (newton.AxisType, optional): Up axis for the scene. If None,
            uses model's up axis.
        show_rigid_contact_points (bool, optional): Whether to show contact
            points. Defaults to False.
        contact_points_radius (float, optional): Radius of contact point
            spheres. Defaults to 1e-3.
        show_joints (bool, optional): Whether to show joint visualizations.
            Defaults to False.
        **render_kwargs: Additional arguments passed to the underlying
            UsdRenderer.

    Example:
        .. code-block:: python

            import newton

            model = newton.Model()  # your model setup
            renderer = newton.utils.SimRendererUsd(model, "output.usd", scaling=2.0)
            # In your simulation loop:
            renderer.begin_frame(time)
            renderer.render(state)
            renderer.end_frame()
            renderer.save()  # Save the USD file
    """

    def __init__(
        self,
        model: newton.Model,
        stage,
        source_stage=None,
        scaling: float = 1.0,
        fps: int = 60,
        up_axis: newton.AxisType | None = None,
        show_joints: bool = False,
        path_body_map: dict | None = None,
        path_body_relative_transform: dict | None = None,
        builder_results: dict | None = None,
        **render_kwargs,
    ):
        """
        Construct a SimRendererUsd object.

        Args:
            model (newton.Model): The Newton physics model to render.
            stage (str | Usd.Stage): The USD stage to render to. This is the output stage.
            source_stage (str | Usd.Stage, optional): The USD stage to use as a source for the output stage.
            scaling (float, optional): Scaling factor for the rendered objects. Defaults to 1.0.
            fps (int, optional): Frames per second for the animation. Defaults to 60.
            up_axis (newton.AxisType, optional): Up axis for the scene. If None, uses model's up axis.
            show_joints (bool, optional): Whether to show joint visualizations.  Defaults to False.
            path_body_map (dict, optional): A dictionary mapping prim paths to body IDs.
            path_body_relative_transform (dict, optional): A dictionary mapping prim paths to relative transformations.
            builder_results (dict, optional): A dictionary containing builder results.
            **render_kwargs: Additional arguments passed to the underlying UsdRenderer.
        """
        if source_stage:
            if path_body_map is None:
                raise ValueError("path_body_map must be set if you are providing a source_stage")
            if path_body_relative_transform is None:
                raise ValueError("path_body_relative_transform must be set if you are providing a source_stage")
            if builder_results is None:
                raise ValueError("builder_results must be set if you are providing a source_stage")

        self.source_stage = source_stage

        if not self.source_stage:
            super().__init__(
                model=model,
                path=stage,
                scaling=scaling,
                fps=fps,
                up_axis=up_axis,
                show_joints=show_joints,
                **render_kwargs,
            )
        else:
            self.stage = self._create_output_stage(self.source_stage, stage)
            self.fps = fps
            self.scaling = scaling
            self.up_axis = up_axis
            self.path_body_map = path_body_map
            self.path_body_relative_transform = path_body_relative_transform
            self.builder_results = builder_results
            self._prepare_output_stage()
            self._precompute_parents_xform_inverses()

    def render_update_stage(self, state: newton.State):
        if not self.source_stage:
            raise ValueError("source_stage must be set before calling render_update_stage")

        self._update_usd_stage(state)

    def _update_usd_stage(self, state: newton.State):
        """
        Render transforms of USD prims as time-sampled animation in USD.

        Args:
            state (newton.State): The simulation state to render.
            sim_time (float): The current simulation time.
        """
        from pxr import Sdf  # noqa: PLC0415

        body_q = state.body_q.numpy()
        with Sdf.ChangeBlock():
            for prim_path, body_id in self.path_body_map.items():
                full_xform = body_q[body_id]
                # TODO: do this once in __init__
                # TODO: sanity check this with Eric Heiden
                # Take relative xform into account
                rel_xform = self.path_body_relative_transform.get(prim_path)
                if rel_xform:
                    full_xform = wp.mul(full_xform, rel_xform)

                full_xform = self._apply_parents_inverse_xform(full_xform, prim_path)
                self._update_usd_prim_xform(prim_path, full_xform)

    def _apply_parents_inverse_xform(self, full_xform, prim_path):
        """
        Transformation in Warp sim consists of translation and pure rotation: trnslt and quat.
        Transformations of bodies are stored in body_q in simulation state.
        For sim_usd, trnslt is computed directly from PhysicsUtils by the function GetRigidBodyTransformation
        in parseUtils.cpp:
            const GfMatrix4d mat = UsdGeomXformable(bodyPrim).ComputeLocalToWorldTransform(UsdTimeCode::Default());
            const GfTransform tr(mat);
            const GfVec3d pos = tr.GetTranslation();
            const GfQuatd rot = tr.GetRotation().GetQuat();
        In import_nvusd, we set trnslt = pos and quat = fromgfquat(rot), where fromgfquat has the following logic:
        wp.normalize(wp.quat(*gfquat.imaginary, gfquat.real)).

        For trnslt, we have:
            warp_trnslt = xform.ComputeLocalToWorldTransform().GetTranslation().
        But in USD space:
            xform.ComputeLocalToworldTransform() = xform.GetLocalTransform() * xform.ComputeParentToWorldTransform()
            Prim_LTW_USD = Prim_Local_USD * Parent_LTW_USD,
        or in Warp space, we work with transpose and arrive at:
            Prim_LTW = Parent_LTW * Prim_Local
            warp_trnslt = p_Rot * prim_trnslt + p_trnslt,
            i.e.
            prim_trnslt = p_inv_Rot * (warp_trnslt - p_trnslt).

        For rotation, we have:
            rot = tr.GetRotation().GetQuat();
            warp_quat = wp.normalize(wp.quat(rot)).
        However, rot is already normalized, so we don't actually need to renormalize it.
        So in Warp space,
            warp_Rot = p_Rot * diag(1/s_x, 1/s_y, 1/s_z) * prim_Rot, so
            prim_Rot = wp.inv(p_Rot * diag(1/s_x, 1/s_y, 1/s_z)) * warp_Rot

        Both p_inv_Rot and wp.inv(p_Rot * diag(1/s_x, 1/s_y, 1/s_z)) do not change during sim, so they are computed in __init__.
        """
        from pxr import Sdf  # noqa: PLC0415

        current_prim = self.stage.GetPrimAtPath(Sdf.Path(prim_path))
        parent_path = str(current_prim.GetParent().GetPath())

        if parent_path in self.builder_results["path_body_map"]:
            return

        parent_translate = self.parent_translates[parent_path]
        parent_inv_Rot = self.parent_inv_Rs[parent_path]
        parent_inv_Rot_n = self.parent_inv_Rns[parent_path]

        warp_translate = wp.transform_get_translation(full_xform)
        warp_quat = wp.transform_get_rotation(full_xform)

        prim_translate = parent_inv_Rot * (warp_translate - parent_translate)
        prim_quat = parent_inv_Rot_n * warp_quat

        return wp.transform(prim_translate, prim_quat)

    def _update_usd_prim_xform(self, prim_path, warp_xform):
        from pxr import Gf, Sdf, UsdGeom  # noqa: PLC0415

        prim = self.stage.GetPrimAtPath(Sdf.Path(prim_path))

        pos = tuple(map(float, warp_xform[0:3]))
        rot = tuple(map(float, warp_xform[3:7]))

        xform = UsdGeom.Xform(prim)
        xform_ops = xform.GetOrderedXformOps()

        if pos is not None:
            xform_ops[0].Set(Gf.Vec3f(pos[0], pos[1], pos[2]), self.time)
        if rot is not None:
            xform_ops[1].Set(Gf.Quatf(rot[3], rot[0], rot[1], rot[2]), self.time)

    # TODO: if _compute_parents_inverses turns to be too slow, then we should consider using a UsdGeomXformCache as described here:
    # https://openusd.org/release/api/class_usd_geom_imageable.html#a4313664fa692f724da56cc254bce70fc
    def _compute_parents_inverses(self, prim_path, time):
        from pxr import Gf, Sdf, UsdGeom  # noqa: PLC0415

        prim = self.stage.GetPrimAtPath(Sdf.Path(prim_path))
        xform = UsdGeom.Xform(prim)

        parent_world = Gf.Matrix4f(xform.ComputeParentToWorldTransform(time))
        Rpw = wp.mat33(parent_world.ExtractRotationMatrix().GetTranspose())  # Rot_parent_world
        (_, _, s, _, translate_parent_world, _) = parent_world.Factor()

        transpose_Rpwn = wp.mat33(
            Rpw[0, 0] / s[0],
            Rpw[1, 0] / s[0],
            Rpw[2, 0] / s[0],
            Rpw[0, 1] / s[1],
            Rpw[1, 1] / s[1],
            Rpw[2, 1] / s[1],
            Rpw[0, 2] / s[2],
            Rpw[1, 2] / s[2],
            Rpw[2, 2] / s[2],
        )  # Rot_parent_world_normalized
        inv_Rpwn = wp.quat_from_matrix(transpose_Rpwn)  # b/c Rpwn is a pure rotation
        inv_Rpw = wp.inverse(Rpw)

        return translate_parent_world, inv_Rpw, inv_Rpwn

    def _precompute_parents_xform_inverses(self):
        from pxr import Sdf, Usd  # noqa: PLC0415

        """
        Convention: prefix c is for **current** prim.
        Prefix p is for **parent** prim.
        """
        if self.path_body_map is None:
            raise ValueError("self.path_body_map must be set before calling _precompute_parents_xform_inverses")

        self.parent_translates = {}
        self.parent_inv_Rs = {}
        self.parent_inv_Rns = {}

        with wp.ScopedTimer("prep_parents_xform"):
            time = Usd.TimeCode.Default()
            for prim_path in self.path_body_map.keys():
                current_prim = self.stage.GetPrimAtPath(Sdf.Path(prim_path))
                parent_path = str(current_prim.GetParent().GetPath())

                if parent_path not in self.parent_translates:
                    (
                        self.parent_translates[parent_path],
                        self.parent_inv_Rs[parent_path],
                        self.parent_inv_Rns[parent_path],
                    ) = self._compute_parents_inverses(prim_path, time)

    def _prepare_output_stage(self):
        """
        Set USD parameters on the output stage to match the simulation settings.

        Must be called after _apply_solver_attributes!"""
        from pxr import Sdf  # noqa: PLC0415

        if self.path_body_map is None:
            raise ValueError("self.path_body_map must be set before calling _prepare_output_stage")

        self.stage.SetStartTimeCode(0.0)
        self.stage.SetEndTimeCode(0.0)
        # NB: this is now coming from warp:fps, but timeCodesPerSecond is a good source too
        self.stage.SetTimeCodesPerSecond(self.fps)

        for prim_path in self.path_body_map.keys():
            prim = self.stage.GetPrimAtPath(Sdf.Path(prim_path))
            SimRendererUsd._xform_to_tqs(prim)

    def _create_output_stage(self, source_stage, output_stage) -> Usd.Stage:
        from pxr import Usd  # noqa: PLC0415

        if isinstance(output_stage, str):
            source_stage = Usd.Stage.Open(source_stage, Usd.Stage.LoadAll)
            flattened = source_stage.Flatten()
            stage = Usd.Stage.Open(flattened.identifier)
            exported = stage.ExportToString()

            output_stage = Usd.Stage.CreateNew(output_stage)
            output_stage.GetRootLayer().ImportFromString(exported)
            return output_stage
        elif isinstance(output_stage, Usd.Stage):
            return output_stage
        else:
            raise ValueError("output_stage must be a string or a Usd.Stage")

    @staticmethod
    def _xform_to_tqs(prim: Usd.Prim, time: Usd.TimeCode | None = None):
        """Update the transformation stack of a primitive to translate/orient/scale format.

        The original transformation stack is assumed to be a rigid transformation.
        """
        from pxr import Gf, Usd, UsdGeom  # noqa: PLC0415

        if time is None:
            time = Usd.TimeCode.Default()

        _tqs_op_order = [UsdGeom.XformOp.TypeTranslate, UsdGeom.XformOp.TypeOrient, UsdGeom.XformOp.TypeScale]
        _tqs_op_precision = [
            UsdGeom.XformOp.PrecisionFloat,
            UsdGeom.XformOp.PrecisionFloat,
            UsdGeom.XformOp.PrecisionFloat,
        ]

        xform = UsdGeom.Xform(prim)
        xform_ops = xform.GetOrderedXformOps()

        # if the order, type, and precision of the transformation is already in our canonical form, then there's no need to change anything.
        if _tqs_op_order == [op.GetOpType() for op in xform_ops] and _tqs_op_precision == [
            op.GetPrecision() for op in xform_ops
        ]:
            return

        # this assumes no skewing
        # NB: the rotation coming from Factor is the result of solving an eigenvalue problem. We found wrong answer with non-identity scaling.
        m_lcl = xform.GetLocalTransformation(time)
        (_, _, scale, _, translation, _) = m_lcl.Factor()

        t = Gf.Vec3f(translation)
        q = Gf.Quatf(m_lcl.ExtractRotationQuat())
        s = Gf.Vec3f(scale)

        # need to reset the transform
        for op in xform_ops:
            attr = op.GetAttr()
            prim.RemoveProperty(attr.GetName())

        xform.ClearXformOpOrder()
        xform.AddTranslateOp(precision=UsdGeom.XformOp.PrecisionFloat).Set(t)
        xform.AddOrientOp(precision=UsdGeom.XformOp.PrecisionFloat).Set(q)
        xform.AddScaleOp(precision=UsdGeom.XformOp.PrecisionFloat).Set(s)


class SimRendererOpenGL(CreateSimRenderer(renderer=OpenGLRenderer)):
    """
    Real-time OpenGL renderer for Newton Physics simulations.

    This renderer provides real-time visualization of physics simulations using
    OpenGL, with interactive camera controls and various rendering options.

    Args:
        model (newton.Model): The Newton physics model to render.
        path (str): Window title for the OpenGL window.
        scaling (float, optional): Scaling factor for the rendered objects.
            Defaults to 1.0.
        fps (int, optional): Target frames per second. Defaults to 60.
        up_axis (newton.AxisType, optional): Up axis for the scene. If None,
            uses model's up axis.
        show_rigid_contact_points (bool, optional): Whether to show contact
            points. Defaults to False.
        contact_points_radius (float, optional): Radius of contact point
            spheres. Defaults to 1e-3.
        show_joints (bool, optional): Whether to show joint visualizations.
            Defaults to False.
        **render_kwargs: Additional arguments passed to the underlying
            OpenGLRenderer.

    Example:
        .. code-block:: python

            import newton

            model = newton.Model()  # your model setup
            renderer = newton.utils.SimRendererOpenGL(model, "Newton Simulator")
            # In your simulation loop:
            renderer.begin_frame(time)
            renderer.render(state)
            renderer.end_frame()

    Note:
        Keyboard shortcuts available during rendering:

        - W, A, S, D (or arrow keys) + mouse: FPS-style camera movement
        - X: Toggle wireframe rendering
        - B: Toggle backface culling
        - C: Toggle coordinate system axes
        - G: Toggle ground grid
        - T: Toggle depth rendering
        - I: Toggle info text
        - SPACE: Pause/continue simulation
        - TAB: Skip rendering (background simulation)
    """

    pass


SimRenderer = SimRendererUsd<|MERGE_RESOLUTION|>--- conflicted
+++ resolved
@@ -198,7 +198,6 @@
                         env_id += 1
                     body_env.append(env_id)
 
-<<<<<<< HEAD
             return body_names
 
         def populate_shapes(
@@ -287,23 +286,6 @@
                         else:
                             shape = self.render_plane(
                                 name, p, q, width, length, color, parent_body=body, is_template=True
-=======
-                        elif geo_type == newton.GEO_MESH:
-                            if not geo_is_solid:
-                                faces, vertices = solidify_mesh(geo_src.indices, geo_src.vertices, geo_thickness)
-                            else:
-                                faces, vertices = geo_src.indices, geo_src.vertices
-                            shape = self.render_mesh(
-                                name,
-                                vertices,
-                                faces,
-                                pos=p,
-                                rot=q,
-                                scale=geo_scale,
-                                colors=color,
-                                parent_body=body,
-                                is_template=True,
->>>>>>> 96164c86
                             )
 
                     elif geo_type == newton.GEO_SPHERE:
