--- conflicted
+++ resolved
@@ -221,11 +221,7 @@
 
         if contacts:
             if self.rigid_contact_con_weighting:
-<<<<<<< HEAD
-                rigid_contact_inv_weight = wp.zeros_like(contacts.rigid_contact_thickness)
-=======
                 rigid_contact_inv_weight = wp.zeros_like(contacts.rigid_contact_thickness0)
->>>>>>> 87a5f487
             rigid_contact_inv_weight_init = None
 
         if control is None:
@@ -514,12 +510,8 @@
                                 contacts.rigid_contact_offset0,
                                 contacts.rigid_contact_offset1,
                                 contacts.rigid_contact_normal,
-<<<<<<< HEAD
-                                contacts.rigid_contact_thickness,
-=======
                                 contacts.rigid_contact_thickness0,
                                 contacts.rigid_contact_thickness1,
->>>>>>> 87a5f487
                                 contacts.rigid_contact_shape0,
                                 contacts.rigid_contact_shape1,
                                 model.shape_materials,
