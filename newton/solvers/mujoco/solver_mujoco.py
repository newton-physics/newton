# SPDX-FileCopyrightText: Copyright (c) 2025 The Newton Developers
# SPDX-License-Identifier: Apache-2.0
#
# Licensed under the Apache License, Version 2.0 (the "License");
# you may not use this file except in compliance with the License.
# You may obtain a copy of the License at
#
# http://www.apache.org/licenses/LICENSE-2.0
#
# Unless required by applicable law or agreed to in writing, software
# distributed under the License is distributed on an "AS IS" BASIS,
# WITHOUT WARRANTIES OR CONDITIONS OF ANY KIND, either express or implied.
# See the License for the specific language governing permissions and
# limitations under the License.

from __future__ import annotations

from itertools import product
from typing import TYPE_CHECKING, Any

import numpy as np
import warp as wp

import newton
import newton.utils
from newton.core.types import override
from newton.sim import Contacts, Control, Model, State, color_graph, plot_graph

from ..solver import SolverBase

if TYPE_CHECKING:
    from mujoco import MjData, MjModel
    from mujoco_warp import Data as MjWarpData
    from mujoco_warp import Model as MjWarpModel
else:
    MjModel = object
    MjData = object
    MjWarpModel = object
    MjWarpData = object


def import_mujoco():
    """Import the MuJoCo Warp dependencies."""
    try:
        import mujoco
        import mujoco_warp
    except ImportError as e:
        raise ImportError(
            "MuJoCo backend not installed. Please refer to https://github.com/google-deepmind/mujoco_warp for installation instructions."
        ) from e
    return mujoco, mujoco_warp


@wp.kernel
def convert_mj_coords_to_warp_kernel(
    qpos: wp.array2d(dtype=wp.float32),
    qvel: wp.array2d(dtype=wp.float32),
    joints_per_env: int,
    up_axis: int,
    joint_type: wp.array(dtype=wp.int32),
    joint_q_start: wp.array(dtype=wp.int32),
    joint_qd_start: wp.array(dtype=wp.int32),
    joint_dof_dim: wp.array(dtype=wp.int32, ndim=2),
    # outputs
    joint_q: wp.array(dtype=wp.float32),
    joint_qd: wp.array(dtype=wp.float32),
):
    worldid, jntid = wp.tid()

    type = joint_type[jntid]
    q_i = joint_q_start[jntid]
    qd_i = joint_qd_start[jntid]
    wq_i = joint_q_start[joints_per_env * worldid + jntid]
    wqd_i = joint_qd_start[joints_per_env * worldid + jntid]

    if type == newton.JOINT_FREE:
        # convert position components
        if up_axis == 1:
            joint_q[wq_i + 0] = qpos[worldid, q_i + 0]
            joint_q[wq_i + 1] = qpos[worldid, q_i + 2]
            joint_q[wq_i + 2] = -qpos[worldid, q_i + 1]
        else:
            for i in range(3):
                joint_q[wq_i + i] = qpos[worldid, q_i + i]

        # change quaternion order from wxyz to xyzw
        rot = wp.quat(
            qpos[worldid, q_i + 4],
            qpos[worldid, q_i + 5],
            qpos[worldid, q_i + 6],
            qpos[worldid, q_i + 3],
        )
        if up_axis == 1:
            rot_y2z = wp.static(wp.quat_from_axis_angle(wp.vec3(1.0, 0.0, 0.0), -wp.pi * 0.5))
            rot = rot_y2z * rot
            # rot = rot * rot_y2z
        joint_q[wq_i + 3] = rot[0]
        joint_q[wq_i + 4] = rot[1]
        joint_q[wq_i + 5] = rot[2]
        joint_q[wq_i + 6] = rot[3]
        # for i in range(6):
        #     # convert velocity components
        #     joint_qd[wqd_i + i] = qvel[worldid, qd_i + i]

        # XXX swap angular and linear velocities
        w = wp.vec3(qvel[worldid, qd_i + 3], qvel[worldid, qd_i + 4], qvel[worldid, qd_i + 5])
        # rotate angular velocity to world frame
        w = wp.quat_rotate(rot, w)
        joint_qd[wqd_i + 0] = w[0]
        joint_qd[wqd_i + 1] = w[1]
        joint_qd[wqd_i + 2] = w[2]
        # convert linear velocity
        if up_axis == 1:
            joint_qd[wqd_i + 3] = qvel[worldid, qd_i + 0]
            joint_qd[wqd_i + 4] = qvel[worldid, qd_i + 2]
            joint_qd[wqd_i + 5] = -qvel[worldid, qd_i + 1]
        else:
            joint_qd[wqd_i + 3] = qvel[worldid, qd_i + 0]
            joint_qd[wqd_i + 4] = qvel[worldid, qd_i + 1]
            joint_qd[wqd_i + 5] = qvel[worldid, qd_i + 2]
    elif type == newton.JOINT_BALL:
        # change quaternion order from wxyz to xyzw
        rot = wp.quat(
            qpos[worldid, q_i + 1],
            qpos[worldid, q_i + 2],
            qpos[worldid, q_i + 3],
            qpos[worldid, q_i],
        )
        # if up_axis == 1:
        #     rot_y2z = wp.quat_from_axis_angle(wp.vec3(1.0, 0.0, 0.0), wp.pi * 0.5)
        #     rot = rot * rot_y2z
        joint_q[wq_i] = rot[0]
        joint_q[wq_i + 1] = rot[1]
        joint_q[wq_i + 2] = rot[2]
        joint_q[wq_i + 3] = rot[3]
        for i in range(3):
            # convert velocity components
            joint_qd[wqd_i + i] = qvel[worldid, qd_i + i]
    else:
        axis_count = joint_dof_dim[jntid, 0] + joint_dof_dim[jntid, 1]
        for i in range(axis_count):
            # convert position components
            joint_q[wq_i + i] = qpos[worldid, q_i + i]
        for i in range(axis_count):
            # convert velocity components
            joint_qd[wqd_i + i] = qvel[worldid, qd_i + i]


@wp.kernel
def convert_warp_coords_to_mj_kernel(
    joint_q: wp.array(dtype=wp.float32),
    joint_qd: wp.array(dtype=wp.float32),
    joints_per_env: int,
    up_axis: int,
    joint_type: wp.array(dtype=wp.int32),
    joint_q_start: wp.array(dtype=wp.int32),
    joint_qd_start: wp.array(dtype=wp.int32),
    joint_dof_dim: wp.array(dtype=wp.int32, ndim=2),
    # outputs
    qpos: wp.array2d(dtype=wp.float32),
    qvel: wp.array2d(dtype=wp.float32),
):
    worldid, jntid = wp.tid()

    type = joint_type[jntid]
    q_i = joint_q_start[jntid]
    qd_i = joint_qd_start[jntid]
    wq_i = joint_q_start[joints_per_env * worldid + jntid]
    wqd_i = joint_qd_start[joints_per_env * worldid + jntid]

    if type == newton.JOINT_FREE:
        # convert position components
        if up_axis == 1:
            qpos[worldid, q_i + 0] = joint_q[wq_i + 0]
            qpos[worldid, q_i + 1] = -joint_q[wq_i + 2]
            qpos[worldid, q_i + 2] = joint_q[wq_i + 1]
        else:
            for i in range(3):
                qpos[worldid, q_i + i] = joint_q[wq_i + i]

        rot = wp.quat(
            joint_q[wq_i + 3],
            joint_q[wq_i + 4],
            joint_q[wq_i + 5],
            joint_q[wq_i + 6],
        )
        if up_axis == 1:
            rot_y2z = wp.static(wp.quat_from_axis_angle(wp.vec3(1.0, 0.0, 0.0), wp.pi * 0.5))
            rot_z_up = rot_y2z * rot
        else:
            rot_z_up = rot
        # change quaternion order from xyzw to wxyz
        qpos[worldid, q_i + 3] = rot_z_up[3]
        qpos[worldid, q_i + 4] = rot_z_up[0]
        qpos[worldid, q_i + 5] = rot_z_up[1]
        qpos[worldid, q_i + 6] = rot_z_up[2]
        # for i in range(6):
        #     # convert velocity components
        #     qvel[worldid, qd_i + i] = joint_qd[qd_i + i]

        # XXX swap angular and linear velocities
        # convert linear velocity
        if up_axis == 1:
            qvel[worldid, qd_i + 0] = joint_qd[wqd_i + 3]
            qvel[worldid, qd_i + 1] = -joint_qd[wqd_i + 5]
            qvel[worldid, qd_i + 2] = joint_qd[wqd_i + 4]
        else:
            qvel[worldid, qd_i + 0] = joint_qd[wqd_i + 3]
            qvel[worldid, qd_i + 1] = joint_qd[wqd_i + 4]
            qvel[worldid, qd_i + 2] = joint_qd[wqd_i + 5]

        # rotate angular velocity to body frame
        w = wp.vec3(joint_qd[wqd_i + 0], joint_qd[wqd_i + 1], joint_qd[wqd_i + 2])
        w = wp.quat_rotate_inv(rot, w)
        qvel[worldid, qd_i + 3] = w[0]
        qvel[worldid, qd_i + 4] = w[1]
        qvel[worldid, qd_i + 5] = w[2]

    elif type == newton.JOINT_BALL:
        # change quaternion order from xyzw to wxyz
        qpos[worldid, q_i + 0] = joint_q[wq_i + 1]
        qpos[worldid, q_i + 1] = joint_q[wq_i + 2]
        qpos[worldid, q_i + 2] = joint_q[wq_i + 3]
        qpos[worldid, q_i + 3] = joint_q[wq_i + 0]
        for i in range(3):
            # convert velocity components
            qvel[worldid, qd_i + i] = joint_qd[wqd_i + i]
    else:
        axis_count = joint_dof_dim[jntid, 0] + joint_dof_dim[jntid, 1]
        for i in range(axis_count):
            # convert position components
            qpos[worldid, q_i + i] = joint_q[wq_i + i]
        for i in range(axis_count):
            # convert velocity components
            qvel[worldid, qd_i + i] = joint_qd[wqd_i + i]


@wp.kernel
def apply_mjc_control_kernel(
    joint_target: wp.array(dtype=wp.float32),
    joint_f: wp.array(dtype=wp.float32),
    axis_mode: wp.array(dtype=wp.int32),
    axis_to_actuator: wp.array(dtype=wp.int32),
    axes_per_env: int,
    # outputs
    mj_act: wp.array2d(dtype=wp.float32),
):
    worldid, axisid = wp.tid()
    actuator_id = axis_to_actuator[axisid]
    if actuator_id != -1:
        if axis_mode[axisid] != newton.JOINT_MODE_NONE:
            mj_act[worldid, actuator_id] = joint_target[worldid * axes_per_env + axisid]
        else:
            mj_act[worldid, actuator_id] = joint_f[worldid * axes_per_env + axisid]


@wp.kernel
def apply_mjc_qfrc_kernel(
    body_q: wp.array(dtype=wp.transform),
    joint_f: wp.array(dtype=wp.float32),
    joint_type: wp.array(dtype=wp.int32),
    body_com: wp.array(dtype=wp.vec3),
    joint_child: wp.array(dtype=wp.int32),
    joint_q_start: wp.array(dtype=wp.int32),
    joint_qd_start: wp.array(dtype=wp.int32),
    joint_dof_dim: wp.array2d(dtype=wp.int32),
    joints_per_env: int,
    bodies_per_env: int,
    # outputs
    qfrc_applied: wp.array2d(dtype=wp.float32),
):
    worldid, jntid = wp.tid()
    child = joint_child[jntid]
    # q_i = joint_q_start[jntid]
    qd_i = joint_qd_start[jntid]
    # wq_i = joint_q_start[joints_per_env * worldid + jntid]
    wqd_i = joint_qd_start[joints_per_env * worldid + jntid]
    jtype = joint_type[jntid]
    if jtype == newton.JOINT_FREE or jtype == newton.JOINT_DISTANCE:
        tf = body_q[worldid * bodies_per_env + child]
        rot = wp.transform_get_rotation(tf)
        # com_world = wp.transform_point(tf, body_com[child])
        # swap angular and linear components
        w = wp.vec3(joint_f[wqd_i + 0], joint_f[wqd_i + 1], joint_f[wqd_i + 2])
        v = wp.vec3(joint_f[wqd_i + 3], joint_f[wqd_i + 4], joint_f[wqd_i + 5])

        # rotate angular torque to world frame
        w = wp.quat_rotate_inv(rot, w)

        qfrc_applied[worldid, qd_i + 0] = v[0]
        qfrc_applied[worldid, qd_i + 1] = v[1]
        qfrc_applied[worldid, qd_i + 2] = v[2]
        qfrc_applied[worldid, qd_i + 3] = w[0]
        qfrc_applied[worldid, qd_i + 4] = w[1]
        qfrc_applied[worldid, qd_i + 5] = w[2]
    elif jtype == newton.JOINT_BALL:
        qfrc_applied[worldid, qd_i + 0] = joint_f[wqd_i + 0]
        qfrc_applied[worldid, qd_i + 1] = joint_f[wqd_i + 1]
        qfrc_applied[worldid, qd_i + 2] = joint_f[wqd_i + 2]
    else:
        for i in range(joint_dof_dim[jntid, 0] + joint_dof_dim[jntid, 1]):
            qfrc_applied[worldid, qd_i + i] = joint_f[wqd_i + i]


@wp.func
def eval_single_articulation_fk(
    joint_start: int,
    joint_end: int,
    joint_q: wp.array(dtype=float),
    joint_qd: wp.array(dtype=float),
    joint_q_start: wp.array(dtype=int),
    joint_qd_start: wp.array(dtype=int),
    joint_type: wp.array(dtype=int),
    joint_parent: wp.array(dtype=int),
    joint_child: wp.array(dtype=int),
    joint_X_p: wp.array(dtype=wp.transform),
    joint_X_c: wp.array(dtype=wp.transform),
    joint_axis: wp.array(dtype=wp.vec3),
    joint_dof_dim: wp.array(dtype=int, ndim=2),
    body_com: wp.array(dtype=wp.vec3),
    # outputs
    body_q: wp.array(dtype=wp.transform),
    body_qd: wp.array(dtype=wp.spatial_vector),
):
    for i in range(joint_start, joint_end):
        parent = joint_parent[i]
        child = joint_child[i]

        # compute transform across the joint
        type = joint_type[i]

        X_pj = joint_X_p[i]
        X_cj = joint_X_c[i]

        # parent anchor frame in world space
        X_wpj = X_pj
        # velocity of parent anchor point in world space
        v_wpj = wp.spatial_vector()
        if parent >= 0:
            X_wp = body_q[parent]
            X_wpj = X_wp * X_wpj
            r_p = wp.transform_get_translation(X_wpj) - wp.transform_point(X_wp, body_com[parent])

            v_wp = body_qd[parent]
            w_p = wp.spatial_top(v_wp)
            v_p = wp.spatial_bottom(v_wp) + wp.cross(w_p, r_p)
            v_wpj = wp.spatial_vector(w_p, v_p)

        q_start = joint_q_start[i]
        qd_start = joint_qd_start[i]
        lin_axis_count = joint_dof_dim[i, 0]
        ang_axis_count = joint_dof_dim[i, 1]

        X_j = wp.transform_identity()
        v_j = wp.spatial_vector(wp.vec3(), wp.vec3())

        if type == newton.JOINT_PRISMATIC:
            axis = joint_axis[qd_start]

            q = joint_q[q_start]
            qd = joint_qd[qd_start]

            X_j = wp.transform(axis * q, wp.quat_identity())
            v_j = wp.spatial_vector(wp.vec3(), axis * qd)

        if type == newton.JOINT_REVOLUTE:
            axis = joint_axis[qd_start]

            q = joint_q[q_start]
            qd = joint_qd[qd_start]

            X_j = wp.transform(wp.vec3(), wp.quat_from_axis_angle(axis, q))
            v_j = wp.spatial_vector(axis * qd, wp.vec3())

        if type == newton.JOINT_BALL:
            r = wp.quat(joint_q[q_start + 0], joint_q[q_start + 1], joint_q[q_start + 2], joint_q[q_start + 3])

            w = wp.vec3(joint_qd[qd_start + 0], joint_qd[qd_start + 1], joint_qd[qd_start + 2])

            X_j = wp.transform(wp.vec3(), r)
            v_j = wp.spatial_vector(w, wp.vec3())

        if type == newton.JOINT_FREE or type == newton.JOINT_DISTANCE:
            t = wp.transform(
                wp.vec3(joint_q[q_start + 0], joint_q[q_start + 1], joint_q[q_start + 2]),
                wp.quat(joint_q[q_start + 3], joint_q[q_start + 4], joint_q[q_start + 5], joint_q[q_start + 6]),
            )

            v = wp.spatial_vector(
                wp.vec3(joint_qd[qd_start + 0], joint_qd[qd_start + 1], joint_qd[qd_start + 2]),
                wp.vec3(joint_qd[qd_start + 3], joint_qd[qd_start + 4], joint_qd[qd_start + 5]),
            )

            X_j = t
            v_j = v

        if type == newton.JOINT_D6:
            pos = wp.vec3(0.0)
            rot = wp.quat_identity()
            vel_v = wp.vec3(0.0)
            vel_w = wp.vec3(0.0)

            for j in range(lin_axis_count):
                axis = joint_axis[qd_start + j]
                pos += axis * joint_q[q_start + j]
                vel_v += axis * joint_qd[qd_start + j]

            iq = q_start + lin_axis_count
            iqd = qd_start + lin_axis_count
            for j in range(ang_axis_count):
                axis = joint_axis[iqd + j]
                rot = rot * wp.quat_from_axis_angle(axis, joint_q[iq + j])
                vel_w += joint_qd[iqd + j] * axis

            X_j = wp.transform(pos, rot)
            v_j = wp.spatial_vector(vel_w, vel_v)

        # transform from world to joint anchor frame at child body
        X_wcj = X_wpj * X_j
        # transform from world to child body frame
        X_wc = X_wcj * wp.transform_inverse(X_cj)

        # transform velocity across the joint to world space
        angular_vel = wp.transform_vector(X_wpj, wp.spatial_top(v_j))
        linear_vel = wp.transform_vector(X_wpj, wp.spatial_bottom(v_j))

        v_wc = v_wpj + wp.spatial_vector(angular_vel, linear_vel)

        body_q[child] = X_wc
        body_qd[child] = v_wc


@wp.kernel
def eval_articulation_fk(
    articulation_start: wp.array(dtype=int),
    joint_q: wp.array(dtype=float),
    joint_qd: wp.array(dtype=float),
    joint_q_start: wp.array(dtype=int),
    joint_qd_start: wp.array(dtype=int),
    joint_type: wp.array(dtype=int),
    joint_parent: wp.array(dtype=int),
    joint_child: wp.array(dtype=int),
    joint_X_p: wp.array(dtype=wp.transform),
    joint_X_c: wp.array(dtype=wp.transform),
    joint_axis: wp.array(dtype=wp.vec3),
    joint_dof_dim: wp.array(dtype=int, ndim=2),
    body_com: wp.array(dtype=wp.vec3),
    # outputs
    body_q: wp.array(dtype=wp.transform),
    body_qd: wp.array(dtype=wp.spatial_vector),
):
    tid = wp.tid()

    joint_start = articulation_start[tid]
    joint_end = articulation_start[tid + 1]

    eval_single_articulation_fk(
        joint_start,
        joint_end,
        joint_q,
        joint_qd,
        joint_q_start,
        joint_qd_start,
        joint_type,
        joint_parent,
        joint_child,
        joint_X_p,
        joint_X_c,
        joint_axis,
        joint_dof_dim,
        body_com,
        # outputs
        body_q,
        body_qd,
    )


@wp.kernel
def convert_body_xforms_to_warp_kernel(
    xpos: wp.array2d(dtype=wp.vec3),
    xquat: wp.array2d(dtype=wp.quat),
    to_mjc_body_index: wp.array(dtype=wp.int32),
    bodies_per_env: int,
    up_axis: int,
    # outputs
    body_q: wp.array(dtype=wp.transform),
):
    worldid, bodyid = wp.tid()
    wbi = bodies_per_env * worldid + bodyid
    mbi = to_mjc_body_index[bodyid]
    pos = xpos[worldid, mbi]
    quat = xquat[worldid, mbi]
    # convert from wxyz to xyzw
    quat = wp.quat(quat[1], quat[2], quat[3], quat[0])
    # quat = wp.quat(quat[3], quat[0], quat[1], quat[2])
    # quat = wp.quat_identity()
    # quat = wp.quat_inverse(quat)
    # rot_y2z = wp.quat_from_axis_angle(wp.vec3(1.0, 0.0, 0.0), wp.pi * 0.5)
    # quat = rot_y2z * quat
    if up_axis == 1:
        pos = wp.vec3(pos[0], pos[2], -pos[1])
        rot_y2z = wp.quat_from_axis_angle(wp.vec3(1.0, 0.0, 0.0), -wp.pi * 0.5)
        # pos = wp.quat_rotate(rot_y2z, pos)
        quat = rot_y2z * quat
    body_q[wbi] = wp.transform(pos, quat)


@wp.kernel
def update_body_mass_ipos_kernel(
    body_com: wp.array(dtype=wp.vec3f),
    body_mass: wp.array(dtype=float),
    bodies_per_env: int,
    up_axis: int,
    body_mapping: wp.array(dtype=int),
    # outputs
    body_ipos: wp.array2d(dtype=wp.vec3f),
    body_mass_out: wp.array2d(dtype=float),
):
    tid = wp.tid()
    worldid = wp.tid() // bodies_per_env
    index_in_env = wp.tid() % bodies_per_env
    mjc_idx = body_mapping[index_in_env]
    if mjc_idx == -1:
        return

    # Update COM position
    if up_axis == 1:
        body_ipos[worldid, mjc_idx] = wp.vec3f(body_com[tid][0], -body_com[tid][2], body_com[tid][1])
    else:
        body_ipos[worldid, mjc_idx] = body_com[tid]

    # Update mass
    body_mass_out[worldid, mjc_idx] = body_mass[tid]


@wp.kernel
def update_body_inertia_kernel(
    body_inertia: wp.array(dtype=wp.mat33f),
    body_quat: wp.array2d(dtype=wp.quatf),
    bodies_per_env: int,
    body_mapping: wp.array(dtype=int),
    up_axis: int,
    # outputs
    body_inertia_out: wp.array2d(dtype=wp.vec3f),
    body_iquat_out: wp.array2d(dtype=wp.quatf),
):
    tid = wp.tid()
    worldid = wp.tid() // bodies_per_env
    index_in_env = wp.tid() % bodies_per_env
    mjc_idx = body_mapping[index_in_env]
    if mjc_idx == -1:
        return

    # Get inertia tensor and body orientation
    I = body_inertia[tid]
    # body_q = body_quat[worldid, mjc_idx]

    # Calculate eigenvalues and eigenvectors
    eigenvectors, eigenvalues = wp.eig3(I)

    # Bubble sort for 3 elements in descending order
    for i in range(2):
        for j in range(2 - i):
            if eigenvalues[j] < eigenvalues[j + 1]:
                # Swap eigenvalues
                temp_val = eigenvalues[j]
                eigenvalues[j] = eigenvalues[j + 1]
                eigenvalues[j + 1] = temp_val
                # Swap eigenvectors
                temp_vec = eigenvectors[j]
                eigenvectors[j] = eigenvectors[j + 1]
                eigenvectors[j + 1] = temp_vec

    # this does not work yet, I think we are reporting in the wrong reference frame
    # Convert eigenvectors to quaternion (xyzw format for mujoco)
    # q = wp.quat_from_matrix(wp.mat33f(eigenvectors[0], eigenvectors[1], eigenvectors[2]))
    # q = wp.normalize(q)

    # if up_axis == 1:
    #     q_y2z = wp.static(wp.quat_from_axis_angle(wp.vec3(1.0, 0.0, 0.0), wp.pi * 0.5))
    #     q = q_y2z * q

    # Convert from wxyz to xyzw format and compose with body orientation
    # q = wp.quat(q[1], q[2], q[3], q[0])

    # Store results
    body_inertia_out[worldid, mjc_idx] = eigenvalues
    # body_iquat_out[worldid, mjc_idx] = q


@wp.kernel
def repeat_array_kernel(
    src: wp.array(dtype=Any),
    nelems_per_world: int,
    dst: wp.array(dtype=Any),
):
    tid = wp.tid()
    src_idx = tid % nelems_per_world
    dst[tid] = src[src_idx]


@wp.kernel
def update_axis_properties_kernel(
    joint_effort_limit: wp.array(dtype=float),
    axis_to_actuator: wp.array(dtype=wp.int32),
    axes_per_env: int,
    # outputs
    actuator_forcerange: wp.array2d(dtype=wp.vec2f),
):
    """Update actuator force ranges based on joint effort limits."""
    tid = wp.tid()
    worldid = tid // axes_per_env
    axis_in_env = tid % axes_per_env

    actuator_idx = axis_to_actuator[axis_in_env]
    if actuator_idx >= 0:  # Valid actuator
        effort_limit = joint_effort_limit[tid]
        actuator_forcerange[worldid, actuator_idx] = wp.vec2f(-effort_limit, effort_limit)


@wp.kernel
def update_dof_properties_kernel(
    joint_armature: wp.array(dtype=float),
    joint_friction: wp.array(dtype=float),
    dofs_per_env: int,
    # outputs
    dof_armature: wp.array2d(dtype=float),
    dof_frictionloss: wp.array2d(dtype=float),
):
    """Update DOF armature and friction loss values."""
    tid = wp.tid()
    worldid = tid // dofs_per_env
    dof_in_env = tid % dofs_per_env

    # Update armature
    dof_armature[worldid, dof_in_env] = joint_armature[tid]

    # Update friction loss
    dof_frictionloss[worldid, dof_in_env] = joint_friction[tid]


class MuJoCoSolver(SolverBase):
    """
    This solver provides an interface to simulate physics using the `MuJoCo <https://github.com/google-deepmind/mujoco>`_ physics engine,
    optimized with GPU acceleration through `mujoco_warp <https://github.com/google-deepmind/mujoco_warp>`_. It supports both MuJoCo and
    mujoco_warp backends, enabling efficient simulation of articulated systems with
    contacts and constraints.

    .. note::

        - This solver requires `mujoco_warp`_ and its dependencies to be installed.
        - For installation instructions, see the `mujoco_warp`_ repository.

    Example
    -------

    .. code-block:: python

        solver = newton.MuJoCoSolver(model)

        # simulation loop
        for i in range(100):
            solver.step(model, state_in, state_out, control, contacts, dt)
            state_in, state_out = state_out, state_in
    """

    def __init__(
        self,
        model: Model,
        *,
        mjw_model: MjWarpModel | None = None,
        mjw_data: MjWarpData | None = None,
        separate_envs_to_worlds: bool | None = None,
        nefc_per_env: int = 100,
        ncon_per_env: int | None = None,
        iterations: int = 20,
        ls_iterations: int = 10,
        solver: int | str = "cg",
        integrator: int | str = "euler",
        use_mujoco: bool = False,
        disable_contacts: bool = False,
        default_actuator_gear: float | None = None,
        actuator_gears: dict[str, float] | None = None,
        update_data_interval: int = 1,
        save_to_mjcf: str | None = None,
    ):
        """
        Args:
            model (Model): the model to be simulated.
            mjw_model (MjWarpModel | None): Optional pre-existing MuJoCo Warp model. If provided with `mjw_data`, conversion from Newton model is skipped.
            mjw_data (MjWarpData | None): Optional pre-existing MuJoCo Warp data. If provided with `mjw_model`, conversion from Newton model is skipped.
            separate_envs_to_worlds (bool | None): If True, each Newton environment is mapped to a separate MuJoCo world. Defaults to `not use_mujoco`.
            nefc_per_env (int): Number of constraints per environment (world).
            ncon_per_env (int | None): Number of contact points per environment (world). If None, the number of contact points is estimated from the model.
            iterations (int): Number of solver iterations.
            ls_iterations (int): Number of line search iterations for the solver.
            solver (int | str): Solver type. Can be "cg" or "newton", or their corresponding MuJoCo integer constants.
            integrator (int | str): Integrator type. Can be "euler", "rk4", or "implicit", or their corresponding MuJoCo integer constants.
            use_mujoco (bool): If True, use the pure MuJoCo backend instead of `mujoco_warp`.
            disable_contacts (bool): If True, disable contact computation in MuJoCo.
            register_collision_groups (bool): If True, register collision groups from the Newton model in MuJoCo.
            default_actuator_gear (float | None): Default gear ratio for all actuators. Can be overridden by `actuator_gears`.
            actuator_gears (dict[str, float] | None): Dictionary mapping joint names to specific gear ratios, overriding the `default_actuator_gear`.
            update_data_interval (int): Frequency (in simulation steps) at which to update the MuJoCo Data object from the Newton state. If 0, Data is never updated after initialization.
            save_to_mjcf (str | None): Optional path to save the generated MJCF model file.

        """
        super().__init__(model)
        self.mujoco, self.mujoco_warp = import_mujoco()

        disableflags = 0
        if disable_contacts:
            disableflags |= self.mujoco.mjtDisableBit.mjDSBL_CONTACT
        if mjw_model is not None and mjw_data is not None:
            self.mjw_model = mjw_model
            self.mjw_data = mjw_data
            self.use_mujoco = False
        else:
            self.use_mujoco = use_mujoco
            if separate_envs_to_worlds is None:
                separate_envs_to_worlds = not use_mujoco
            self.convert_to_mjc(
                model,
                disableflags=disableflags,
                disable_contacts=disable_contacts,
                separate_envs_to_worlds=separate_envs_to_worlds,
                nefc_per_env=nefc_per_env,
                ncon_per_env=ncon_per_env,
                iterations=iterations,
                ls_iterations=ls_iterations,
                solver=solver,
                integrator=integrator,
                default_actuator_gear=default_actuator_gear,
                actuator_gears=actuator_gears,
                target_filename=save_to_mjcf,
            )
        self.update_data_interval = update_data_interval
        self._step = 0

    @override
    def step(self, model: Model, state_in: State, state_out: State, control: Control, contacts: Contacts, dt: float):
        if self.use_mujoco:
            self.apply_mjc_control(self.model, state_in, control, self.mj_data)
            if self.update_data_interval > 0 and self._step % self.update_data_interval == 0:
                # XXX updating the mujoco state at every step may introduce numerical instability
                self.update_mjc_data(self.mj_data, model, state_in)
            self.mj_model.opt.timestep = dt
            self.mujoco.mj_step(self.mj_model, self.mj_data)
            self.update_newton_state(self.model, state_out, self.mj_data)
        else:
            self.apply_mjc_control(self.model, state_in, control, self.mjw_data)
            if self.update_data_interval > 0 and self._step % self.update_data_interval == 0:
                self.update_mjc_data(self.mjw_data, model, state_in)
            self.mjw_model.opt.timestep.fill_(dt)
            with wp.ScopedDevice(self.model.device):
                self.mujoco_warp.step(self.mjw_model, self.mjw_data)
            self.update_newton_state(self.model, state_out, self.mjw_data)
        self._step += 1
        return state_out

    @override
    def notify_model_changed(self, flags: int):
        if flags & newton.sim.NOTIFY_FLAG_BODY_INERTIAL_PROPERTIES:
            self.update_model_inertial_properties()
        if flags & (newton.sim.NOTIFY_FLAG_JOINT_AXIS_PROPERTIES | newton.sim.NOTIFY_FLAG_DOF_PROPERTIES):
            self.update_joint_properties()

    @staticmethod
    def _data_is_mjwarp(data):
        # Check if the data is a mujoco_warp Data object
        return hasattr(data, "nworld")

    @staticmethod
    def apply_mjc_control(model: Model, state: State, control: Control | None, mj_data: MjWarpData | MjData):
        if control is None or control.joint_f is None:
            return
        is_mjwarp = MuJoCoSolver._data_is_mjwarp(mj_data)
        if is_mjwarp:
            ctrl = mj_data.ctrl
            qfrc = mj_data.qfrc_applied
            nworld = mj_data.nworld
        else:
            ctrl = wp.empty((1, len(mj_data.ctrl)), dtype=wp.float32, device=model.device)
            qfrc = wp.empty((1, len(mj_data.qfrc_applied)), dtype=wp.float32, device=model.device)
            nworld = 1
        axes_per_env = model.joint_dof_count // nworld
        joints_per_env = model.joint_count // nworld
        bodies_per_env = model.body_count // nworld
        wp.launch(
            apply_mjc_control_kernel,
            dim=(nworld, axes_per_env),
            inputs=[
                control.joint_target,
                control.joint_f,
                model.joint_dof_mode,
                model.mjc_axis_to_actuator,  # pyright: ignore[reportAttributeAccessIssue]
                axes_per_env,
            ],
            outputs=[
                ctrl,
            ],
            device=model.device,
        )
        wp.launch(
            apply_mjc_qfrc_kernel,
            dim=(nworld, joints_per_env),
            inputs=[
                state.body_q,
                control.joint_f,
                model.joint_type,
                model.body_com,
                model.joint_child,
                model.joint_q_start,
                model.joint_qd_start,
                model.joint_dof_dim,
                joints_per_env,
                bodies_per_env,
            ],
            outputs=[
                qfrc,
            ],
            device=model.device,
        )
        if not is_mjwarp:
            mj_data.ctrl[:] = ctrl.numpy().flatten()
            mj_data.qfrc_applied[:] = qfrc.numpy()

    @staticmethod
    def update_mjc_data(mj_data: MjWarpData | MjData, model: Model, state: State | None = None):
        is_mjwarp = MuJoCoSolver._data_is_mjwarp(mj_data)
        if is_mjwarp:
            # we have a MjWarp Data object
            qpos = mj_data.qpos
            qvel = mj_data.qvel
            nworld = mj_data.nworld
        else:
            # we have a MjData object from Mujoco
            qpos = wp.empty((1, model.joint_coord_count), dtype=wp.float32, device=model.device)
            qvel = wp.empty((1, model.joint_dof_count), dtype=wp.float32, device=model.device)
            nworld = 1
        if state is None:
            joint_q = model.joint_q
            joint_qd = model.joint_qd
        else:
            joint_q = state.joint_q
            joint_qd = state.joint_qd
        joints_per_env = model.joint_count // nworld
        wp.launch(
            convert_warp_coords_to_mj_kernel,
            dim=(nworld, joints_per_env),
            inputs=[
                joint_q,
                joint_qd,
                joints_per_env,
                model.up_axis,
                model.joint_type,
                model.joint_q_start,
                model.joint_qd_start,
                model.joint_dof_dim,
            ],
            outputs=[qpos, qvel],
            device=model.device,
        )
        if not is_mjwarp:
            mj_data.qpos[:] = qpos.numpy().flatten()[: len(mj_data.qpos)]
            mj_data.qvel[:] = qvel.numpy().flatten()[: len(mj_data.qvel)]

    @staticmethod
    def update_newton_state(model: Model, state: State, mj_data: MjWarpData | MjData, eval_fk: bool = True):
        is_mjwarp = MuJoCoSolver._data_is_mjwarp(mj_data)
        if is_mjwarp:
            # we have a MjWarp Data object
            qpos = mj_data.qpos
            qvel = mj_data.qvel
            nworld = mj_data.nworld

            xpos = mj_data.xpos
            xquat = mj_data.xquat
        else:
            # we have a MjData object from Mujoco
            qpos = wp.array([mj_data.qpos], dtype=wp.float32, device=model.device)
            qvel = wp.array([mj_data.qvel], dtype=wp.float32, device=model.device)
            nworld = 1

            xpos = wp.array([mj_data.xpos], dtype=wp.vec3, device=model.device)
            xquat = wp.array([mj_data.xquat], dtype=wp.quat, device=model.device)
        joints_per_env = model.joint_count // nworld
        wp.launch(
            convert_mj_coords_to_warp_kernel,
            dim=(nworld, joints_per_env),
            inputs=[
                qpos,
                qvel,
                joints_per_env,
                int(model.up_axis),
                model.joint_type,
                model.joint_q_start,
                model.joint_qd_start,
                model.joint_dof_dim,
            ],
            outputs=[state.joint_q, state.joint_qd],
            device=model.device,
        )
        if eval_fk:
            # custom forward kinematics for handling multi-dof joints
            wp.launch(
                kernel=eval_articulation_fk,
                dim=model.articulation_count,
                inputs=[
                    model.articulation_start,
                    state.joint_q,
                    state.joint_qd,
                    model.joint_q_start,
                    model.joint_qd_start,
                    model.joint_type,
                    model.joint_parent,
                    model.joint_child,
                    model.joint_X_p,
                    model.joint_X_c,
                    model.joint_axis,
                    model.joint_dof_dim,
                    model.body_com,
                ],
                outputs=[
                    state.body_q,
                    state.body_qd,
                ],
                device=model.device,
            )
        else:
            bodies_per_env = model.body_count // model.num_envs
            wp.launch(
                convert_body_xforms_to_warp_kernel,
                dim=(nworld, bodies_per_env),
                inputs=[
                    xpos,
                    xquat,
                    model.to_mjc_body_index,
                    bodies_per_env,
                    int(model.up_axis),
                ],
                outputs=[state.body_q],
                device=model.device,
            )

    @staticmethod
    def color_collision_shapes(model: Model, visualize_graph: bool = False) -> np.ndarray:
        """
        Find a graph coloring of the collision filter pairs in the model.
        Shapes within the same color cannot collide with each other.
        Shapes can only collide with shapes of different colors.
        """
        # find graph coloring of collision filter pairs
        graph_edges = [
            (i, j)
            for i, j in product(range(model.shape_count), range(model.shape_count))
            if i != j
            and (i, j) not in model.shape_collision_filter_pairs
            and (j, i) not in model.shape_collision_filter_pairs
        ]
        if len(graph_edges) > 0:
            if visualize_graph:
                plot_graph(np.arange(model.shape_count), graph_edges)
            color_groups = color_graph(
                num_nodes=model.shape_count,
                graph_edge_indices=wp.array(graph_edges, dtype=wp.int32),
            )
            shape_color = np.zeros(model.shape_count, dtype=np.int32)
            num_colors = 0
            for group in color_groups:
                if len(group) > 1:
                    num_colors += 1
                    shape_color[group] = num_colors
                else:
                    shape_color[group] = 0
        else:
            # no edges in the graph, all shapes can collide with each other
            shape_color = np.zeros(model.shape_count, dtype=np.int32)
        return shape_color

    def convert_to_mjc(
        self,
        model: Model,
        state: State | None = None,
        *,
        separate_envs_to_worlds: bool = True,
        iterations: int = 20,
        ls_iterations: int = 10,
        nefc_per_env: int = 100,  # number of constraints per world
        ncon_per_env: int | None = None,
        solver: int | str = "cg",
        integrator: int | str = "euler",
        disableflags: int = 0,
        disable_contacts: bool = False,
        impratio: float = 1.0,
        tolerance: float = 1e-8,
        ls_tolerance: float = 0.01,
        timestep: float = 0.01,
        cone: int = 0,
        # maximum absolute joint limit value after which the joint is considered not limited
        joint_limit_threshold: float = 1e3,
        # these numbers come from the cartpole.xml model
        # joint_solref=(0.08, 1.0),
        # joint_solimp=(0.9, 0.95, 0.001, 0.5, 2.0),
        geom_solref: tuple[float, float] = (0.02, 1.0),
        geom_solimp: tuple[float, float, float, float, float] = (0.9, 0.95, 0.001, 0.5, 2.0),
        geom_friction: tuple[float, float, float] = (1.0, 0.05, 0.05),
        geom_condim: int = 3,
        target_filename: str | None = None,
        default_actuator_args: dict | None = None,
        default_actuator_gear: float | None = None,
        actuator_gears: dict[str, float] | None = None,
        actuated_axes: list[int] | None = None,
        skip_visual_only_geoms: bool = True,
        add_axes: bool = True,
        maxhullvert: int = 64,
    ) -> tuple[MjWarpModel, MjWarpData, MjModel, MjData]:
        """
        Convert a Newton model and state to MuJoCo (Warp) model and data.

        Args:
            Model (newton.Model): The Newton model to convert.
            State (newton.State): The Newton state to convert.

        Returns:
            tuple[MjWarpModel, MjWarpData, MjModel, MjData]: A tuple containing the model and data objects for ``mujoco_warp`` and MuJoCo.
        """
        mujoco, mujoco_warp = import_mujoco()

        actuator_args = {
            # "ctrllimited": True,
            # "ctrlrange": (-1.0, 1.0),
            "gear": [1.0, 0.0, 0.0, 0.0, 0.0, 0.0],
            "trntype": mujoco.mjtTrn.mjTRN_JOINT,
            # motor actuation properties (already the default settings in Mujoco)
            "gainprm": [1.0, 0, 0, 0, 0, 0, 0, 0, 0, 0],
            "biasprm": [0.0, 0.0, 0.0, 0.0, 0.0, 0.0, 0.0, 0.0, 0.0, 0.0],
            "dyntype": mujoco.mjtDyn.mjDYN_NONE,
            "gaintype": mujoco.mjtGain.mjGAIN_FIXED,
            "biastype": mujoco.mjtBias.mjBIAS_AFFINE,
        }
        if default_actuator_args is not None:
            actuator_args.update(default_actuator_args)
        if default_actuator_gear is not None:
            actuator_args["gear"][0] = default_actuator_gear
        if actuator_gears is None:
            actuator_gears = {}

        if isinstance(solver, str):
            solver = {
                "cg": mujoco.mjtSolver.mjSOL_CG,
                "newton": mujoco.mjtSolver.mjSOL_NEWTON,
            }.get(solver.lower(), mujoco.mjtSolver.mjSOL_CG)

        if isinstance(integrator, str):
            integrator = {
                "euler": mujoco.mjtIntegrator.mjINT_EULER,
                "rk4": mujoco.mjtIntegrator.mjINT_RK4,
                "implicit": mujoco.mjtIntegrator.mjINT_IMPLICITFAST,
            }.get(integrator.lower(), mujoco.mjtIntegrator.mjINT_EULER)

        def quat2mjc(q):
            # convert from xyzw to wxyz
            return [q[3], q[0], q[1], q[2]]

        def pos2mjc(p):
            if model.up_axis == 1:
                # mujoco uses y-axis up, Warp uses z-axis up
                return [p[0], -p[2], p[1]]
            else:
                return p

        spec = mujoco.MjSpec()
        spec.option.disableflags = disableflags
        spec.option.gravity = pos2mjc(wp.vec3(*model.gravity))
        spec.option.timestep = timestep
        spec.option.solver = solver
        spec.option.integrator = integrator
        spec.option.iterations = iterations
        spec.option.ls_iterations = ls_iterations
        defaults = spec.default
        if callable(defaults):
            defaults = defaults()
        defaults.geom.condim = geom_condim
        defaults.geom.solref = geom_solref
        defaults.geom.solimp = geom_solimp
        defaults.geom.friction = geom_friction
        # defaults.geom.contype = 0
        spec.compiler.inertiafromgeom = mujoco.mjtInertiaFromGeom.mjINERTIAFROMGEOM_AUTO

        if add_axes:
            # add axes for debug visualization in MuJoCo viewer when loading the generated XML
            spec.worldbody.add_geom(
                type=mujoco.mjtGeom.mjGEOM_CYLINDER,
                name="axis_x",
                fromto=[0.0, 0.0, 0.0, 1.0, 0.0, 0.0],
                rgba=[1.0, 0.0, 0.0, 1.0],
                size=[0.01, 0.01, 0.01],
                contype=0,
                conaffinity=0,
            )
            spec.worldbody.add_geom(
                type=mujoco.mjtGeom.mjGEOM_CYLINDER,
                name="axis_y",
                fromto=[0.0, 0.0, 0.0, 0.0, 1.0, 0.0],
                rgba=[0.0, 1.0, 0.0, 1.0],
                size=[0.01, 0.01, 0.01],
                contype=0,
                conaffinity=0,
            )
            spec.worldbody.add_geom(
                type=mujoco.mjtGeom.mjGEOM_CYLINDER,
                name="axis_z",
                fromto=[0.0, 0.0, 0.0, 0.0, 0.0, 1.0],
                rgba=[0.0, 0.0, 1.0, 1.0],
                size=[0.01, 0.01, 0.01],
                contype=0,
                conaffinity=0,
            )

        joint_parent = model.joint_parent.numpy().tolist()
        joint_child = model.joint_child.numpy().tolist()
        joint_parent_xform = model.joint_X_p.numpy()
        joint_child_xform = model.joint_X_c.numpy()
        joint_limit_lower = model.joint_limit_lower.numpy()
        joint_limit_upper = model.joint_limit_upper.numpy()
        joint_type = model.joint_type.numpy()
        joint_axis = model.joint_axis.numpy()
        joint_dof_dim = model.joint_dof_dim.numpy()
        joint_dof_mode = model.joint_dof_mode.numpy()
        joint_target_kd = model.joint_target_kd.numpy()
        joint_target_ke = model.joint_target_ke.numpy()
        joint_qd_start = model.joint_qd_start.numpy()
        joint_armature = model.joint_armature.numpy()
        joint_effort_limit = model.joint_effort_limit.numpy()
        # MoJoCo doesn't have velocity limit
        # joint_velocity_limit = model.joint_velocity_limit.numpy()
        joint_friction = model.joint_friction.numpy()
        body_q = model.body_q.numpy()
        body_mass = model.body_mass.numpy()
        body_inertia = model.body_inertia.numpy()
        body_com = model.body_com.numpy()
        shape_transform = model.shape_transform.numpy()
        shape_type = model.shape_geo.type.numpy()
        shape_size = model.shape_geo.scale.numpy()

        INT32_MAX = np.iinfo(np.int32).max
        collision_mask_everything = INT32_MAX

        # mapping from joint axis to actuator index
        axis_to_actuator = np.zeros((model.joint_dof_count,), dtype=np.int32) - 1
        actuator_count = 0

        # rotate Y axis to Z axis (used for correcting the alignment of capsules, cylinders)
        rot_y2z = wp.quat_from_axis_angle(wp.vec3(1.0, 0.0, 0.0), wp.pi * 0.5)
        rot_y2z_mat = np.array(wp.quat_to_matrix(rot_y2z)).reshape(3, 3)

        # supported non-fixed joint types in MuJoCo (fixed joints are handled by nesting bodies)
        supported_joint_types = {
            newton.JOINT_FREE,
            newton.JOINT_BALL,
            newton.JOINT_PRISMATIC,
            newton.JOINT_REVOLUTE,
            newton.JOINT_D6,
        }

        geom_type_mapping = {
            newton.GEO_SPHERE: mujoco.mjtGeom.mjGEOM_SPHERE,
            newton.GEO_PLANE: mujoco.mjtGeom.mjGEOM_PLANE,
            newton.GEO_CAPSULE: mujoco.mjtGeom.mjGEOM_CAPSULE,
            newton.GEO_CYLINDER: mujoco.mjtGeom.mjGEOM_CYLINDER,
            newton.GEO_BOX: mujoco.mjtGeom.mjGEOM_BOX,
            newton.GEO_MESH: mujoco.mjtGeom.mjGEOM_MESH,
        }
        geom_type_name = {
            newton.GEO_SPHERE: "sphere",
            newton.GEO_PLANE: "plane",
            newton.GEO_CAPSULE: "capsule",
            newton.GEO_CYLINDER: "cylinder",
            newton.GEO_BOX: "box",
            newton.GEO_MESH: "mesh",
        }

        mj_bodies = [spec.worldbody]
        # mapping from warp body id to mujoco body id
        body_mapping = {-1: 0}

        # ensure unique names
        body_names = {}
        joint_names = {}

        # only generate the first environment, replicate state of multiple worlds in MjData
        bodies_per_env = model.body_count
        shapes_per_env = model.shape_count
        joints_per_env = model.joint_count
        if separate_envs_to_worlds and model.num_envs > 0:
            bodies_per_env //= model.num_envs
            shapes_per_env //= model.num_envs
            joints_per_env //= model.num_envs

        # sort joints topologically depth-first since this is the order that will also be used
        # for placing bodies in the MuJoCo model
        joints_simple = list(zip(joint_parent, joint_child))
        joint_order = newton.utils.topological_sort(joints_simple[:joints_per_env], use_dfs=True)
        if any(joint_order != np.arange(joints_per_env)):
            wp.utils.warn(
                "Joint order is not in depth-first topological order while converting Newton model to MuJoCo, this may lead to diverging kinematics between MuJoCo and Newton."
            )

        # maps from body_id to transform to be applied to its children
        # i.e. its inverse child transform
        body_child_tf = {}

        # find graph coloring of collision filter pairs
        shape_color = self.color_collision_shapes(model)

        def add_geoms(warp_body_id: int, perm_position: bool = False, incoming_xform: wp.transform | None = None):
            body = mj_bodies[body_mapping[warp_body_id]]
            shapes = model.body_shapes.get(warp_body_id)
            shape_flags = model.shape_flags.numpy()
            if not shapes:
                return
            for shape in shapes:
                if skip_visual_only_geoms and not (shape_flags[shape] & int(newton.geometry.SHAPE_FLAG_COLLIDE_SHAPES)):
                    continue
                # elif separate_envs_to_worlds and shape >= shapes_per_env and shape != model.shape_count - 1:
                #     # this is a shape in a different environment, skip it
                #     # TODO fix handling of static shapes here, see cartpole.xml replication
                #     # that is missing the rail shapes
                #     continue
                stype = shape_type[shape]
                name = f"{geom_type_name[stype]}_{shape}"
                if stype == newton.GEO_PLANE and warp_body_id != -1:
                    raise ValueError("Planes can only be attached to static bodies")
                geom_params = {
                    "type": geom_type_mapping[stype],
                    "name": name,
                }
                if stype == newton.GEO_MESH:
                    mesh_src = model.shape_geo_src[shape]
                    spec.add_mesh(
                        name=name,
                        uservert=mesh_src.vertices.flatten(),
                        userface=mesh_src.indices.flatten(),
                        maxhullvert=maxhullvert,
                    )
                    geom_params["meshname"] = name
                q = wp.quat(*shape_transform[shape, 3:])
                p = wp.vec3(*shape_transform[shape, :3])
                tf = wp.transform(p, q)
                if incoming_xform is not None:
                    # transform to world space
                    tf: wp.transform = incoming_xform * tf
                    q = tf.q
                    p = tf.p
                if stype in (newton.GEO_CAPSULE, newton.GEO_CYLINDER):
                    # mujoco aligns these shapes with the z-axis, Warp uses the y-axis
                    q = q * rot_y2z
                if model.up_axis == 2 and warp_body_id == -1:
                    # reverse rotation that aligned the z-axis with the y-axis
                    q = q * wp.quat_inverse(rot_y2z)
                if perm_position:
                    # mujoco aligns these shapes with the z-axis, Warp uses the y-axis
                    p = wp.vec3(p[0], -p[2], p[1])
                geom_params["pos"] = p
                geom_params["quat"] = quat2mjc(q)
                size = shape_size[shape]
                if np.any(size > 0.0):
                    # duplicate nonzero entries at places where size is 0
                    nonzero = size[size > 0.0][0]
                    size[size == 0.0] = nonzero
                    geom_params["size"] = size
                else:
                    # planes are always infinite for collision purposes in mujoco
                    geom_params["size"] = [5.0, 5.0, 5.0]

                # encode collision filtering information
                if not (shape_flags[shape] & int(newton.geometry.SHAPE_FLAG_COLLIDE_SHAPES)):
                    # this shape is not colliding with anything
                    geom_params["contype"] = 0
                    geom_params["conaffinity"] = 0
                else:
                    color = shape_color[shape]
                    if color < 32:
                        contype = 1 << color
                        geom_params["contype"] = contype
                        # collide with anything except shapes from the same color
                        geom_params["conaffinity"] = collision_mask_everything & ~contype

                body.add_geom(**geom_params)

        # add static geoms attached to the worldbody
        add_geoms(-1, perm_position=model.up_axis == 1)

        # add joints, bodies and geoms
        for ji in joint_order:
            parent, child = joints_simple[ji]
            if child in body_mapping:
                raise ValueError(f"Body {child} already exists in the mapping")
            if child >= bodies_per_env:
                # this is a body in a different environment, skip it
                continue

            # add body
            body_mapping[child] = len(mj_bodies)
            parent_xform = joint_parent_xform[ji]
            tf_p = body_q[child, :3]
            tf_q = wp.quat(*body_q[child, 3:])
            joint_pos = wp.vec3(*joint_child_xform[ji, :3])
            if parent == -1:
                # reverse rotation that aligned the z-axis with the y-axis
                tf_q = wp.quat(*parent_xform[3:])
                if model.up_axis == 1:
                    tf_q = rot_y2z * tf_q
                tf_p = pos2mjc(tf_p)
            else:
                tf_p = parent_xform[:3]
                tf_q = wp.quat(*parent_xform[3:])

                incoming_xform = body_child_tf.get(parent)
                if incoming_xform is not None:
                    # apply the incoming transform from the parent body,
                    # which is the inverse of the parent joint's child transform
                    tf = incoming_xform * wp.transform(tf_p, tf_q)
                    tf_p = tf.p
                    tf_q = tf.q
                    joint_pos = wp.vec3(0.0, 0.0, 0.0)
            # ensure unique body name
            name = model.body_key[child]
            if name not in body_names:
                body_names[name] = 1
            else:
                while name in body_names:
                    body_names[name] += 1
                    name = f"{name}_{body_names[name]}"

            inertia = body_inertia[child]
            if model.up_axis == 1:
                inertia = rot_y2z_mat @ inertia @ rot_y2z_mat.T
            body = mj_bodies[body_mapping[parent]].add_body(
                name=name,
                pos=tf_p,
                quat=quat2mjc(tf_q),
                mass=body_mass[child],
                ipos=pos2mjc(body_com[child, :]),
                fullinertia=[inertia[0, 0], inertia[1, 1], inertia[2, 2], inertia[0, 1], inertia[0, 2], inertia[1, 2]],
                explicitinertial=True,
            )
            mj_bodies.append(body)

            # add joint
            j_type = joint_type[ji]
            qd_start = joint_qd_start[ji]
            name = model.joint_key[ji]
            if name not in joint_names:
                joint_names[name] = 1
            else:
                while name in joint_names:
                    joint_names[name] += 1
                    name = f"{name}_{joint_names[name]}"

            if j_type == newton.JOINT_FREE:
                body.add_joint(
                    name=name,
                    type=mujoco.mjtJoint.mjJNT_FREE,
                    damping=0.0,
                    limited=False,
                )
            elif j_type in supported_joint_types:
                lin_axis_count, ang_axis_count = joint_dof_dim[ji]
                # linear dofs
                for i in range(lin_axis_count):
                    ai = qd_start + i
                    axis = wp.vec3(*joint_axis[ai])
                    # reverse rotation of body to joint axis
                    # axis = wp.quat_rotate_inv(rot_correction2 * tf_q, axis)
                    # axis = wp.quat_rotate_inv(tf_q, axis)
                    joint_params = {
                        "armature": joint_armature[qd_start + i],
                        "pos": joint_pos,
                        # "quat": quat2mjc(joint_child_xform[ji, 3:]),
                    }
                    # Set friction
                    joint_params["frictionloss"] = joint_friction[ai]
                    lower, upper = joint_limit_lower[ai], joint_limit_upper[ai]
                    if lower == upper or (abs(lower) > joint_limit_threshold and abs(upper) > joint_limit_threshold):
                        joint_params["limited"] = False
                    else:
                        joint_params["limited"] = True
                        joint_params["range"] = (lower, upper)
                    axname = name
                    if lin_axis_count > 1 or ang_axis_count > 1:
                        axname += "_lin"
                    if lin_axis_count > 1:
                        axname += str(i)
                    body.add_joint(
                        name=axname,
                        type=mujoco.mjtJoint.mjJNT_SLIDE,
                        axis=axis,
                        **joint_params,
                    )
                    if actuated_axes is None or ai in actuated_axes:
                        # add actuator for this axis
                        gear = actuator_gears.get(axname)
                        if gear is not None:
                            args = {}
                            args.update(actuator_args)
                            args["gear"] = [gear, 0.0, 0.0, 0.0, 0.0, 0.0]
                        else:
                            args = actuator_args

                        if joint_dof_mode[ai] == newton.JOINT_MODE_TARGET_POSITION:
                            kp = joint_target_ke[ai]
                            kv = joint_target_kd[ai]
                            args["biasprm"] = [0.0, -kp, -kv, 0, 0, 0, 0, 0, 0, 0]
                            args["gainprm"] = [kp, 0, 0, 0, 0, 0, 0, 0, 0, 0]
                        elif joint_dof_mode[ai] == newton.JOINT_MODE_TARGET_VELOCITY:
                            kv = joint_target_kd[ai]
                            args["biasprm"] = [0.0, 0.0, -kv, 0, 0, 0, 0, 0, 0, 0]
                            args["gainprm"] = [kv, 0, 0, 0, 0, 0, 0, 0, 0, 0]
                        else:
                            # no target position or velocity, just use the default gain
                            args["biasprm"] = [0.0, 0.0, 0.0, 0, 0, 0, 0, 0, 0, 0]
                            args["gainprm"] = [1.0, 0, 0, 0, 0, 0, 0, 0, 0, 0]

                        # Add effort limits from Newton model
                        effort_limit = joint_effort_limit[ai]
                        args["forcerange"] = [-effort_limit, effort_limit]

                        spec.add_actuator(target=axname, **args)
                        axis_to_actuator[ai] = actuator_count
                        actuator_count += 1

                # angular dofs
                for i in range(lin_axis_count, lin_axis_count + ang_axis_count):
                    ai = qd_start + i
                    axis = wp.vec3(*joint_axis[ai])
                    # reverse rotation of body to joint axis
                    # axis = wp.quat_rotate_inv(rot_correction2 * tf_q, axis)
                    # axis = wp.quat_rotate_inv(tf_q, axis)
                    joint_params = {
                        "armature": joint_armature[qd_start + i],
                        "pos": joint_pos,
                        # "quat": quat2mjc(joint_child_xform[ji, 3:]),
                    }
                    # Set friction
                    joint_params["frictionloss"] = joint_friction[ai]
                    lower, upper = joint_limit_lower[ai], joint_limit_upper[ai]
                    if lower == upper or (abs(lower) > joint_limit_threshold and abs(upper) > joint_limit_threshold):
                        joint_params["limited"] = False
                    else:
                        joint_params["limited"] = True
                        joint_params["range"] = (np.rad2deg(lower), np.rad2deg(upper))
                    axname = name
                    if lin_axis_count > 1 or ang_axis_count > 1:
                        axname += "_ang"
                    if ang_axis_count > 1:
                        axname += str(i - lin_axis_count)
                    body.add_joint(
                        name=axname,
                        type=mujoco.mjtJoint.mjJNT_HINGE,
                        axis=axis,
                        **joint_params,
                    )
                    if actuated_axes is None or ai in actuated_axes:
                        # add actuator for this axis
                        gear = actuator_gears.get(axname)
                        if gear is not None:
                            args = {}
                            args.update(actuator_args)
                            args["gear"] = [gear, 0.0, 0.0, 0.0, 0.0, 0.0]
                        else:
                            args = actuator_args

                        if joint_dof_mode[ai] == newton.JOINT_MODE_TARGET_POSITION:
                            kp = joint_target_ke[ai]
                            kv = joint_target_kd[ai]
                            args["biasprm"] = [0.0, -kp, -kv, 0, 0, 0, 0, 0, 0, 0]
                            args["gainprm"] = [kp, 0, 0, 0, 0, 0, 0, 0, 0, 0]
                        elif joint_dof_mode[ai] == newton.JOINT_MODE_TARGET_VELOCITY:
                            kv = joint_target_kd[ai]
                            args["biasprm"] = [0.0, 0.0, -kv, 0, 0, 0, 0, 0, 0, 0]
                            args["gainprm"] = [kv, 0, 0, 0, 0, 0, 0, 0, 0, 0]
                        else:
                            # no target position or velocity, just use the default gain
                            args["biasprm"] = [0.0, 0.0, 0.0, 0, 0, 0, 0, 0, 0, 0]
                            args["gainprm"] = [1.0, 0, 0, 0, 0, 0, 0, 0, 0, 0]

                        # Add effort limits from Newton model
                        effort_limit = joint_effort_limit[ai]
                        args["forcerange"] = [-effort_limit, effort_limit]

                        spec.add_actuator(target=axname, **args)
                        axis_to_actuator[ai] = actuator_count
                        actuator_count += 1

            elif j_type != newton.JOINT_FIXED:
                raise NotImplementedError(f"Joint type {j_type} is not supported yet")

            # add geoms
            child_tf = wp.transform_inverse(wp.transform(*joint_child_xform[ji]))
            body_child_tf[child] = child_tf

            add_geoms(child, incoming_xform=child_tf)

        self.mj_model = spec.compile()

        if target_filename:
            import os

            with open(target_filename, "w") as f:
                f.write(spec.to_xml())
                print(f"Saved mujoco model to {os.path.abspath(target_filename)}")

        self.mj_data = mujoco.MjData(self.mj_model)
        self.mj_data.nefc = nefc_per_env

        self.mj_model.opt.tolerance = tolerance
        self.mj_model.opt.ls_tolerance = ls_tolerance
        self.mj_model.opt.cone = cone
        self.mj_model.opt.iterations = iterations
        self.mj_model.opt.ls_iterations = ls_iterations
        self.mj_model.opt.integrator = integrator
        self.mj_model.opt.solver = solver
        # m.opt.disableflags = disableflags
        self.mj_model.opt.impratio = impratio
        self.mj_model.opt.jacobian = mujoco.mjtJacobian.mjJAC_AUTO

        MuJoCoSolver.update_mjc_data(self.mj_data, model, state)

        # fill some MjWarp model fields that outdated after update_mjc_data.
        # just setting qpos0 to d.qpos leads to weird behavior here, needs
        # to be investigated.

        mujoco.mj_forward(self.mj_model, self.mj_data)

        with wp.ScopedDevice(model.device):
            # mapping from Newton joint axis index to MJC actuator index
            model.mjc_axis_to_actuator = wp.array(axis_to_actuator, dtype=wp.int32)  # pyright: ignore[reportAttributeAccessIssue]
            # mapping from MJC body index to Newton body index (skip world index -1)
            reverse_body_mapping = {v: k for k, v in body_mapping.items()}
            model.to_mjc_body_index = wp.array(  # pyright: ignore[reportAttributeAccessIssue]
                [reverse_body_mapping[i] + 1 for i in range(1, len(reverse_body_mapping))],
                dtype=wp.int32,
            )

            self.mjw_model = mujoco_warp.put_model(self.mj_model)
            if separate_envs_to_worlds:
                nworld = model.num_envs
            else:
                nworld = 1

            # expand model fields that can be expanded:
            self.expand_model_fields(self.mjw_model, nworld)

            # so far we have only defined the first environment,
            # now complete the data from the Newton model
            flags = (
                newton.sim.NOTIFY_FLAG_BODY_INERTIAL_PROPERTIES
                | newton.sim.NOTIFY_FLAG_JOINT_AXIS_PROPERTIES
                | newton.sim.NOTIFY_FLAG_DOF_PROPERTIES
            )
            self.notify_model_changed(flags)

            # TODO find better heuristics to determine nconmax and njmax
<<<<<<< HEAD
            if ncon_per_env is not None:
                rigid_contact_max = nworld * ncon_per_env
            else:
                rigid_contact_max = newton.sim.count_rigid_contact_points(model)
            nconmax = max(rigid_contact_max, self.mj_data.ncon * nworld)  # this avoids error in mujoco.
=======
            rigid_contact_max = newton.sim.count_rigid_contact_points(model)
            if disable_contacts:
                nconmax = 0
            else:
                nconmax = max(rigid_contact_max, self.mj_data.ncon * nworld)  # this avoids error in mujoco.
>>>>>>> 13ebfec0
            njmax = max(nworld * nefc_per_env, nworld * self.mj_data.nefc)
            self.mjw_data = mujoco_warp.put_data(
                self.mj_model, self.mj_data, nworld=nworld, nconmax=nconmax, njmax=njmax
            )

    def expand_model_fields(self, mj_model: MjWarpModel, nworld: int):
        if nworld == 1:
            return

        model_fields_to_expand = [
            # "qpos0",
            # "qpos_spring",
            # "body_pos",
            # "body_quat",
            "body_ipos",
            # "body_iquat",
            "body_mass",
            # "body_subtreemass",
            # "subtree_mass",
            "body_inertia",
            # "body_invweight0",
            # "body_gravcomp",
            # "jnt_solref",
            # "jnt_solimp",
            # "jnt_pos",
            # "jnt_axis",
            # "jnt_stiffness",
            # "jnt_range",
            # "jnt_actfrcrange",
            # "jnt_margin",
            "dof_armature",
            # "dof_damping",
            # "dof_invweight0",
            "dof_frictionloss",
            # "dof_solimp",
            # "dof_solref",
            # "geom_matid",
            # "geom_solmix",
            # "geom_solref",
            # "geom_solimp",
            # "geom_size",
            # "geom_rbound",
            # "geom_pos",
            # "geom_quat",
            # "geom_friction",
            # "geom_margin",
            # "geom_gap",
            # "geom_rgba",
            # "site_pos",
            # "site_quat",
            # "cam_pos",
            # "cam_quat",
            # "cam_poscom0",
            # "cam_pos0",
            # "cam_mat0",
            # "light_pos",
            # "light_dir",
            # "light_poscom0",
            # "light_pos0",
            # "eq_solref",
            # "eq_solimp",
            # "eq_data",
            # "actuator_dynprm",
            # "actuator_gainprm",
            # "actuator_biasprm",
            # "actuator_ctrlrange",
            "actuator_forcerange",
            # "actuator_actrange",
            # "actuator_gear",
            # "pair_solref",
            # "pair_solreffriction",
            # "pair_solimp",
            # "pair_margin",
            # "pair_gap",
            # "pair_friction",
            # "tendon_solref_lim",
            # "tendon_solimp_lim",
            # "tendon_range",
            # "tendon_margin",
            # "tendon_length0",
            # "tendon_invweight0",
            # "mat_rgba",
        ]

        def tile(x: wp.array):
            # Create new array with same shape but first dim multiplied by nworld
            new_shape = list(x.shape)
            new_shape[0] = nworld
            wp_array = {1: wp.array, 2: wp.array2d, 3: wp.array3d, 4: wp.array4d}[len(new_shape)]
            dst = wp_array(shape=new_shape, dtype=x.dtype, device=x.device)

            # Flatten arrays for kernel
            src_flat = x.flatten()
            dst_flat = dst.flatten()

            # Launch kernel to repeat data - one thread per destination element
            n_elems_per_world = dst_flat.shape[0] // nworld
            wp.launch(
                repeat_array_kernel, dim=dst_flat.shape[0], inputs=[src_flat, n_elems_per_world], outputs=[dst_flat]
            )
            return dst

        for field in mj_model.__dataclass_fields__:
            if field in model_fields_to_expand:
                array = getattr(mj_model, field)
                setattr(mj_model, field, tile(array))

    def update_model_inertial_properties(self):
        bodies_per_env = self.model.body_count // self.model.num_envs

        wp.launch(
            update_body_mass_ipos_kernel,
            dim=self.model.body_count,
            inputs=[
                self.model.body_com,
                self.model.body_mass,
                bodies_per_env,
                self.model.up_axis,
                self.model.to_mjc_body_index,
            ],
            outputs=[self.mjw_model.body_ipos, self.mjw_model.body_mass],
            device=self.model.device,
        )

        wp.launch(
            update_body_inertia_kernel,
            dim=self.model.body_count,
            inputs=[
                self.model.body_inertia,
                self.mjw_model.body_quat,
                bodies_per_env,
                self.model.to_mjc_body_index,
                self.model.up_axis,
            ],
            outputs=[self.mjw_model.body_inertia, self.mjw_model.body_iquat],
            device=self.model.device,
        )

    def update_joint_properties(self):
        """Update all joint properties including effort limits, velocity limits, friction, and armature in the MuJoCo model."""
        if not hasattr(self, "mjw_model") or self.mjw_model is None:
            return

        dofs_per_env = self.model.joint_dof_count // self.model.num_envs

        # Update actuator force ranges (effort limits) if actuators exist
        if (
            hasattr(self.model, "mjc_axis_to_actuator")
            and self.model.mjc_axis_to_actuator is not None
            and hasattr(self.mjw_model, "actuator_forcerange")
            and len(self.mjw_model.actuator_forcerange.shape) == 2
        ):
            wp.launch(
                update_axis_properties_kernel,
                dim=self.model.joint_dof_count,
                inputs=[
                    self.model.joint_effort_limit,
                    self.model.mjc_axis_to_actuator,
                    dofs_per_env,
                ],
                outputs=[self.mjw_model.actuator_forcerange],
                device=self.model.device,
            )

        # Update DOF properties (armature and friction) in a single kernel launch
        if (
            hasattr(self.mjw_model, "dof_armature")
            and len(self.mjw_model.dof_armature.shape) == 2
            and hasattr(self.mjw_model, "dof_frictionloss")
            and len(self.mjw_model.dof_frictionloss.shape) == 2
        ):
            wp.launch(
                update_dof_properties_kernel,
                dim=self.model.joint_dof_count,
                inputs=[
                    self.model.joint_armature,
                    self.model.joint_friction,
                    dofs_per_env,
                ],
                outputs=[self.mjw_model.dof_armature, self.mjw_model.dof_frictionloss],
                device=self.model.device,
            )<|MERGE_RESOLUTION|>--- conflicted
+++ resolved
@@ -1563,19 +1563,15 @@
             self.notify_model_changed(flags)
 
             # TODO find better heuristics to determine nconmax and njmax
-<<<<<<< HEAD
-            if ncon_per_env is not None:
-                rigid_contact_max = nworld * ncon_per_env
-            else:
-                rigid_contact_max = newton.sim.count_rigid_contact_points(model)
-            nconmax = max(rigid_contact_max, self.mj_data.ncon * nworld)  # this avoids error in mujoco.
-=======
             rigid_contact_max = newton.sim.count_rigid_contact_points(model)
             if disable_contacts:
                 nconmax = 0
             else:
+                if ncon_per_env is not None:
+                    rigid_contact_max = nworld * ncon_per_env
+                else:
+                    rigid_contact_max = newton.sim.count_rigid_contact_points(model)
                 nconmax = max(rigid_contact_max, self.mj_data.ncon * nworld)  # this avoids error in mujoco.
->>>>>>> 13ebfec0
             njmax = max(nworld * nefc_per_env, nworld * self.mj_data.nefc)
             self.mjw_data = mujoco_warp.put_data(
                 self.mj_model, self.mj_data, nworld=nworld, nconmax=nconmax, njmax=njmax
