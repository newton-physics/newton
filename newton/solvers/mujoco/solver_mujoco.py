# SPDX-FileCopyrightText: Copyright (c) 2025 The Newton Developers
# SPDX-License-Identifier: Apache-2.0
#
# Licensed under the Apache License, Version 2.0 (the "License");
# you may not use this file except in compliance with the License.
# You may obtain a copy of the License at
#
# http://www.apache.org/licenses/LICENSE-2.0
#
# Unless required by applicable law or agreed to in writing, software
# distributed under the License is distributed on an "AS IS" BASIS,
# WITHOUT WARRANTIES OR CONDITIONS OF ANY KIND, either express or implied.
# See the License for the specific language governing permissions and
# limitations under the License.

from __future__ import annotations

import os
from itertools import product
from typing import TYPE_CHECKING, Any

import numpy as np
import warp as wp

import newton
import newton.utils
from newton.core.types import nparray, override
from newton.geometry import MESH_MAXHULLVERT
from newton.sim import Contacts, Control, Model, State, color_graph, plot_graph

from ..solver import SolverBase


class vec10f(wp.types.vector(length=10, dtype=float)):
    pass


if TYPE_CHECKING:
    from mujoco import MjData, MjModel
    from mujoco_warp import Data as MjWarpData
    from mujoco_warp import Model as MjWarpModel
else:
    MjModel = object
    MjData = object
    MjWarpModel = object
    MjWarpData = object


def import_mujoco():
    """Import the MuJoCo Warp dependencies."""
    try:
        import mujoco  # noqa: PLC0415
        import mujoco_warp  # noqa: PLC0415
    except ImportError as e:
        raise ImportError(
            "MuJoCo backend not installed. Please refer to https://github.com/google-deepmind/mujoco_warp for installation instructions."
        ) from e
    return mujoco, mujoco_warp


@wp.kernel
def convert_mj_coords_to_warp_kernel(
    qpos: wp.array2d(dtype=wp.float32),
    qvel: wp.array2d(dtype=wp.float32),
    joints_per_env: int,
    up_axis: int,
    joint_type: wp.array(dtype=wp.int32),
    joint_q_start: wp.array(dtype=wp.int32),
    joint_qd_start: wp.array(dtype=wp.int32),
    joint_dof_dim: wp.array(dtype=wp.int32, ndim=2),
    # outputs
    joint_q: wp.array(dtype=wp.float32),
    joint_qd: wp.array(dtype=wp.float32),
):
    worldid, jntid = wp.tid()

    type = joint_type[jntid]
    q_i = joint_q_start[jntid]
    qd_i = joint_qd_start[jntid]
    wq_i = joint_q_start[joints_per_env * worldid + jntid]
    wqd_i = joint_qd_start[joints_per_env * worldid + jntid]

    if type == newton.JOINT_FREE:
        # convert position components
        if up_axis == 1:
            joint_q[wq_i + 0] = qpos[worldid, q_i + 0]
            joint_q[wq_i + 1] = qpos[worldid, q_i + 2]
            joint_q[wq_i + 2] = -qpos[worldid, q_i + 1]
        else:
            for i in range(3):
                joint_q[wq_i + i] = qpos[worldid, q_i + i]

        # change quaternion order from wxyz to xyzw
        rot = wp.quat(
            qpos[worldid, q_i + 4],
            qpos[worldid, q_i + 5],
            qpos[worldid, q_i + 6],
            qpos[worldid, q_i + 3],
        )
        if up_axis == 1:
            rot_y2z = wp.static(wp.quat_from_axis_angle(wp.vec3(1.0, 0.0, 0.0), -wp.pi * 0.5))
            rot = rot_y2z * rot
            # rot = rot * rot_y2z
        joint_q[wq_i + 3] = rot[0]
        joint_q[wq_i + 4] = rot[1]
        joint_q[wq_i + 5] = rot[2]
        joint_q[wq_i + 6] = rot[3]
        # for i in range(6):
        #     # convert velocity components
        #     joint_qd[wqd_i + i] = qvel[worldid, qd_i + i]

        # XXX swap angular and linear velocities
        w = wp.vec3(qvel[worldid, qd_i + 3], qvel[worldid, qd_i + 4], qvel[worldid, qd_i + 5])
        # rotate angular velocity to world frame
        w = wp.quat_rotate(rot, w)
        joint_qd[wqd_i + 0] = w[0]
        joint_qd[wqd_i + 1] = w[1]
        joint_qd[wqd_i + 2] = w[2]
        # convert linear velocity
        if up_axis == 1:
            joint_qd[wqd_i + 3] = qvel[worldid, qd_i + 0]
            joint_qd[wqd_i + 4] = qvel[worldid, qd_i + 2]
            joint_qd[wqd_i + 5] = -qvel[worldid, qd_i + 1]
        else:
            joint_qd[wqd_i + 3] = qvel[worldid, qd_i + 0]
            joint_qd[wqd_i + 4] = qvel[worldid, qd_i + 1]
            joint_qd[wqd_i + 5] = qvel[worldid, qd_i + 2]
    elif type == newton.JOINT_BALL:
        # change quaternion order from wxyz to xyzw
        rot = wp.quat(
            qpos[worldid, q_i + 1],
            qpos[worldid, q_i + 2],
            qpos[worldid, q_i + 3],
            qpos[worldid, q_i],
        )
        # if up_axis == 1:
        #     rot_y2z = wp.quat_from_axis_angle(wp.vec3(1.0, 0.0, 0.0), wp.pi * 0.5)
        #     rot = rot * rot_y2z
        joint_q[wq_i] = rot[0]
        joint_q[wq_i + 1] = rot[1]
        joint_q[wq_i + 2] = rot[2]
        joint_q[wq_i + 3] = rot[3]
        for i in range(3):
            # convert velocity components
            joint_qd[wqd_i + i] = qvel[worldid, qd_i + i]
    else:
        axis_count = joint_dof_dim[jntid, 0] + joint_dof_dim[jntid, 1]
        for i in range(axis_count):
            # convert position components
            joint_q[wq_i + i] = qpos[worldid, q_i + i]
        for i in range(axis_count):
            # convert velocity components
            joint_qd[wqd_i + i] = qvel[worldid, qd_i + i]


@wp.kernel
def convert_warp_coords_to_mj_kernel(
    joint_q: wp.array(dtype=wp.float32),
    joint_qd: wp.array(dtype=wp.float32),
    joints_per_env: int,
    up_axis: int,
    joint_type: wp.array(dtype=wp.int32),
    joint_q_start: wp.array(dtype=wp.int32),
    joint_qd_start: wp.array(dtype=wp.int32),
    joint_dof_dim: wp.array(dtype=wp.int32, ndim=2),
    # outputs
    qpos: wp.array2d(dtype=wp.float32),
    qvel: wp.array2d(dtype=wp.float32),
):
    worldid, jntid = wp.tid()

    type = joint_type[jntid]
    q_i = joint_q_start[jntid]
    qd_i = joint_qd_start[jntid]
    wq_i = joint_q_start[joints_per_env * worldid + jntid]
    wqd_i = joint_qd_start[joints_per_env * worldid + jntid]

    if type == newton.JOINT_FREE:
        # convert position components
        if up_axis == 1:
            qpos[worldid, q_i + 0] = joint_q[wq_i + 0]
            qpos[worldid, q_i + 1] = -joint_q[wq_i + 2]
            qpos[worldid, q_i + 2] = joint_q[wq_i + 1]
        else:
            for i in range(3):
                qpos[worldid, q_i + i] = joint_q[wq_i + i]

        rot = wp.quat(
            joint_q[wq_i + 3],
            joint_q[wq_i + 4],
            joint_q[wq_i + 5],
            joint_q[wq_i + 6],
        )
        if up_axis == 1:
            rot_y2z = wp.static(wp.quat_from_axis_angle(wp.vec3(1.0, 0.0, 0.0), wp.pi * 0.5))
            rot_z_up = rot_y2z * rot
        else:
            rot_z_up = rot
        # change quaternion order from xyzw to wxyz
        qpos[worldid, q_i + 3] = rot_z_up[3]
        qpos[worldid, q_i + 4] = rot_z_up[0]
        qpos[worldid, q_i + 5] = rot_z_up[1]
        qpos[worldid, q_i + 6] = rot_z_up[2]
        # for i in range(6):
        #     # convert velocity components
        #     qvel[worldid, qd_i + i] = joint_qd[qd_i + i]

        # XXX swap angular and linear velocities
        # convert linear velocity
        if up_axis == 1:
            qvel[worldid, qd_i + 0] = joint_qd[wqd_i + 3]
            qvel[worldid, qd_i + 1] = -joint_qd[wqd_i + 5]
            qvel[worldid, qd_i + 2] = joint_qd[wqd_i + 4]
        else:
            qvel[worldid, qd_i + 0] = joint_qd[wqd_i + 3]
            qvel[worldid, qd_i + 1] = joint_qd[wqd_i + 4]
            qvel[worldid, qd_i + 2] = joint_qd[wqd_i + 5]

        # rotate angular velocity to body frame
        w = wp.vec3(joint_qd[wqd_i + 0], joint_qd[wqd_i + 1], joint_qd[wqd_i + 2])
        w = wp.quat_rotate_inv(rot, w)
        qvel[worldid, qd_i + 3] = w[0]
        qvel[worldid, qd_i + 4] = w[1]
        qvel[worldid, qd_i + 5] = w[2]

    elif type == newton.JOINT_BALL:
        # change quaternion order from xyzw to wxyz
        qpos[worldid, q_i + 0] = joint_q[wq_i + 1]
        qpos[worldid, q_i + 1] = joint_q[wq_i + 2]
        qpos[worldid, q_i + 2] = joint_q[wq_i + 3]
        qpos[worldid, q_i + 3] = joint_q[wq_i + 0]
        for i in range(3):
            # convert velocity components
            qvel[worldid, qd_i + i] = joint_qd[wqd_i + i]
    else:
        axis_count = joint_dof_dim[jntid, 0] + joint_dof_dim[jntid, 1]
        for i in range(axis_count):
            # convert position components
            qpos[worldid, q_i + i] = joint_q[wq_i + i]
        for i in range(axis_count):
            # convert velocity components
            qvel[worldid, qd_i + i] = joint_qd[wqd_i + i]


@wp.kernel
def apply_mjc_control_kernel(
    joint_target: wp.array(dtype=wp.float32),
    joint_f: wp.array(dtype=wp.float32),
    axis_mode: wp.array(dtype=wp.int32),
    axis_to_actuator: wp.array(dtype=wp.int32),
    axes_per_env: int,
    # outputs
    mj_act: wp.array2d(dtype=wp.float32),
):
    worldid, axisid = wp.tid()
    actuator_id = axis_to_actuator[axisid]
    if actuator_id != -1:
        if axis_mode[axisid] != newton.JOINT_MODE_NONE:
            mj_act[worldid, actuator_id] = joint_target[worldid * axes_per_env + axisid]
        else:
            mj_act[worldid, actuator_id] = joint_f[worldid * axes_per_env + axisid]


@wp.kernel
def apply_mjc_body_f_kernel(
    up_axis: int,
    body_q: wp.array(dtype=wp.transform),
    body_f: wp.array(dtype=wp.spatial_vector),
    to_mjc_body_index: wp.array(dtype=wp.int32),
    bodies_per_env: int,
    # outputs
    xfrc_applied: wp.array2d(dtype=wp.spatial_vector),
):
    worldid, bodyid = wp.tid()
    mj_body_id = to_mjc_body_index[bodyid]
    if mj_body_id != -1:
        f = body_f[worldid * bodies_per_env + bodyid]
        w = wp.vec3(f[0], f[1], f[2])
        v = wp.vec3(f[3], f[4], f[5])
        if up_axis == 1:
            rot_y2z = wp.static(wp.quat_from_axis_angle(wp.vec3(1.0, 0.0, 0.0), wp.pi * 0.5))
            w = wp.quat_rotate(rot_y2z, w)
            v = wp.quat_rotate(rot_y2z, v)
        xfrc_applied[worldid, mj_body_id] = wp.spatial_vector(v, w)


@wp.kernel
def apply_mjc_qfrc_kernel(
    body_q: wp.array(dtype=wp.transform),
    joint_f: wp.array(dtype=wp.float32),
    joint_type: wp.array(dtype=wp.int32),
    body_com: wp.array(dtype=wp.vec3),
    joint_child: wp.array(dtype=wp.int32),
    joint_q_start: wp.array(dtype=wp.int32),
    joint_qd_start: wp.array(dtype=wp.int32),
    joint_dof_dim: wp.array2d(dtype=wp.int32),
    joints_per_env: int,
    bodies_per_env: int,
    # outputs
    qfrc_applied: wp.array2d(dtype=wp.float32),
):
    worldid, jntid = wp.tid()
    child = joint_child[jntid]
    # q_i = joint_q_start[jntid]
    qd_i = joint_qd_start[jntid]
    # wq_i = joint_q_start[joints_per_env * worldid + jntid]
    wqd_i = joint_qd_start[joints_per_env * worldid + jntid]
    jtype = joint_type[jntid]
    if jtype == newton.JOINT_FREE or jtype == newton.JOINT_DISTANCE:
        tf = body_q[worldid * bodies_per_env + child]
        rot = wp.transform_get_rotation(tf)
        # com_world = wp.transform_point(tf, body_com[child])
        # swap angular and linear components
        w = wp.vec3(joint_f[wqd_i + 0], joint_f[wqd_i + 1], joint_f[wqd_i + 2])
        v = wp.vec3(joint_f[wqd_i + 3], joint_f[wqd_i + 4], joint_f[wqd_i + 5])

        # rotate angular torque to world frame
        w = wp.quat_rotate_inv(rot, w)

        qfrc_applied[worldid, qd_i + 0] = v[0]
        qfrc_applied[worldid, qd_i + 1] = v[1]
        qfrc_applied[worldid, qd_i + 2] = v[2]
        qfrc_applied[worldid, qd_i + 3] = w[0]
        qfrc_applied[worldid, qd_i + 4] = w[1]
        qfrc_applied[worldid, qd_i + 5] = w[2]
    elif jtype == newton.JOINT_BALL:
        qfrc_applied[worldid, qd_i + 0] = joint_f[wqd_i + 0]
        qfrc_applied[worldid, qd_i + 1] = joint_f[wqd_i + 1]
        qfrc_applied[worldid, qd_i + 2] = joint_f[wqd_i + 2]
    else:
        for i in range(joint_dof_dim[jntid, 0] + joint_dof_dim[jntid, 1]):
            qfrc_applied[worldid, qd_i + i] = joint_f[wqd_i + i]


@wp.func
def eval_single_articulation_fk(
    joint_start: int,
    joint_end: int,
    joint_q: wp.array(dtype=float),
    joint_qd: wp.array(dtype=float),
    joint_q_start: wp.array(dtype=int),
    joint_qd_start: wp.array(dtype=int),
    joint_type: wp.array(dtype=int),
    joint_parent: wp.array(dtype=int),
    joint_child: wp.array(dtype=int),
    joint_X_p: wp.array(dtype=wp.transform),
    joint_X_c: wp.array(dtype=wp.transform),
    joint_axis: wp.array(dtype=wp.vec3),
    joint_dof_dim: wp.array(dtype=int, ndim=2),
    body_com: wp.array(dtype=wp.vec3),
    # outputs
    body_q: wp.array(dtype=wp.transform),
    body_qd: wp.array(dtype=wp.spatial_vector),
):
    for i in range(joint_start, joint_end):
        parent = joint_parent[i]
        child = joint_child[i]

        # compute transform across the joint
        type = joint_type[i]

        X_pj = joint_X_p[i]
        X_cj = joint_X_c[i]

        # parent anchor frame in world space
        X_wpj = X_pj
        # velocity of parent anchor point in world space
        v_wpj = wp.spatial_vector()
        if parent >= 0:
            X_wp = body_q[parent]
            X_wpj = X_wp * X_wpj
            r_p = wp.transform_get_translation(X_wpj) - wp.transform_point(X_wp, body_com[parent])

            v_wp = body_qd[parent]
            w_p = wp.spatial_top(v_wp)
            v_p = wp.spatial_bottom(v_wp) + wp.cross(w_p, r_p)
            v_wpj = wp.spatial_vector(w_p, v_p)

        q_start = joint_q_start[i]
        qd_start = joint_qd_start[i]
        lin_axis_count = joint_dof_dim[i, 0]
        ang_axis_count = joint_dof_dim[i, 1]

        X_j = wp.transform_identity()
        v_j = wp.spatial_vector(wp.vec3(), wp.vec3())

        if type == newton.JOINT_PRISMATIC:
            axis = joint_axis[qd_start]

            q = joint_q[q_start]
            qd = joint_qd[qd_start]

            X_j = wp.transform(axis * q, wp.quat_identity())
            v_j = wp.spatial_vector(wp.vec3(), axis * qd)

        if type == newton.JOINT_REVOLUTE:
            axis = joint_axis[qd_start]

            q = joint_q[q_start]
            qd = joint_qd[qd_start]

            X_j = wp.transform(wp.vec3(), wp.quat_from_axis_angle(axis, q))
            v_j = wp.spatial_vector(axis * qd, wp.vec3())

        if type == newton.JOINT_BALL:
            r = wp.quat(joint_q[q_start + 0], joint_q[q_start + 1], joint_q[q_start + 2], joint_q[q_start + 3])

            w = wp.vec3(joint_qd[qd_start + 0], joint_qd[qd_start + 1], joint_qd[qd_start + 2])

            X_j = wp.transform(wp.vec3(), r)
            v_j = wp.spatial_vector(w, wp.vec3())

        if type == newton.JOINT_FREE or type == newton.JOINT_DISTANCE:
            t = wp.transform(
                wp.vec3(joint_q[q_start + 0], joint_q[q_start + 1], joint_q[q_start + 2]),
                wp.quat(joint_q[q_start + 3], joint_q[q_start + 4], joint_q[q_start + 5], joint_q[q_start + 6]),
            )

            v = wp.spatial_vector(
                wp.vec3(joint_qd[qd_start + 0], joint_qd[qd_start + 1], joint_qd[qd_start + 2]),
                wp.vec3(joint_qd[qd_start + 3], joint_qd[qd_start + 4], joint_qd[qd_start + 5]),
            )

            X_j = t
            v_j = v

        if type == newton.JOINT_D6:
            pos = wp.vec3(0.0)
            rot = wp.quat_identity()
            vel_v = wp.vec3(0.0)
            vel_w = wp.vec3(0.0)

            for j in range(lin_axis_count):
                axis = joint_axis[qd_start + j]
                pos += axis * joint_q[q_start + j]
                vel_v += axis * joint_qd[qd_start + j]

            iq = q_start + lin_axis_count
            iqd = qd_start + lin_axis_count
            for j in range(ang_axis_count):
                axis = joint_axis[iqd + j]
                rot = rot * wp.quat_from_axis_angle(axis, joint_q[iq + j])
                vel_w += joint_qd[iqd + j] * axis

            X_j = wp.transform(pos, rot)
            v_j = wp.spatial_vector(vel_w, vel_v)

        # transform from world to joint anchor frame at child body
        X_wcj = X_wpj * X_j
        # transform from world to child body frame
        X_wc = X_wcj * wp.transform_inverse(X_cj)

        # transform velocity across the joint to world space
        angular_vel = wp.transform_vector(X_wpj, wp.spatial_top(v_j))
        linear_vel = wp.transform_vector(X_wpj, wp.spatial_bottom(v_j))

        v_wc = v_wpj + wp.spatial_vector(angular_vel, linear_vel)

        body_q[child] = X_wc
        body_qd[child] = v_wc


@wp.kernel
def eval_articulation_fk(
    articulation_start: wp.array(dtype=int),
    joint_q: wp.array(dtype=float),
    joint_qd: wp.array(dtype=float),
    joint_q_start: wp.array(dtype=int),
    joint_qd_start: wp.array(dtype=int),
    joint_type: wp.array(dtype=int),
    joint_parent: wp.array(dtype=int),
    joint_child: wp.array(dtype=int),
    joint_X_p: wp.array(dtype=wp.transform),
    joint_X_c: wp.array(dtype=wp.transform),
    joint_axis: wp.array(dtype=wp.vec3),
    joint_dof_dim: wp.array(dtype=int, ndim=2),
    body_com: wp.array(dtype=wp.vec3),
    # outputs
    body_q: wp.array(dtype=wp.transform),
    body_qd: wp.array(dtype=wp.spatial_vector),
):
    tid = wp.tid()

    joint_start = articulation_start[tid]
    joint_end = articulation_start[tid + 1]

    eval_single_articulation_fk(
        joint_start,
        joint_end,
        joint_q,
        joint_qd,
        joint_q_start,
        joint_qd_start,
        joint_type,
        joint_parent,
        joint_child,
        joint_X_p,
        joint_X_c,
        joint_axis,
        joint_dof_dim,
        body_com,
        # outputs
        body_q,
        body_qd,
    )


@wp.kernel
def convert_body_xforms_to_warp_kernel(
    xpos: wp.array2d(dtype=wp.vec3),
    xquat: wp.array2d(dtype=wp.quat),
    to_mjc_body_index: wp.array(dtype=wp.int32),
    bodies_per_env: int,
    up_axis: int,
    # outputs
    body_q: wp.array(dtype=wp.transform),
):
    worldid, bodyid = wp.tid()
    wbi = bodies_per_env * worldid + bodyid
    mbi = to_mjc_body_index[bodyid]
    pos = xpos[worldid, mbi]
    quat = xquat[worldid, mbi]
    # convert from wxyz to xyzw
    quat = wp.quat(quat[1], quat[2], quat[3], quat[0])
    # quat = wp.quat(quat[3], quat[0], quat[1], quat[2])
    # quat = wp.quat_identity()
    # quat = wp.quat_inverse(quat)
    # rot_y2z = wp.quat_from_axis_angle(wp.vec3(1.0, 0.0, 0.0), wp.pi * 0.5)
    # quat = rot_y2z * quat
    if up_axis == 1:
        pos = wp.vec3(pos[0], pos[2], -pos[1])
        rot_y2z = wp.quat_from_axis_angle(wp.vec3(1.0, 0.0, 0.0), -wp.pi * 0.5)
        # pos = wp.quat_rotate(rot_y2z, pos)
        quat = rot_y2z * quat
    body_q[wbi] = wp.transform(pos, quat)


@wp.kernel
def update_body_mass_ipos_kernel(
    body_com: wp.array(dtype=wp.vec3f),
    body_mass: wp.array(dtype=float),
    bodies_per_env: int,
    up_axis: int,
    body_mapping: wp.array(dtype=int),
    # outputs
    body_ipos: wp.array2d(dtype=wp.vec3f),
    body_mass_out: wp.array2d(dtype=float),
):
    tid = wp.tid()
    worldid = wp.tid() // bodies_per_env
    index_in_env = wp.tid() % bodies_per_env
    mjc_idx = body_mapping[index_in_env]
    if mjc_idx == -1:
        return

    # Update COM position
    if up_axis == 1:
        body_ipos[worldid, mjc_idx] = wp.vec3f(body_com[tid][0], -body_com[tid][2], body_com[tid][1])
    else:
        body_ipos[worldid, mjc_idx] = body_com[tid]

    # Update mass
    body_mass_out[worldid, mjc_idx] = body_mass[tid]


@wp.kernel
def update_body_inertia_kernel(
    body_inertia: wp.array(dtype=wp.mat33f),
    body_quat: wp.array2d(dtype=wp.quatf),
    bodies_per_env: int,
    body_mapping: wp.array(dtype=int),
    up_axis: int,
    # outputs
    body_inertia_out: wp.array2d(dtype=wp.vec3f),
    body_iquat_out: wp.array2d(dtype=wp.quatf),
):
    tid = wp.tid()
    worldid = wp.tid() // bodies_per_env
    index_in_env = wp.tid() % bodies_per_env
    mjc_idx = body_mapping[index_in_env]
    if mjc_idx == -1:
        return

    # Get inertia tensor and body orientation
    I = body_inertia[tid]
    # body_q = body_quat[worldid, mjc_idx]

    # Calculate eigenvalues and eigenvectors
    eigenvectors, eigenvalues = wp.eig3(I)

    # Bubble sort for 3 elements in descending order
    for i in range(2):
        for j in range(2 - i):
            if eigenvalues[j] < eigenvalues[j + 1]:
                # Swap eigenvalues
                temp_val = eigenvalues[j]
                eigenvalues[j] = eigenvalues[j + 1]
                eigenvalues[j + 1] = temp_val
                # Swap eigenvectors
                temp_vec = eigenvectors[j]
                eigenvectors[j] = eigenvectors[j + 1]
                eigenvectors[j + 1] = temp_vec

    # this does not work yet, I think we are reporting in the wrong reference frame
    # Convert eigenvectors to quaternion (xyzw format for mujoco)
    # q = wp.quat_from_matrix(wp.mat33f(eigenvectors[0], eigenvectors[1], eigenvectors[2]))
    # q = wp.normalize(q)

    # if up_axis == 1:
    #     q_y2z = wp.static(wp.quat_from_axis_angle(wp.vec3(1.0, 0.0, 0.0), wp.pi * 0.5))
    #     q = q_y2z * q

    # Convert from wxyz to xyzw format and compose with body orientation
    # q = wp.quat(q[1], q[2], q[3], q[0])

    # Store results
    body_inertia_out[worldid, mjc_idx] = eigenvalues
    # body_iquat_out[worldid, mjc_idx] = q


@wp.kernel(module="unique")
def repeat_array_kernel(
    src: wp.array(dtype=Any),
    nelems_per_world: int,
    dst: wp.array(dtype=Any),
):
    tid = wp.tid()
    src_idx = tid % nelems_per_world
    dst[tid] = src[src_idx]


@wp.kernel
def update_axis_properties_kernel(
    joint_dof_mode: wp.array(dtype=int),
    joint_target_kp: wp.array(dtype=float),
    joint_target_kv: wp.array(dtype=float),
    joint_effort_limit: wp.array(dtype=float),
    axis_to_actuator: wp.array(dtype=wp.int32),
    axes_per_env: int,
    # outputs
    actuator_bias: wp.array2d(dtype=vec10f),
    actuator_gain: wp.array2d(dtype=vec10f),
    actuator_forcerange: wp.array2d(dtype=wp.vec2f),
):
    """Update actuator force ranges based on joint effort limits."""
    tid = wp.tid()
    worldid = tid // axes_per_env
    axis_in_env = tid % axes_per_env

    actuator_idx = axis_to_actuator[axis_in_env]
    if actuator_idx >= 0:  # Valid actuator
        kp = joint_target_kp[tid]
        kv = joint_target_kv[tid]
        mode = joint_dof_mode[tid]

        if mode == newton.JOINT_MODE_TARGET_POSITION:
            # bias = vec10f(0.0, -kp, -kv, 0.0, 0.0, 0.0, 0.0, 0.0, 0.0, 0.0)
            # gain = vec10f(kp, 0.0, 0.0, 0.0, 0.0, 0.0, 0.0, 0.0, 0.0, 0.0)
            actuator_bias[worldid, actuator_idx][1] = -kp
            actuator_bias[worldid, actuator_idx][2] = -kv
            actuator_gain[worldid, actuator_idx][0] = kp
        elif mode == newton.JOINT_MODE_TARGET_VELOCITY:
            # bias = vec10f(0.0, 0.0, -kv, 0.0, 0.0, 0.0, 0.0, 0.0, 0.0, 0.0)
            # gain = vec10f(kv, 0.0, 0.0, 0.0, 0.0, 0.0, 0.0, 0.0, 0.0, 0.0)
            actuator_bias[worldid, actuator_idx][1] = 0.0
            actuator_bias[worldid, actuator_idx][2] = -kv
            actuator_gain[worldid, actuator_idx][0] = kv
        else:
            # bias = [0.0, 0.0, 0.0, 0, 0, 0, 0, 0, 0, 0]
            # gain = [1.0, 0, 0, 0, 0, 0, 0, 0, 0, 0]
            actuator_bias[worldid, actuator_idx][1] = 0.0
            actuator_bias[worldid, actuator_idx][2] = 0.0
            actuator_gain[worldid, actuator_idx][0] = 1.0

        effort_limit = joint_effort_limit[tid]
        actuator_forcerange[worldid, actuator_idx] = wp.vec2f(-effort_limit, effort_limit)


@wp.kernel
def update_dof_properties_kernel(
    joint_armature: wp.array(dtype=float),
    joint_friction: wp.array(dtype=float),
    dofs_per_env: int,
    # outputs
    dof_armature: wp.array2d(dtype=float),
    dof_frictionloss: wp.array2d(dtype=float),
):
    """Update DOF armature and friction loss values."""
    tid = wp.tid()
    worldid = tid // dofs_per_env
    dof_in_env = tid % dofs_per_env

    # Update armature
    dof_armature[worldid, dof_in_env] = joint_armature[tid]

    # Update friction loss
    dof_frictionloss[worldid, dof_in_env] = joint_friction[tid]


@wp.kernel
def update_geom_properties_kernel(
    shape_collision_radius: wp.array(dtype=float),
    shape_mu: wp.array(dtype=float),
    shape_ke: wp.array(dtype=float),
    shape_kd: wp.array(dtype=float),
    shape_size: wp.array(dtype=wp.vec3f),
    shape_transform: wp.array(dtype=wp.transform),
    shape_to_geom: wp.array(dtype=wp.int32),
    selected_shapes: wp.array(dtype=wp.int32),
    up_axis: int,
    torsional_friction: float,
    rolling_friction: float,
    contact_stiffness_time_const: float,
    num_envs: int,
    # outputs
    geom_rbound: wp.array2d(dtype=float),
    geom_friction: wp.array2d(dtype=wp.vec3f),
    geom_solref: wp.array2d(dtype=wp.vec2f),
    geom_size: wp.array2d(dtype=wp.vec3f),
    geom_pos: wp.array2d(dtype=wp.vec3f),
    geom_quat: wp.array2d(dtype=wp.quatf),
):
    """Update geom properties from Newton shape properties."""
    tid = wp.tid()

    # Get the actual shape index from the selected shapes array
    shape_idx = selected_shapes[tid]

    geom_idx = shape_to_geom[shape_idx]
    if geom_idx < 0:  # Invalid mapping
        return

    # For multi-world setup, replicate the geom properties across all worlds
    for worldid in range(num_envs):
        # Update bounding radius
        geom_rbound[worldid, geom_idx] = shape_collision_radius[shape_idx]

        # Update friction (slide, torsion, roll)
        mu = shape_mu[shape_idx]
        geom_friction[worldid, geom_idx] = wp.vec3f(mu, torsional_friction * mu, rolling_friction * mu)

        # Update solref (stiffness, damping as time constants)
        # MuJoCo uses time constants, Newton uses direct stiffness/damping
        # Convert using heuristic: time_const = sqrt(mass/stiffness)
        # For now, use a simplified mapping
        ke = shape_ke[shape_idx]
        kd = shape_kd[shape_idx]
        if ke > 0.0:
            # Use provided time constant for stiffness
            time_const_stiff = contact_stiffness_time_const
            if kd > 0.0:
                time_const_damp = kd / (2.0 * wp.sqrt(ke))
            else:
                time_const_damp = 1.0
        else:
            time_const_stiff = contact_stiffness_time_const
            time_const_damp = 1.0
        geom_solref[worldid, geom_idx] = wp.vec2f(time_const_stiff, time_const_damp)

        # Update size
        geom_size[worldid, geom_idx] = shape_size[shape_idx]

        # Update position and orientation
        pos = wp.vec3f(shape_transform[shape_idx].p)
        quat = shape_transform[shape_idx].q

        # Handle up-axis conversion if needed
        if up_axis == 1:
            # MuJoCo uses Z-up, Newton Y-up requires conversion
            pos = wp.vec3f(pos[0], -pos[2], pos[1])
            rot_y2z = wp.quat_from_axis_angle(wp.vec3(1.0, 0.0, 0.0), -wp.pi * 0.5)
            quat = rot_y2z * quat

        geom_pos[worldid, geom_idx] = pos
        # Convert from xyzw to wxyz for MuJoCo
        geom_quat[worldid, geom_idx] = wp.quatf(quat.w, quat.x, quat.y, quat.z)


class MuJoCoSolver(SolverBase):
    """
    This solver provides an interface to simulate physics using the `MuJoCo <https://github.com/google-deepmind/mujoco>`_ physics engine,
    optimized with GPU acceleration through `mujoco_warp <https://github.com/google-deepmind/mujoco_warp>`_. It supports both MuJoCo and
    mujoco_warp backends, enabling efficient simulation of articulated systems with
    contacts and constraints.

    .. note::

        - This solver requires `mujoco_warp`_ and its dependencies to be installed.
        - For installation instructions, see the `mujoco_warp`_ repository.

    Example
    -------

    .. code-block:: python

        solver = newton.MuJoCoSolver(model)

        # simulation loop
        for i in range(100):
            solver.step(state_in, state_out, control, contacts, dt)
            state_in, state_out = state_out, state_in
    """

    def __init__(
        self,
        model: Model,
        *,
        mjw_model: MjWarpModel | None = None,
        mjw_data: MjWarpData | None = None,
        separate_envs_to_worlds: bool | None = None,
        nefc_per_env: int = 100,
        ncon_per_env: int | None = None,
        iterations: int = 20,
        ls_iterations: int = 10,
        solver: int | str = "cg",
        integrator: int | str = "euler",
        use_mujoco: bool = False,
        disable_contacts: bool = False,
        default_actuator_gear: float | None = None,
        actuator_gears: dict[str, float] | None = None,
        update_data_interval: int = 1,
        save_to_mjcf: str | None = None,
        contact_stiffness_time_const: float = 0.02,
    ):
        """
        Args:
            model (Model): the model to be simulated.
            mjw_model (MjWarpModel | None): Optional pre-existing MuJoCo Warp model. If provided with `mjw_data`, conversion from Newton model is skipped.
            mjw_data (MjWarpData | None): Optional pre-existing MuJoCo Warp data. If provided with `mjw_model`, conversion from Newton model is skipped.
            separate_envs_to_worlds (bool | None): If True, each Newton environment is mapped to a separate MuJoCo world. Defaults to `not use_mujoco`.
            nefc_per_env (int): Number of constraints per environment (world).
            ncon_per_env (int | None): Number of contact points per environment (world). If None, the number of contact points is estimated from the model.
            iterations (int): Number of solver iterations.
            ls_iterations (int): Number of line search iterations for the solver.
            solver (int | str): Solver type. Can be "cg" or "newton", or their corresponding MuJoCo integer constants.
            integrator (int | str): Integrator type. Can be "euler", "rk4", or "implicit", or their corresponding MuJoCo integer constants.
            use_mujoco (bool): If True, use the pure MuJoCo backend instead of `mujoco_warp`.
            disable_contacts (bool): If True, disable contact computation in MuJoCo.
            register_collision_groups (bool): If True, register collision groups from the Newton model in MuJoCo.
            default_actuator_gear (float | None): Default gear ratio for all actuators. Can be overridden by `actuator_gears`.
            actuator_gears (dict[str, float] | None): Dictionary mapping joint names to specific gear ratios, overriding the `default_actuator_gear`.
            update_data_interval (int): Frequency (in simulation steps) at which to update the MuJoCo Data object from the Newton state. If 0, Data is never updated after initialization.
            save_to_mjcf (str | None): Optional path to save the generated MJCF model file.
            contact_stiffness_time_const (float | None): Time constant for contact stiffness in MuJoCo's solver reference model. Defaults to 0.02 (20ms). Can be set to match the simulation timestep for tighter coupling.

        """
        super().__init__(model)
        self.mujoco, self.mujoco_warp = import_mujoco()
        self.contact_stiffness_time_const = contact_stiffness_time_const

        disableflags = 0
        if disable_contacts:
            disableflags |= self.mujoco.mjtDisableBit.mjDSBL_CONTACT
        if mjw_model is not None and mjw_data is not None:
            self.mjw_model = mjw_model
            self.mjw_data = mjw_data
            self.use_mujoco = False
        else:
            self.use_mujoco = use_mujoco
            if separate_envs_to_worlds is None:
                separate_envs_to_worlds = not use_mujoco
            self.convert_to_mjc(
                model,
                disableflags=disableflags,
                disable_contacts=disable_contacts,
                separate_envs_to_worlds=separate_envs_to_worlds,
                nefc_per_env=nefc_per_env,
                ncon_per_env=ncon_per_env,
                iterations=iterations,
                ls_iterations=ls_iterations,
                solver=solver,
                integrator=integrator,
                default_actuator_gear=default_actuator_gear,
                actuator_gears=actuator_gears,
                target_filename=save_to_mjcf,
            )
        self.update_data_interval = update_data_interval
        self._step = 0

    @override
    def step(self, state_in: State, state_out: State, control: Control, contacts: Contacts, dt: float):
        if self.use_mujoco:
            self.apply_mjc_control(self.model, state_in, control, self.mj_data)
            if self.update_data_interval > 0 and self._step % self.update_data_interval == 0:
                # XXX updating the mujoco state at every step may introduce numerical instability
                self.update_mjc_data(self.mj_data, self.model, state_in)
            self.mj_model.opt.timestep = dt
            self.mujoco.mj_step(self.mj_model, self.mj_data)
            self.update_newton_state(self.model, state_out, self.mj_data)
        else:
            self.apply_mjc_control(self.model, state_in, control, self.mjw_data)
            if self.update_data_interval > 0 and self._step % self.update_data_interval == 0:
                self.update_mjc_data(self.mjw_data, self.model, state_in)
            self.mjw_model.opt.timestep.fill_(dt)
            with wp.ScopedDevice(self.model.device):
                self.mujoco_warp.step(self.mjw_model, self.mjw_data)
            self.update_newton_state(self.model, state_out, self.mjw_data)
        self._step += 1
        return state_out

    @override
    def notify_model_changed(self, flags: int):
        if flags & newton.sim.NOTIFY_FLAG_BODY_INERTIAL_PROPERTIES:
            self.update_model_inertial_properties()
        if flags & (newton.sim.NOTIFY_FLAG_JOINT_AXIS_PROPERTIES | newton.sim.NOTIFY_FLAG_DOF_PROPERTIES):
            self.update_joint_properties()
        if flags & newton.sim.NOTIFY_FLAG_SHAPE_PROPERTIES:
            self.update_geom_properties()

    @staticmethod
    def _data_is_mjwarp(data):
        # Check if the data is a mujoco_warp Data object
        return hasattr(data, "nworld")

    @staticmethod
    def apply_mjc_control(model: Model, state: State, control: Control | None, mj_data: MjWarpData | MjData):
        if control is None or control.joint_f is None:
            if state.body_f is None:
                return
        is_mjwarp = MuJoCoSolver._data_is_mjwarp(mj_data)
        if is_mjwarp:
            ctrl = mj_data.ctrl
            qfrc = mj_data.qfrc_applied
            xfrc = mj_data.xfrc_applied
            nworld = mj_data.nworld
        else:
            ctrl = wp.empty((1, len(mj_data.ctrl)), dtype=wp.float32, device=model.device)
            qfrc = wp.empty((1, len(mj_data.qfrc_applied)), dtype=wp.float32, device=model.device)
            xfrc = wp.zeros((1, len(mj_data.xfrc_applied)), dtype=wp.spatial_vector, device=model.device)
            nworld = 1
        axes_per_env = model.joint_dof_count // nworld
        joints_per_env = model.joint_count // nworld
        bodies_per_env = model.body_count // nworld
        if control is not None:
            wp.launch(
                apply_mjc_control_kernel,
                dim=(nworld, axes_per_env),
                inputs=[
                    control.joint_target,
                    control.joint_f,
                    model.joint_dof_mode,
                    model.mjc_axis_to_actuator,  # pyright: ignore[reportAttributeAccessIssue]
                    axes_per_env,
                ],
                outputs=[
                    ctrl,
                ],
                device=model.device,
            )
            wp.launch(
                apply_mjc_qfrc_kernel,
                dim=(nworld, joints_per_env),
                inputs=[
                    state.body_q,
                    control.joint_f,
                    model.joint_type,
                    model.body_com,
                    model.joint_child,
                    model.joint_q_start,
                    model.joint_qd_start,
                    model.joint_dof_dim,
                    joints_per_env,
                    bodies_per_env,
                ],
                outputs=[
                    qfrc,
                ],
                device=model.device,
            )

        if state.body_f is not None:
            wp.launch(
                apply_mjc_body_f_kernel,
                dim=(nworld, bodies_per_env),
                inputs=[
                    model.up_axis,
                    state.body_q,
                    state.body_f,
                    model.to_mjc_body_index,
                    bodies_per_env,
                ],
                outputs=[
                    xfrc,
                ],
                device=model.device,
            )
        if not is_mjwarp:
            mj_data.xfrc_applied = xfrc.numpy()
            mj_data.ctrl[:] = ctrl.numpy().flatten()
            mj_data.qfrc_applied[:] = qfrc.numpy()

    @staticmethod
    def update_mjc_data(mj_data: MjWarpData | MjData, model: Model, state: State | None = None):
        is_mjwarp = MuJoCoSolver._data_is_mjwarp(mj_data)
        if is_mjwarp:
            # we have a MjWarp Data object
            qpos = mj_data.qpos
            qvel = mj_data.qvel
            nworld = mj_data.nworld
        else:
            # we have a MjData object from Mujoco
            qpos = wp.empty((1, model.joint_coord_count), dtype=wp.float32, device=model.device)
            qvel = wp.empty((1, model.joint_dof_count), dtype=wp.float32, device=model.device)
            nworld = 1
        if state is None:
            joint_q = model.joint_q
            joint_qd = model.joint_qd
        else:
            joint_q = state.joint_q
            joint_qd = state.joint_qd
        joints_per_env = model.joint_count // nworld
        wp.launch(
            convert_warp_coords_to_mj_kernel,
            dim=(nworld, joints_per_env),
            inputs=[
                joint_q,
                joint_qd,
                joints_per_env,
                model.up_axis,
                model.joint_type,
                model.joint_q_start,
                model.joint_qd_start,
                model.joint_dof_dim,
            ],
            outputs=[qpos, qvel],
            device=model.device,
        )
        if not is_mjwarp:
            mj_data.qpos[:] = qpos.numpy().flatten()[: len(mj_data.qpos)]
            mj_data.qvel[:] = qvel.numpy().flatten()[: len(mj_data.qvel)]

    @staticmethod
    def update_newton_state(model: Model, state: State, mj_data: MjWarpData | MjData, eval_fk: bool = True):
        is_mjwarp = MuJoCoSolver._data_is_mjwarp(mj_data)
        if is_mjwarp:
            # we have a MjWarp Data object
            qpos = mj_data.qpos
            qvel = mj_data.qvel
            nworld = mj_data.nworld

            xpos = mj_data.xpos
            xquat = mj_data.xquat
        else:
            # we have a MjData object from Mujoco
            qpos = wp.array([mj_data.qpos], dtype=wp.float32, device=model.device)
            qvel = wp.array([mj_data.qvel], dtype=wp.float32, device=model.device)
            nworld = 1

            xpos = wp.array([mj_data.xpos], dtype=wp.vec3, device=model.device)
            xquat = wp.array([mj_data.xquat], dtype=wp.quat, device=model.device)
        joints_per_env = model.joint_count // nworld
        wp.launch(
            convert_mj_coords_to_warp_kernel,
            dim=(nworld, joints_per_env),
            inputs=[
                qpos,
                qvel,
                joints_per_env,
                int(model.up_axis),
                model.joint_type,
                model.joint_q_start,
                model.joint_qd_start,
                model.joint_dof_dim,
            ],
            outputs=[state.joint_q, state.joint_qd],
            device=model.device,
        )
        if eval_fk:
            # custom forward kinematics for handling multi-dof joints
            wp.launch(
                kernel=eval_articulation_fk,
                dim=model.articulation_count,
                inputs=[
                    model.articulation_start,
                    state.joint_q,
                    state.joint_qd,
                    model.joint_q_start,
                    model.joint_qd_start,
                    model.joint_type,
                    model.joint_parent,
                    model.joint_child,
                    model.joint_X_p,
                    model.joint_X_c,
                    model.joint_axis,
                    model.joint_dof_dim,
                    model.body_com,
                ],
                outputs=[
                    state.body_q,
                    state.body_qd,
                ],
                device=model.device,
            )
        else:
            bodies_per_env = model.body_count // model.num_envs
            wp.launch(
                convert_body_xforms_to_warp_kernel,
                dim=(nworld, bodies_per_env),
                inputs=[
                    xpos,
                    xquat,
                    model.to_mjc_body_index,
                    bodies_per_env,
                    int(model.up_axis),
                ],
                outputs=[state.body_q],
                device=model.device,
            )

    @staticmethod
    def color_collision_shapes(model: Model, selected_shapes: nparray, visualize_graph: bool = False) -> np.ndarray:
        """
        Find a graph coloring of the collision filter pairs in the model.
        Shapes within the same color cannot collide with each other.
        Shapes can only collide with shapes of different colors.
        """
        # find graph coloring of collision filter pairs
        collision_group = model.shape_collision_group
        # edges representing colliding shape pairs
        graph_edges = [
            (i, j)
            for i, j in product(selected_shapes, selected_shapes)
            if i != j
            and (
                ((i, j) not in model.shape_collision_filter_pairs and (j, i) not in model.shape_collision_filter_pairs)
                or collision_group[i] != collision_group[j]
            )
        ]
        if len(graph_edges) > 0:
            if visualize_graph:
                plot_graph(selected_shapes, graph_edges)
            color_groups = color_graph(
                num_nodes=int(selected_shapes.max() + 1),
                graph_edge_indices=wp.array(graph_edges, dtype=wp.int32),
            )
            shape_color = np.zeros(model.shape_count, dtype=np.int32)
            num_colors = 0
            for group in color_groups:
                num_colors += 1
                shape_color[group] = num_colors
        else:
            # no edges in the graph, all shapes can collide with each other
            shape_color = np.zeros(model.shape_count, dtype=np.int32)
        return shape_color

    def convert_to_mjc(
        self,
        model: Model,
        state: State | None = None,
        *,
        separate_envs_to_worlds: bool = True,
        iterations: int = 20,
        ls_iterations: int = 10,
        nefc_per_env: int = 100,  # number of constraints per world
        ncon_per_env: int | None = None,
        solver: int | str = "cg",
        integrator: int | str = "euler",
        disableflags: int = 0,
        disable_contacts: bool = False,
        impratio: float = 1.0,
        tolerance: float = 1e-8,
        ls_tolerance: float = 0.01,
        timestep: float = 0.01,
        cone: int = 0,
        # maximum absolute joint limit value after which the joint is considered not limited
        joint_limit_threshold: float = 1e3,
        # these numbers come from the cartpole.xml model
        # joint_solref=(0.08, 1.0),
        # joint_solimp=(0.9, 0.95, 0.001, 0.5, 2.0),
        geom_solref: tuple[float, float] | None = None,
        geom_solimp: tuple[float, float, float, float, float] = (0.9, 0.95, 0.001, 0.5, 2.0),
        geom_friction: tuple[float, float, float] | None = None,
        geom_condim: int = 3,
        target_filename: str | None = None,
        default_actuator_args: dict | None = None,
        default_actuator_gear: float | None = None,
        actuator_gears: dict[str, float] | None = None,
        actuated_axes: list[int] | None = None,
        skip_visual_only_geoms: bool = True,
        add_axes: bool = True,
<<<<<<< HEAD
        maxhullvert: int = 64,
=======
        maxhullvert: int = MESH_MAXHULLVERT,
        contact_stiffness_time_const: float | None = None,
>>>>>>> fd992c1d
    ) -> tuple[MjWarpModel, MjWarpData, MjModel, MjData]:
        """
        Convert a Newton model and state to MuJoCo (Warp) model and data.

        Args:
            Model (newton.Model): The Newton model to convert.
            State (newton.State): The Newton state to convert.

        Returns:
            tuple[MjWarpModel, MjWarpData, MjModel, MjData]: A tuple containing the model and data objects for ``mujoco_warp`` and MuJoCo.
        """

        if not model.joint_count:
            raise ValueError("The model must have at least one joint to be able to convert it to MuJoCo.")

        mujoco, mujoco_warp = import_mujoco()

        actuator_args = {
            # "ctrllimited": True,
            # "ctrlrange": (-1.0, 1.0),
            "gear": [1.0, 0.0, 0.0, 0.0, 0.0, 0.0],
            "trntype": mujoco.mjtTrn.mjTRN_JOINT,
            # motor actuation properties (already the default settings in Mujoco)
            "gainprm": [1.0, 0, 0, 0, 0, 0, 0, 0, 0, 0],
            "biasprm": [0.0, 0.0, 0.0, 0.0, 0.0, 0.0, 0.0, 0.0, 0.0, 0.0],
            "dyntype": mujoco.mjtDyn.mjDYN_NONE,
            "gaintype": mujoco.mjtGain.mjGAIN_FIXED,
            "biastype": mujoco.mjtBias.mjBIAS_AFFINE,
        }
        if default_actuator_args is not None:
            actuator_args.update(default_actuator_args)
        if default_actuator_gear is not None:
            actuator_args["gear"][0] = default_actuator_gear
        if actuator_gears is None:
            actuator_gears = {}

        if isinstance(solver, str):
            solver = {
                "cg": mujoco.mjtSolver.mjSOL_CG,
                "newton": mujoco.mjtSolver.mjSOL_NEWTON,
            }.get(solver.lower(), mujoco.mjtSolver.mjSOL_CG)

        if isinstance(integrator, str):
            integrator = {
                "euler": mujoco.mjtIntegrator.mjINT_EULER,
                "rk4": mujoco.mjtIntegrator.mjINT_RK4,
                "implicit": mujoco.mjtIntegrator.mjINT_IMPLICITFAST,
            }.get(integrator.lower(), mujoco.mjtIntegrator.mjINT_EULER)

        def quat2mjc(q):
            # convert from xyzw to wxyz
            return [q[3], q[0], q[1], q[2]]

        def pos2mjc(p):
            if model.up_axis == 1:
                # mujoco uses y-axis up, Warp uses z-axis up
                return [p[0], -p[2], p[1]]
            else:
                return p

        spec = mujoco.MjSpec()
        spec.option.disableflags = disableflags
        spec.option.gravity = pos2mjc(wp.vec3(*model.gravity))
        spec.option.timestep = timestep
        spec.option.solver = solver
        spec.option.integrator = integrator
        spec.option.iterations = iterations
        spec.option.ls_iterations = ls_iterations
        defaults = spec.default
        if callable(defaults):
            defaults = defaults()
        defaults.geom.condim = geom_condim
        # Use provided or default contact stiffness time constant
        if geom_solref is None:
            geom_solref = (self.contact_stiffness_time_const, 1.0)
        defaults.geom.solref = geom_solref
        defaults.geom.solimp = geom_solimp
        # Use model's friction parameters if geom_friction is not provided
        if geom_friction is None:
            geom_friction = (1.0, model.rigid_contact_torsional_friction, model.rigid_contact_rolling_friction)
        defaults.geom.friction = geom_friction
        # defaults.geom.contype = 0
        spec.compiler.inertiafromgeom = mujoco.mjtInertiaFromGeom.mjINERTIAFROMGEOM_AUTO

        if add_axes:
            # add axes for debug visualization in MuJoCo viewer when loading the generated XML
            spec.worldbody.add_geom(
                type=mujoco.mjtGeom.mjGEOM_CYLINDER,
                name="axis_x",
                fromto=[0.0, 0.0, 0.0, 1.0, 0.0, 0.0],
                rgba=[1.0, 0.0, 0.0, 1.0],
                size=[0.01, 0.01, 0.01],
                contype=0,
                conaffinity=0,
            )
            spec.worldbody.add_geom(
                type=mujoco.mjtGeom.mjGEOM_CYLINDER,
                name="axis_y",
                fromto=[0.0, 0.0, 0.0, 0.0, 1.0, 0.0],
                rgba=[0.0, 1.0, 0.0, 1.0],
                size=[0.01, 0.01, 0.01],
                contype=0,
                conaffinity=0,
            )
            spec.worldbody.add_geom(
                type=mujoco.mjtGeom.mjGEOM_CYLINDER,
                name="axis_z",
                fromto=[0.0, 0.0, 0.0, 0.0, 0.0, 1.0],
                rgba=[0.0, 0.0, 1.0, 1.0],
                size=[0.01, 0.01, 0.01],
                contype=0,
                conaffinity=0,
            )

        articulation_start = model.articulation_start.numpy()
        joint_parent = model.joint_parent.numpy()
        joint_child = model.joint_child.numpy()
        joint_parent_xform = model.joint_X_p.numpy()
        joint_child_xform = model.joint_X_c.numpy()
        joint_limit_lower = model.joint_limit_lower.numpy()
        joint_limit_upper = model.joint_limit_upper.numpy()
        joint_type = model.joint_type.numpy()
        joint_axis = model.joint_axis.numpy()
        joint_dof_dim = model.joint_dof_dim.numpy()
        joint_dof_mode = model.joint_dof_mode.numpy()
        joint_target_kd = model.joint_target_kd.numpy()
        joint_target_ke = model.joint_target_ke.numpy()
        joint_qd_start = model.joint_qd_start.numpy()
        joint_armature = model.joint_armature.numpy()
        joint_effort_limit = model.joint_effort_limit.numpy()
        # MoJoCo doesn't have velocity limit
        # joint_velocity_limit = model.joint_velocity_limit.numpy()
        joint_friction = model.joint_friction.numpy()
        body_q = model.body_q.numpy()
        body_mass = model.body_mass.numpy()
        body_inertia = model.body_inertia.numpy()
        body_com = model.body_com.numpy()
        shape_transform = model.shape_transform.numpy()
        shape_type = model.shape_geo.type.numpy()
        shape_size = model.shape_geo.scale.numpy()
        shape_body = model.shape_body.numpy()
        shape_flags = model.shape_flags.numpy()

        INT32_MAX = np.iinfo(np.int32).max
        collision_mask_everything = INT32_MAX

        # mapping from joint axis to actuator index
        axis_to_actuator = np.zeros((model.joint_dof_count,), dtype=np.int32) - 1
        actuator_count = 0

        # mapping from Newton shape index to MuJoCo geom index
        shape_to_geom = np.zeros((model.shape_count,), dtype=np.int32) - 1
        geom_count = 0

        # rotate Y axis to Z axis (used for correcting the alignment of capsules, cylinders)
        rot_y2z = wp.quat_from_axis_angle(wp.vec3(1.0, 0.0, 0.0), wp.pi * 0.5)
        rot_y2z_mat = np.array(wp.quat_to_matrix(rot_y2z)).reshape(3, 3)

        # supported non-fixed joint types in MuJoCo (fixed joints are handled by nesting bodies)
        supported_joint_types = {
            newton.JOINT_FREE,
            newton.JOINT_BALL,
            newton.JOINT_PRISMATIC,
            newton.JOINT_REVOLUTE,
            newton.JOINT_D6,
        }

        geom_type_mapping = {
            newton.GEO_SPHERE: mujoco.mjtGeom.mjGEOM_SPHERE,
            newton.GEO_PLANE: mujoco.mjtGeom.mjGEOM_PLANE,
            newton.GEO_CAPSULE: mujoco.mjtGeom.mjGEOM_CAPSULE,
            newton.GEO_CYLINDER: mujoco.mjtGeom.mjGEOM_CYLINDER,
            newton.GEO_BOX: mujoco.mjtGeom.mjGEOM_BOX,
            newton.GEO_MESH: mujoco.mjtGeom.mjGEOM_MESH,
        }
        geom_type_name = {
            newton.GEO_SPHERE: "sphere",
            newton.GEO_PLANE: "plane",
            newton.GEO_CAPSULE: "capsule",
            newton.GEO_CYLINDER: "cylinder",
            newton.GEO_BOX: "box",
            newton.GEO_MESH: "mesh",
        }

        mj_bodies = [spec.worldbody]
        # mapping from Newton body id to MuJoCo body id
        body_mapping = {-1: 0}
        # mapping from Newton shape id to MuJoCo geom id
        shape_mapping = {}

        # ensure unique names
        body_names = {}
        joint_names = {}

        # only generate the first environment, replicate state of multiple worlds in MjData
        selected_joints = np.arange(model.joint_count)
        if separate_envs_to_worlds:
            # determine which shapes, bodies and joints belong to the first environment
            # based on the collision group: we pick shapes from the first collision group and groups
            # that collide with it and add the bodies and joints that are associated with these shapes
            shape_collision_group = np.array(model.shape_collision_group)
            non_negatives = shape_collision_group[shape_collision_group >= 0]
            if len(non_negatives) > 0:
                first_collision_group = np.min(non_negatives)
            else:
                first_collision_group = -1
            selected_shapes = np.where((shape_collision_group == first_collision_group) | (shape_collision_group < 0))[
                0
            ]
            selected_bodies = np.unique(shape_body[selected_shapes])
            selected_joints = np.unique(selected_joints[np.isin(joint_child, selected_bodies)])
            # figure out the articulations that are selected
            for i in range(model.articulation_count):
                if np.any(np.isin(articulation_start[i : i + 1], selected_joints)):
                    selected_joints = np.concatenate((selected_joints, articulation_start[i : i + 1]))
                selected_joints = np.unique(selected_joints)
            if len(selected_joints) == 0:
                # select all joints from the first articulation
                selected_joints = np.arange(articulation_start[0], articulation_start[1])
            selected_bodies = np.unique(np.concatenate((selected_bodies, joint_child[selected_joints])))
        else:
            # if we are not separating environments to worlds, we use all shapes, bodies, joints
            selected_shapes = np.where(shape_flags & int(newton.geometry.SHAPE_FLAG_COLLIDE_SHAPES))[0]
            selected_bodies = np.arange(model.body_count)

        # store selected shapes, bodies, joints for later use in update_geom_properties
        self.selected_shapes = wp.array(selected_shapes, dtype=wp.int32, device=model.device)
        self.selected_joints = wp.array(selected_joints, dtype=wp.int32, device=model.device)
        self.selected_bodies = wp.array(selected_bodies, dtype=wp.int32, device=model.device)

        # sort joints topologically depth-first since this is the order that will also be used
        # for placing bodies in the MuJoCo model
        joints_simple = list(zip(joint_parent[selected_joints], joint_child[selected_joints]))
        joint_order = newton.utils.topological_sort(joints_simple, use_dfs=True)
        if any(joint_order != np.arange(len(joints_simple))):
            wp.utils.warn(
                "Joint order is not in depth-first topological order while converting Newton model to MuJoCo, this may lead to diverging kinematics between MuJoCo and Newton."
            )

        # maps from body_id to transform to be applied to its children
        # i.e. its inverse child transform
        body_child_tf = {}

        # find graph coloring of collision filter pairs
        # filter out shapes that are not colliding with anything
        colliding_shapes = selected_shapes[
            shape_flags[selected_shapes] & int(newton.geometry.SHAPE_FLAG_COLLIDE_SHAPES) != 0
        ]
        shape_color = self.color_collision_shapes(model, colliding_shapes)

        def add_geoms(warp_body_id: int, perm_position: bool = False, incoming_xform: wp.transform | None = None):
            body = mj_bodies[body_mapping[warp_body_id]]
            shapes = model.body_shapes.get(warp_body_id)
            if not shapes:
                return
            for shape in shapes:
                if skip_visual_only_geoms and not (shape_flags[shape] & int(newton.geometry.SHAPE_FLAG_COLLIDE_SHAPES)):
                    continue
                # elif separate_envs_to_worlds and shape >= shapes_per_env and shape != model.shape_count - 1:
                #     # this is a shape in a different environment, skip it
                #     # TODO fix handling of static shapes here, see cartpole.xml replication
                #     # that is missing the rail shapes
                #     continue
                stype = shape_type[shape]
                name = f"{geom_type_name[stype]}_{shape}"
                if stype == newton.GEO_PLANE and warp_body_id != -1:
                    raise ValueError("Planes can only be attached to static bodies")
                geom_params = {
                    "type": geom_type_mapping[stype],
                    "name": name,
                }
                if stype == newton.GEO_MESH:
                    mesh_src = model.shape_geo_src[shape]
                    # use mesh-specific maxhullvert or fall back to the default
                    mesh_maxhullvert = getattr(mesh_src, "maxhullvert", maxhullvert)
                    # check if mesh has a pre-computed convex hull
                    convex_hull = getattr(mesh_src, "convex_hull", None)
                    # use convex hull if available, otherwise use original mesh
                    mesh_to_use = convex_hull if convex_hull is not None else mesh_src
                    spec.add_mesh(
                        name=name,
                        uservert=mesh_to_use.vertices.flatten(),
                        userface=mesh_to_use.indices.flatten(),
                        maxhullvert=mesh_maxhullvert,
                    )
                    geom_params["meshname"] = name
                q = wp.quat(*shape_transform[shape, 3:])
                p = wp.vec3(*shape_transform[shape, :3])
                tf = wp.transform(p, q)
                if incoming_xform is not None:
                    # transform to world space
                    tf: wp.transform = incoming_xform * tf
                    q = tf.q
                    p = tf.p
                if stype in (newton.GEO_CAPSULE, newton.GEO_CYLINDER):
                    # mujoco aligns these shapes with the z-axis, Warp uses the y-axis
                    q = q * rot_y2z
                if model.up_axis == 2 and warp_body_id == -1:
                    # reverse rotation that aligned the z-axis with the y-axis
                    q = q * wp.quat_inverse(rot_y2z)
                if perm_position:
                    # mujoco aligns these shapes with the z-axis, Warp uses the y-axis
                    p = wp.vec3(p[0], -p[2], p[1])
                geom_params["pos"] = p
                geom_params["quat"] = quat2mjc(q)
                size = shape_size[shape]
                if np.any(size > 0.0):
                    # duplicate nonzero entries at places where size is 0
                    nonzero = size[size > 0.0][0]
                    size[size == 0.0] = nonzero
                    geom_params["size"] = size
                else:
                    # planes are always infinite for collision purposes in mujoco
                    geom_params["size"] = [5.0, 5.0, 5.0]

                # encode collision filtering information
                if not (shape_flags[shape] & int(newton.geometry.SHAPE_FLAG_COLLIDE_SHAPES)):
                    # this shape is not colliding with anything
                    geom_params["contype"] = 0
                    geom_params["conaffinity"] = 0
                else:
                    color = shape_color[shape]
                    if color < 32:
                        contype = 1 << color
                        geom_params["contype"] = contype
                        # collide with anything except shapes from the same color
                        geom_params["conaffinity"] = collision_mask_everything & ~contype

                # Use shape materials instead of defaults if available
                if model.shape_materials.mu is not None:
                    shape_mu = model.shape_materials.mu.numpy()
                    if shape < len(shape_mu):
                        # Set friction from Newton shape materials using model's friction parameters
                        mu = shape_mu[shape]
                        geom_params["friction"] = [
                            mu,
                            model.rigid_contact_torsional_friction * mu,
                            model.rigid_contact_rolling_friction * mu,
                        ]

                body.add_geom(**geom_params)
                shape_mapping[shape] = len(shape_mapping)

                # Track shape-to-geom mapping
                nonlocal geom_count
                shape_to_geom[shape] = geom_count
                geom_count += 1

        # add static geoms attached to the worldbody
        add_geoms(-1, perm_position=model.up_axis == 1)

        # add joints, bodies and geoms
        for ji in joint_order:
            parent, child = joints_simple[ji]
            if child in body_mapping:
                raise ValueError(f"Body {child} already exists in the mapping")

            # add body
            body_mapping[child] = len(mj_bodies)
            parent_xform = joint_parent_xform[ji]
            tf_p = body_q[child, :3]
            tf_q = wp.quat(*body_q[child, 3:])
            joint_pos = wp.vec3(*joint_child_xform[ji, :3])
            if parent == -1:
                # reverse rotation that aligned the z-axis with the y-axis
                tf_q = wp.quat(*parent_xform[3:])
                if model.up_axis == 1:
                    tf_q = rot_y2z * tf_q
                tf_p = pos2mjc(tf_p)
            else:
                tf_p = parent_xform[:3]
                tf_q = wp.quat(*parent_xform[3:])

                incoming_xform = body_child_tf.get(parent)
                if incoming_xform is not None:
                    # apply the incoming transform from the parent body,
                    # which is the inverse of the parent joint's child transform
                    tf = incoming_xform * wp.transform(tf_p, tf_q)
                    tf_p = tf.p
                    tf_q = tf.q
                    joint_pos = wp.vec3(0.0, 0.0, 0.0)
            # ensure unique body name
            name = model.body_key[child]
            if name not in body_names:
                body_names[name] = 1
            else:
                while name in body_names:
                    body_names[name] += 1
                    name = f"{name}_{body_names[name]}"

            inertia = body_inertia[child]
            if model.up_axis == 1:
                # # TODO: what frame is the fullinertia in Mujoco?
                # mat = np.array(wp.quat_to_matrix(rot_y2z * tf_q)).reshape(3, 3)
                inertia = rot_y2z_mat @ inertia @ rot_y2z_mat.T
            body = mj_bodies[body_mapping[parent]].add_body(
                name=name,
                pos=tf_p,
                quat=quat2mjc(tf_q),
                mass=body_mass[child],
                ipos=pos2mjc(body_com[child, :]),
                fullinertia=[inertia[0, 0], inertia[1, 1], inertia[2, 2], inertia[0, 1], inertia[0, 2], inertia[1, 2]],
                explicitinertial=True,
            )
            mj_bodies.append(body)

            # add joint
            j_type = joint_type[ji]
            qd_start = joint_qd_start[ji]
            name = model.joint_key[ji]
            if name not in joint_names:
                joint_names[name] = 1
            else:
                while name in joint_names:
                    joint_names[name] += 1
                    name = f"{name}_{joint_names[name]}"

            if j_type == newton.JOINT_FREE:
                body.add_joint(
                    name=name,
                    type=mujoco.mjtJoint.mjJNT_FREE,
                    damping=0.0,
                    limited=False,
                )
            elif j_type in supported_joint_types:
                lin_axis_count, ang_axis_count = joint_dof_dim[ji]
                # linear dofs
                for i in range(lin_axis_count):
                    ai = qd_start + i
                    axis = wp.vec3(*joint_axis[ai])
                    # reverse rotation of body to joint axis
                    # axis = wp.quat_rotate_inv(rot_correction2 * tf_q, axis)
                    # axis = wp.quat_rotate_inv(tf_q, axis)
                    joint_params = {
                        "armature": joint_armature[qd_start + i],
                        "pos": joint_pos,
                        # "quat": quat2mjc(joint_child_xform[ji, 3:]),
                    }
                    # Set friction
                    joint_params["frictionloss"] = joint_friction[ai]
                    lower, upper = joint_limit_lower[ai], joint_limit_upper[ai]
                    if lower == upper or (abs(lower) > joint_limit_threshold and abs(upper) > joint_limit_threshold):
                        joint_params["limited"] = False
                    else:
                        joint_params["limited"] = True
                        joint_params["range"] = (lower, upper)
                    axname = name
                    if lin_axis_count > 1 or ang_axis_count > 1:
                        axname += "_lin"
                    if lin_axis_count > 1:
                        axname += str(i)
                    body.add_joint(
                        name=axname,
                        type=mujoco.mjtJoint.mjJNT_SLIDE,
                        axis=axis,
                        **joint_params,
                    )
                    if actuated_axes is None or ai in actuated_axes:
                        # add actuator for this axis
                        gear = actuator_gears.get(axname)
                        if gear is not None:
                            args = {}
                            args.update(actuator_args)
                            args["gear"] = [gear, 0.0, 0.0, 0.0, 0.0, 0.0]
                        else:
                            args = actuator_args

                        if joint_dof_mode[ai] == newton.JOINT_MODE_TARGET_POSITION:
                            kp = joint_target_ke[ai]
                            kv = joint_target_kd[ai]
                            args["biasprm"] = [0.0, -kp, -kv, 0, 0, 0, 0, 0, 0, 0]
                            args["gainprm"] = [kp, 0, 0, 0, 0, 0, 0, 0, 0, 0]
                        elif joint_dof_mode[ai] == newton.JOINT_MODE_TARGET_VELOCITY:
                            kv = joint_target_kd[ai]
                            args["biasprm"] = [0.0, 0.0, -kv, 0, 0, 0, 0, 0, 0, 0]
                            args["gainprm"] = [kv, 0, 0, 0, 0, 0, 0, 0, 0, 0]
                        else:
                            # no target position or velocity, just use the default gain
                            args["biasprm"] = [0.0, 0.0, 0.0, 0, 0, 0, 0, 0, 0, 0]
                            args["gainprm"] = [1.0, 0, 0, 0, 0, 0, 0, 0, 0, 0]

                        # Add effort limits from Newton model
                        effort_limit = joint_effort_limit[ai]
                        args["forcerange"] = [-effort_limit, effort_limit]

                        spec.add_actuator(target=axname, **args)
                        axis_to_actuator[ai] = actuator_count
                        actuator_count += 1

                # angular dofs
                for i in range(lin_axis_count, lin_axis_count + ang_axis_count):
                    ai = qd_start + i
                    axis = wp.vec3(*joint_axis[ai])
                    # reverse rotation of body to joint axis
                    # axis = wp.quat_rotate_inv(rot_correction2 * tf_q, axis)
                    # axis = wp.quat_rotate_inv(tf_q, axis)
                    joint_params = {
                        "armature": joint_armature[qd_start + i],
                        "pos": joint_pos,
                        # "quat": quat2mjc(joint_child_xform[ji, 3:]),
                    }
                    # Set friction
                    joint_params["frictionloss"] = joint_friction[ai]
                    lower, upper = joint_limit_lower[ai], joint_limit_upper[ai]
                    if lower == upper or (abs(lower) > joint_limit_threshold and abs(upper) > joint_limit_threshold):
                        joint_params["limited"] = False
                    else:
                        joint_params["limited"] = True
                        joint_params["range"] = (np.rad2deg(lower), np.rad2deg(upper))
                    axname = name
                    if lin_axis_count > 1 or ang_axis_count > 1:
                        axname += "_ang"
                    if ang_axis_count > 1:
                        axname += str(i - lin_axis_count)
                    body.add_joint(
                        name=axname,
                        type=mujoco.mjtJoint.mjJNT_HINGE,
                        axis=axis,
                        **joint_params,
                    )
                    if actuated_axes is None or ai in actuated_axes:
                        # add actuator for this axis
                        gear = actuator_gears.get(axname)
                        if gear is not None:
                            args = {}
                            args.update(actuator_args)
                            args["gear"] = [gear, 0.0, 0.0, 0.0, 0.0, 0.0]
                        else:
                            args = actuator_args

                        if joint_dof_mode[ai] == newton.JOINT_MODE_TARGET_POSITION:
                            kp = joint_target_ke[ai]
                            kv = joint_target_kd[ai]
                            args["biasprm"] = [0.0, -kp, -kv, 0, 0, 0, 0, 0, 0, 0]
                            args["gainprm"] = [kp, 0, 0, 0, 0, 0, 0, 0, 0, 0]
                        elif joint_dof_mode[ai] == newton.JOINT_MODE_TARGET_VELOCITY:
                            kv = joint_target_kd[ai]
                            args["biasprm"] = [0.0, 0.0, -kv, 0, 0, 0, 0, 0, 0, 0]
                            args["gainprm"] = [kv, 0, 0, 0, 0, 0, 0, 0, 0, 0]
                        else:
                            # no target position or velocity, just use the default gain
                            args["biasprm"] = [0.0, 0.0, 0.0, 0, 0, 0, 0, 0, 0, 0]
                            args["gainprm"] = [1.0, 0, 0, 0, 0, 0, 0, 0, 0, 0]

                        # Add effort limits from Newton model
                        effort_limit = joint_effort_limit[ai]
                        args["forcerange"] = [-effort_limit, effort_limit]

                        spec.add_actuator(target=axname, **args)
                        axis_to_actuator[ai] = actuator_count
                        actuator_count += 1

            elif j_type != newton.JOINT_FIXED:
                raise NotImplementedError(f"Joint type {j_type} is not supported yet")

            # add geoms
            child_tf = wp.transform_inverse(wp.transform(*joint_child_xform[ji]))
            body_child_tf[child] = child_tf

            add_geoms(child, incoming_xform=child_tf)

        self.mj_model = spec.compile()

        if target_filename:
            with open(target_filename, "w") as f:
                f.write(spec.to_xml())
                print(f"Saved mujoco model to {os.path.abspath(target_filename)}")

        self.mj_data = mujoco.MjData(self.mj_model)
        self.mj_data.nefc = nefc_per_env

        self.mj_model.opt.tolerance = tolerance
        self.mj_model.opt.ls_tolerance = ls_tolerance
        self.mj_model.opt.cone = cone
        self.mj_model.opt.iterations = iterations
        self.mj_model.opt.ls_iterations = ls_iterations
        self.mj_model.opt.integrator = integrator
        self.mj_model.opt.solver = solver
        # m.opt.disableflags = disableflags
        self.mj_model.opt.impratio = impratio
        self.mj_model.opt.jacobian = mujoco.mjtJacobian.mjJAC_AUTO

        MuJoCoSolver.update_mjc_data(self.mj_data, model, state)

        # fill some MjWarp model fields that outdated after update_mjc_data.
        # just setting qpos0 to d.qpos leads to weird behavior here, needs
        # to be investigated.

        mujoco.mj_forward(self.mj_model, self.mj_data)

        with wp.ScopedDevice(model.device):
            # mapping from Newton joint axis index to MJC actuator index
            model.mjc_axis_to_actuator = wp.array(axis_to_actuator, dtype=wp.int32)  # pyright: ignore[reportAttributeAccessIssue]
            # mapping from MJC body index to Newton body index (skip world index -1)
            reverse_body_mapping = {v: k for k, v in body_mapping.items()}
            model.to_mjc_body_index = wp.array(  # pyright: ignore[reportAttributeAccessIssue]
                [reverse_body_mapping[i] + 1 for i in range(1, len(reverse_body_mapping))],
                dtype=wp.int32,
            )
            model.to_mjc_geom_index = shape_mapping  # pyright: ignore[reportAttributeAccessIssue]
            reverse_shape_mapping = {v: k for k, v in shape_mapping.items()}
            # mapping from MJC geom index to Newton shape index
            model.to_newton_shape_index = wp.array(  # pyright: ignore[reportAttributeAccessIssue]
                [reverse_shape_mapping[i] for i in range(len(shape_mapping))],
                dtype=wp.int32,
            )

            # mapping from Newton shape index to MJC geom index
            model.mjc_shape_to_geom = wp.array(shape_to_geom, dtype=wp.int32)  # pyright: ignore[reportAttributeAccessIssue]

            self.mjw_model = mujoco_warp.put_model(self.mj_model)
            if separate_envs_to_worlds:
                nworld = model.num_envs
            else:
                nworld = 1

            # expand model fields that can be expanded:
            self.expand_model_fields(self.mjw_model, nworld)

            # so far we have only defined the first environment,
            # now complete the data from the Newton model
            flags = (
                newton.sim.NOTIFY_FLAG_BODY_INERTIAL_PROPERTIES
                | newton.sim.NOTIFY_FLAG_JOINT_AXIS_PROPERTIES
                | newton.sim.NOTIFY_FLAG_DOF_PROPERTIES
            )
            self.notify_model_changed(flags)

            # Also update shape properties once during initialization
            if model.shape_materials.mu is not None:
                shape_flags = newton.sim.NOTIFY_FLAG_SHAPE_PROPERTIES
                self.notify_model_changed(shape_flags)

            # TODO find better heuristics to determine nconmax and njmax
            if disable_contacts:
                nconmax = 0
            else:
                if ncon_per_env is not None:
                    rigid_contact_max = nworld * ncon_per_env
                else:
                    rigid_contact_max = newton.sim.count_rigid_contact_points(model)
                nconmax = max(rigid_contact_max, self.mj_data.ncon * nworld)  # this avoids error in mujoco.
            njmax = max(nworld * nefc_per_env, nworld * self.mj_data.nefc)
            self.mjw_data = mujoco_warp.put_data(
                self.mj_model, self.mj_data, nworld=nworld, nconmax=nconmax, njmax=njmax
            )

    def expand_model_fields(self, mj_model: MjWarpModel, nworld: int):
        if nworld == 1:
            return

        model_fields_to_expand = [
            # "qpos0",
            # "qpos_spring",
            # "body_pos",
            # "body_quat",
            "body_ipos",
            # "body_iquat",
            "body_mass",
            # "body_subtreemass",
            # "subtree_mass",
            "body_inertia",
            # "body_invweight0",
            # "body_gravcomp",
            # "jnt_solref",
            # "jnt_solimp",
            # "jnt_pos",
            # "jnt_axis",
            # "jnt_stiffness",
            # "jnt_range",
            # "jnt_actfrcrange",
            # "jnt_margin",
            "dof_armature",
            # "dof_damping",
            # "dof_invweight0",
            "dof_frictionloss",
            # "dof_solimp",
            # "dof_solref",
            # "geom_matid",
            # "geom_solmix",
            "geom_solref",
            # "geom_solimp",
            "geom_size",
            "geom_rbound",
            "geom_pos",
            "geom_quat",
            "geom_friction",
            # "geom_margin",
            # "geom_gap",
            # "geom_rgba",
            # "site_pos",
            # "site_quat",
            # "cam_pos",
            # "cam_quat",
            # "cam_poscom0",
            # "cam_pos0",
            # "cam_mat0",
            # "light_pos",
            # "light_dir",
            # "light_poscom0",
            # "light_pos0",
            # "eq_solref",
            # "eq_solimp",
            # "eq_data",
            # "actuator_dynprm",
            "actuator_gainprm",
            "actuator_biasprm",
            # "actuator_ctrlrange",
            "actuator_forcerange",
            # "actuator_actrange",
            # "actuator_gear",
            # "pair_solref",
            # "pair_solreffriction",
            # "pair_solimp",
            # "pair_margin",
            # "pair_gap",
            # "pair_friction",
            # "tendon_solref_lim",
            # "tendon_solimp_lim",
            # "tendon_range",
            # "tendon_margin",
            # "tendon_length0",
            # "tendon_invweight0",
            # "mat_rgba",
        ]

        def tile(x: wp.array):
            # Create new array with same shape but first dim multiplied by nworld
            new_shape = list(x.shape)
            new_shape[0] = nworld
            wp_array = {1: wp.array, 2: wp.array2d, 3: wp.array3d, 4: wp.array4d}[len(new_shape)]
            dst = wp_array(shape=new_shape, dtype=x.dtype, device=x.device)

            # Flatten arrays for kernel
            src_flat = x.flatten()
            dst_flat = dst.flatten()

            # Launch kernel to repeat data - one thread per destination element
            n_elems_per_world = dst_flat.shape[0] // nworld
            wp.launch(
                repeat_array_kernel,
                dim=dst_flat.shape[0],
                inputs=[src_flat, n_elems_per_world],
                outputs=[dst_flat],
                device=x.device,
            )
            return dst

        for field in mj_model.__dataclass_fields__:
            if field in model_fields_to_expand:
                array = getattr(mj_model, field)
                setattr(mj_model, field, tile(array))

    def update_model_inertial_properties(self):
        bodies_per_env = self.model.body_count // self.model.num_envs

        wp.launch(
            update_body_mass_ipos_kernel,
            dim=self.model.body_count,
            inputs=[
                self.model.body_com,
                self.model.body_mass,
                bodies_per_env,
                self.model.up_axis,
                self.model.to_mjc_body_index,
            ],
            outputs=[self.mjw_model.body_ipos, self.mjw_model.body_mass],
            device=self.model.device,
        )

        wp.launch(
            update_body_inertia_kernel,
            dim=self.model.body_count,
            inputs=[
                self.model.body_inertia,
                self.mjw_model.body_quat,
                bodies_per_env,
                self.model.to_mjc_body_index,
                self.model.up_axis,
            ],
            outputs=[self.mjw_model.body_inertia, self.mjw_model.body_iquat],
            device=self.model.device,
        )

    def update_joint_properties(self):
        """Update all joint properties including effort limits, velocity limits, friction, and armature in the MuJoCo model."""
        dofs_per_env = self.model.joint_dof_count // self.model.num_envs

        # Update actuator force ranges (effort limits) if actuators exist
        if self.model.mjc_axis_to_actuator is not None:
            wp.launch(
                update_axis_properties_kernel,
                dim=self.model.joint_dof_count,
                inputs=[
                    self.model.joint_dof_mode,
                    self.model.joint_target_ke,
                    self.model.joint_target_kd,
                    self.model.joint_effort_limit,
                    self.model.mjc_axis_to_actuator,
                    dofs_per_env,
                ],
                outputs=[
                    self.mjw_model.actuator_biasprm,
                    self.mjw_model.actuator_gainprm,
                    self.mjw_model.actuator_forcerange,
                ],
                device=self.model.device,
            )

        # Update DOF properties (armature and friction)
        wp.launch(
            update_dof_properties_kernel,
            dim=self.model.joint_dof_count,
            inputs=[
                self.model.joint_armature,
                self.model.joint_friction,
                dofs_per_env,
            ],
            outputs=[self.mjw_model.dof_armature, self.mjw_model.dof_frictionloss],
            device=self.model.device,
        )

    def update_geom_properties(self):
        """Update geom properties including collision radius, friction, and contact parameters in the MuJoCo model."""
        # Skip if we don't have selected_shapes (e.g., when mjw_model/mjw_data provided externally)
        if not hasattr(self, "selected_shapes"):
            return

        # Skip if shape materials are not available
        if self.model.shape_materials.mu is None:
            return

        wp.launch(
            update_geom_properties_kernel,
            dim=len(self.selected_shapes),
            inputs=[
                self.model.shape_collision_radius,
                self.model.shape_materials.mu,
                self.model.shape_materials.ke,
                self.model.shape_materials.kd,
                self.model.shape_geo.scale,
                self.model.shape_transform,
                self.model.mjc_shape_to_geom,
                self.selected_shapes,
                self.model.up_axis,
                self.model.rigid_contact_torsional_friction,
                self.model.rigid_contact_rolling_friction,
                self.contact_stiffness_time_const,
                self.model.num_envs,
            ],
            outputs=[
                self.mjw_model.geom_rbound,
                self.mjw_model.geom_friction,
                self.mjw_model.geom_solref,
                self.mjw_model.geom_size,
                self.mjw_model.geom_pos,
                self.mjw_model.geom_quat,
            ],
            device=self.model.device,
        )<|MERGE_RESOLUTION|>--- conflicted
+++ resolved
@@ -1178,12 +1178,8 @@
         actuated_axes: list[int] | None = None,
         skip_visual_only_geoms: bool = True,
         add_axes: bool = True,
-<<<<<<< HEAD
-        maxhullvert: int = 64,
-=======
         maxhullvert: int = MESH_MAXHULLVERT,
         contact_stiffness_time_const: float | None = None,
->>>>>>> fd992c1d
     ) -> tuple[MjWarpModel, MjWarpData, MjModel, MjData]:
         """
         Convert a Newton model and state to MuJoCo (Warp) model and data.
