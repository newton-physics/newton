--- conflicted
+++ resolved
@@ -723,39 +723,6 @@
     tf = incoming_xform * tf
     pos = tf.p
     quat = tf.q
-<<<<<<< HEAD
-    # get shape type and body
-    stype = shape_type[shape_idx]
-    # apply shape-specific rotations (matching add_geoms logic)
-    if (
-        stype == wp.static(newton.GEO_CAPSULE)
-        or stype == wp.static(newton.GEO_CYLINDER)
-        or stype == wp.static(newton.GEO_PLANE)
-    ):
-        # MuJoCo aligns these shapes with the z-axis, Warp uses the y-axis
-        rot_y2z = wp.static(wp.quat_from_axis_angle(wp.vec3(1.0, 0.0, 0.0), -wp.pi * 0.5))
-        quat = quat * rot_y2z
-    wp.printf(
-        "pos before: %.3f %.3f %.3f   after: %.3f %.3f %.3f\n",
-        geom_pos[worldid, geom_idx][0],
-        geom_pos[worldid, geom_idx][1],
-        geom_pos[worldid, geom_idx][2],
-        pos[0],
-        pos[1],
-        pos[2],
-    )
-=======
-    body_idx = shape_body[shape_idx]
-    # apply shape-specific rotations (matching add_geoms logic)
-    # handle up-axis conversion if needed
-    if up_axis == 1:
-        # MuJoCo uses Z-up, Newton Y-up requires conversion
-        # for static geoms, position conversion is handled by perm_position flag in add_geoms
-        if body_idx == -1:
-            pos = wp.vec3f(pos[0], -pos[2], pos[1])
-        rot_y2z = wp.quat_from_axis_angle(wp.vec3(1.0, 0.0, 0.0), -wp.pi * 0.5)
-        quat = rot_y2z * quat
->>>>>>> 81f3a53b
     geom_pos[worldid, geom_idx] = pos
     geom_quat[worldid, geom_idx] = wp.quatf(quat.w, quat.x, quat.y, quat.z)
 
@@ -1457,25 +1424,9 @@
                     geom_params["meshname"] = name
                 if incoming_xform is not None:
                     # transform to world space
-<<<<<<< HEAD
                     tf = incoming_xform * tf
-                if stype in (newton.GEO_CAPSULE, newton.GEO_CYLINDER, newton.GEO_PLANE):
-                    # mujoco aligns these shapes with the z-axis, Warp uses the y-axis
-                    # TODO(vreutskyy): Newton to use +Z for these shapes
-                    # https://github.com/newton-physics/newton/issues/365
-                    tf.q = tf.q * rot_y2z
                 geom_params["pos"] = tf.p
                 geom_params["quat"] = quat_to_mjc(tf.q)
-=======
-                    tf: wp.transform = incoming_xform * tf
-                    q = tf.q
-                    p = tf.p
-                if perm_position:
-                    # mujoco aligns these shapes with the z-axis, Warp uses the y-axis
-                    p = wp.vec3(p[0], -p[2], p[1])
-                geom_params["pos"] = p
-                geom_params["quat"] = quat2mjc(q)
->>>>>>> 81f3a53b
                 size = shape_size[shape]
                 if np.any(size > 0.0):
                     # duplicate nonzero entries at places where size is 0
