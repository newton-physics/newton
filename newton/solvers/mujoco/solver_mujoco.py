# SPDX-FileCopyrightText: Copyright (c) 2025 The Newton Developers
# SPDX-License-Identifier: Apache-2.0
#
# Licensed under the Apache License, Version 2.0 (the "License");
# you may not use this file except in compliance with the License.
# You may obtain a copy of the License at
#
# http://www.apache.org/licenses/LICENSE-2.0
#
# Unless required by applicable law or agreed to in writing, software
# distributed under the License is distributed on an "AS IS" BASIS,
# WITHOUT WARRANTIES OR CONDITIONS OF ANY KIND, either express or implied.
# See the License for the specific language governing permissions and
# limitations under the License.

from __future__ import annotations

import os
from itertools import product
from typing import TYPE_CHECKING, Any

import numpy as np
import warp as wp

import newton
import newton.utils
from newton.core.types import nparray, override
from newton.sim import Contacts, Control, Model, State, color_graph, plot_graph

from ..solver import SolverBase


class vec10f(wp.types.vector(length=10, dtype=float)):
    pass


if TYPE_CHECKING:
    from mujoco import MjData, MjModel
    from mujoco_warp import Data as MjWarpData
    from mujoco_warp import Model as MjWarpModel
else:
    MjModel = object
    MjData = object
    MjWarpModel = object
    MjWarpData = object


def import_mujoco():
    """Import the MuJoCo Warp dependencies."""
    try:
        import mujoco  # noqa: PLC0415
        import mujoco_warp  # noqa: PLC0415
    except ImportError as e:
        raise ImportError(
            "MuJoCo backend not installed. Please refer to https://github.com/google-deepmind/mujoco_warp for installation instructions."
        ) from e
    return mujoco, mujoco_warp


@wp.kernel
def convert_mj_coords_to_warp_kernel(
    qpos: wp.array2d(dtype=wp.float32),
    qvel: wp.array2d(dtype=wp.float32),
    joints_per_env: int,
    up_axis: int,
    joint_type: wp.array(dtype=wp.int32),
    joint_q_start: wp.array(dtype=wp.int32),
    joint_qd_start: wp.array(dtype=wp.int32),
    joint_dof_dim: wp.array(dtype=wp.int32, ndim=2),
    # outputs
    joint_q: wp.array(dtype=wp.float32),
    joint_qd: wp.array(dtype=wp.float32),
):
    worldid, jntid = wp.tid()

    type = joint_type[jntid]
    q_i = joint_q_start[jntid]
    qd_i = joint_qd_start[jntid]
    wq_i = joint_q_start[joints_per_env * worldid + jntid]
    wqd_i = joint_qd_start[joints_per_env * worldid + jntid]

    if type == newton.JOINT_FREE:
        # convert position components
        if up_axis == 1:
            joint_q[wq_i + 0] = qpos[worldid, q_i + 0]
            joint_q[wq_i + 1] = qpos[worldid, q_i + 2]
            joint_q[wq_i + 2] = -qpos[worldid, q_i + 1]
        else:
            for i in range(3):
                joint_q[wq_i + i] = qpos[worldid, q_i + i]

        # change quaternion order from wxyz to xyzw
        rot = wp.quat(
            qpos[worldid, q_i + 4],
            qpos[worldid, q_i + 5],
            qpos[worldid, q_i + 6],
            qpos[worldid, q_i + 3],
        )
        if up_axis == 1:
            rot_y2z = wp.static(wp.quat_from_axis_angle(wp.vec3(1.0, 0.0, 0.0), -wp.pi * 0.5))
            rot = rot_y2z * rot
            # rot = rot * rot_y2z
        joint_q[wq_i + 3] = rot[0]
        joint_q[wq_i + 4] = rot[1]
        joint_q[wq_i + 5] = rot[2]
        joint_q[wq_i + 6] = rot[3]
        # for i in range(6):
        #     # convert velocity components
        #     joint_qd[wqd_i + i] = qvel[worldid, qd_i + i]

        # XXX swap angular and linear velocities
        w = wp.vec3(qvel[worldid, qd_i + 3], qvel[worldid, qd_i + 4], qvel[worldid, qd_i + 5])
        # rotate angular velocity to world frame
        w = wp.quat_rotate(rot, w)
        joint_qd[wqd_i + 0] = w[0]
        joint_qd[wqd_i + 1] = w[1]
        joint_qd[wqd_i + 2] = w[2]
        # convert linear velocity
        if up_axis == 1:
            joint_qd[wqd_i + 3] = qvel[worldid, qd_i + 0]
            joint_qd[wqd_i + 4] = qvel[worldid, qd_i + 2]
            joint_qd[wqd_i + 5] = -qvel[worldid, qd_i + 1]
        else:
            joint_qd[wqd_i + 3] = qvel[worldid, qd_i + 0]
            joint_qd[wqd_i + 4] = qvel[worldid, qd_i + 1]
            joint_qd[wqd_i + 5] = qvel[worldid, qd_i + 2]
    elif type == newton.JOINT_BALL:
        # change quaternion order from wxyz to xyzw
        rot = wp.quat(
            qpos[worldid, q_i + 1],
            qpos[worldid, q_i + 2],
            qpos[worldid, q_i + 3],
            qpos[worldid, q_i],
        )
        # if up_axis == 1:
        #     rot_y2z = wp.quat_from_axis_angle(wp.vec3(1.0, 0.0, 0.0), wp.pi * 0.5)
        #     rot = rot * rot_y2z
        joint_q[wq_i] = rot[0]
        joint_q[wq_i + 1] = rot[1]
        joint_q[wq_i + 2] = rot[2]
        joint_q[wq_i + 3] = rot[3]
        for i in range(3):
            # convert velocity components
            joint_qd[wqd_i + i] = qvel[worldid, qd_i + i]
    else:
        axis_count = joint_dof_dim[jntid, 0] + joint_dof_dim[jntid, 1]
        for i in range(axis_count):
            # convert position components
            joint_q[wq_i + i] = qpos[worldid, q_i + i]
        for i in range(axis_count):
            # convert velocity components
            joint_qd[wqd_i + i] = qvel[worldid, qd_i + i]


@wp.kernel
def convert_warp_coords_to_mj_kernel(
    joint_q: wp.array(dtype=wp.float32),
    joint_qd: wp.array(dtype=wp.float32),
    joints_per_env: int,
    up_axis: int,
    joint_type: wp.array(dtype=wp.int32),
    joint_q_start: wp.array(dtype=wp.int32),
    joint_qd_start: wp.array(dtype=wp.int32),
    joint_dof_dim: wp.array(dtype=wp.int32, ndim=2),
    # outputs
    qpos: wp.array2d(dtype=wp.float32),
    qvel: wp.array2d(dtype=wp.float32),
):
    worldid, jntid = wp.tid()

    type = joint_type[jntid]
    q_i = joint_q_start[jntid]
    qd_i = joint_qd_start[jntid]
    wq_i = joint_q_start[joints_per_env * worldid + jntid]
    wqd_i = joint_qd_start[joints_per_env * worldid + jntid]

    if type == newton.JOINT_FREE:
        # convert position components
        if up_axis == 1:
            qpos[worldid, q_i + 0] = joint_q[wq_i + 0]
            qpos[worldid, q_i + 1] = -joint_q[wq_i + 2]
            qpos[worldid, q_i + 2] = joint_q[wq_i + 1]
        else:
            for i in range(3):
                qpos[worldid, q_i + i] = joint_q[wq_i + i]

        rot = wp.quat(
            joint_q[wq_i + 3],
            joint_q[wq_i + 4],
            joint_q[wq_i + 5],
            joint_q[wq_i + 6],
        )
        if up_axis == 1:
            rot_y2z = wp.static(wp.quat_from_axis_angle(wp.vec3(1.0, 0.0, 0.0), wp.pi * 0.5))
            rot_z_up = rot_y2z * rot
        else:
            rot_z_up = rot
        # change quaternion order from xyzw to wxyz
        qpos[worldid, q_i + 3] = rot_z_up[3]
        qpos[worldid, q_i + 4] = rot_z_up[0]
        qpos[worldid, q_i + 5] = rot_z_up[1]
        qpos[worldid, q_i + 6] = rot_z_up[2]
        # for i in range(6):
        #     # convert velocity components
        #     qvel[worldid, qd_i + i] = joint_qd[qd_i + i]

        # XXX swap angular and linear velocities
        # convert linear velocity
        if up_axis == 1:
            qvel[worldid, qd_i + 0] = joint_qd[wqd_i + 3]
            qvel[worldid, qd_i + 1] = -joint_qd[wqd_i + 5]
            qvel[worldid, qd_i + 2] = joint_qd[wqd_i + 4]
        else:
            qvel[worldid, qd_i + 0] = joint_qd[wqd_i + 3]
            qvel[worldid, qd_i + 1] = joint_qd[wqd_i + 4]
            qvel[worldid, qd_i + 2] = joint_qd[wqd_i + 5]

        # rotate angular velocity to body frame
        w = wp.vec3(joint_qd[wqd_i + 0], joint_qd[wqd_i + 1], joint_qd[wqd_i + 2])
        w = wp.quat_rotate_inv(rot, w)
        qvel[worldid, qd_i + 3] = w[0]
        qvel[worldid, qd_i + 4] = w[1]
        qvel[worldid, qd_i + 5] = w[2]

    elif type == newton.JOINT_BALL:
        # change quaternion order from xyzw to wxyz
        qpos[worldid, q_i + 0] = joint_q[wq_i + 1]
        qpos[worldid, q_i + 1] = joint_q[wq_i + 2]
        qpos[worldid, q_i + 2] = joint_q[wq_i + 3]
        qpos[worldid, q_i + 3] = joint_q[wq_i + 0]
        for i in range(3):
            # convert velocity components
            qvel[worldid, qd_i + i] = joint_qd[wqd_i + i]
    else:
        axis_count = joint_dof_dim[jntid, 0] + joint_dof_dim[jntid, 1]
        for i in range(axis_count):
            # convert position components
            qpos[worldid, q_i + i] = joint_q[wq_i + i]
        for i in range(axis_count):
            # convert velocity components
            qvel[worldid, qd_i + i] = joint_qd[wqd_i + i]


@wp.kernel
def apply_mjc_control_kernel(
    joint_target: wp.array(dtype=wp.float32),
    joint_f: wp.array(dtype=wp.float32),
    axis_mode: wp.array(dtype=wp.int32),
    axis_to_actuator: wp.array(dtype=wp.int32),
    axes_per_env: int,
    # outputs
    mj_act: wp.array2d(dtype=wp.float32),
):
    worldid, axisid = wp.tid()
    actuator_id = axis_to_actuator[axisid]
    if actuator_id != -1:
        if axis_mode[axisid] != newton.JOINT_MODE_NONE:
            mj_act[worldid, actuator_id] = joint_target[worldid * axes_per_env + axisid]
        else:
            mj_act[worldid, actuator_id] = joint_f[worldid * axes_per_env + axisid]
<<<<<<< HEAD

@wp.kernel
def apply_mjc_body_f_kernel(
    body_q: wp.array(dtype=wp.transform),
    body_f: wp.array(dtype=wp.spatial_vector),
    to_mjc_body_index: wp.array(dtype=wp.int32),
    bodies_per_env: int,
    # outputs
    xfrc_applied: wp.array2d(dtype=wp.spatial_vector),
):
    worldid, bodyid = wp.tid()
    mj_body_id = to_mjc_body_index[bodyid]
    if mj_body_id != -1:
        f = body_f[worldid * bodies_per_env + bodyid]
        w = wp.vec3(f[0], f[1], f[2])
        v = wp.vec3(f[3], f[4], f[5])
        if up_axis == 1:
            rot_y2z = wp.static(wp.quat_from_axis_angle(wp.vec3(1.0, 0.0, 0.0), wp.pi * 0.5))
            w = wp.quat_rotate(rot_y2z, w)
            v = wp.quat_rotate(rot_y2z, v)
        xfrc_applied[worldid, mj_body_id] = wp.spatial_vector(v, w)
=======
>>>>>>> 87a5f487


@wp.kernel
def apply_mjc_qfrc_kernel(
    body_q: wp.array(dtype=wp.transform),
    joint_f: wp.array(dtype=wp.float32),
    joint_type: wp.array(dtype=wp.int32),
    body_com: wp.array(dtype=wp.vec3),
    joint_child: wp.array(dtype=wp.int32),
    joint_q_start: wp.array(dtype=wp.int32),
    joint_qd_start: wp.array(dtype=wp.int32),
    joint_dof_dim: wp.array2d(dtype=wp.int32),
    joints_per_env: int,
    bodies_per_env: int,
    # outputs
    qfrc_applied: wp.array2d(dtype=wp.float32),
):
    worldid, jntid = wp.tid()
    child = joint_child[jntid]
    # q_i = joint_q_start[jntid]
    qd_i = joint_qd_start[jntid]
    # wq_i = joint_q_start[joints_per_env * worldid + jntid]
    wqd_i = joint_qd_start[joints_per_env * worldid + jntid]
    jtype = joint_type[jntid]
    if jtype == newton.JOINT_FREE or jtype == newton.JOINT_DISTANCE:
        tf = body_q[worldid * bodies_per_env + child]
        rot = wp.transform_get_rotation(tf)
        # com_world = wp.transform_point(tf, body_com[child])
        # swap angular and linear components
        w = wp.vec3(joint_f[wqd_i + 0], joint_f[wqd_i + 1], joint_f[wqd_i + 2])
        v = wp.vec3(joint_f[wqd_i + 3], joint_f[wqd_i + 4], joint_f[wqd_i + 5])

        # rotate angular torque to world frame
        w = wp.quat_rotate_inv(rot, w)

        qfrc_applied[worldid, qd_i + 0] = v[0]
        qfrc_applied[worldid, qd_i + 1] = v[1]
        qfrc_applied[worldid, qd_i + 2] = v[2]
        qfrc_applied[worldid, qd_i + 3] = w[0]
        qfrc_applied[worldid, qd_i + 4] = w[1]
        qfrc_applied[worldid, qd_i + 5] = w[2]
    elif jtype == newton.JOINT_BALL:
        qfrc_applied[worldid, qd_i + 0] = joint_f[wqd_i + 0]
        qfrc_applied[worldid, qd_i + 1] = joint_f[wqd_i + 1]
        qfrc_applied[worldid, qd_i + 2] = joint_f[wqd_i + 2]
    else:
        for i in range(joint_dof_dim[jntid, 0] + joint_dof_dim[jntid, 1]):
            qfrc_applied[worldid, qd_i + i] = joint_f[wqd_i + i]


@wp.func
def eval_single_articulation_fk(
    joint_start: int,
    joint_end: int,
    joint_q: wp.array(dtype=float),
    joint_qd: wp.array(dtype=float),
    joint_q_start: wp.array(dtype=int),
    joint_qd_start: wp.array(dtype=int),
    joint_type: wp.array(dtype=int),
    joint_parent: wp.array(dtype=int),
    joint_child: wp.array(dtype=int),
    joint_X_p: wp.array(dtype=wp.transform),
    joint_X_c: wp.array(dtype=wp.transform),
    joint_axis: wp.array(dtype=wp.vec3),
    joint_dof_dim: wp.array(dtype=int, ndim=2),
    body_com: wp.array(dtype=wp.vec3),
    # outputs
    body_q: wp.array(dtype=wp.transform),
    body_qd: wp.array(dtype=wp.spatial_vector),
):
    for i in range(joint_start, joint_end):
        parent = joint_parent[i]
        child = joint_child[i]

        # compute transform across the joint
        type = joint_type[i]

        X_pj = joint_X_p[i]
        X_cj = joint_X_c[i]

        # parent anchor frame in world space
        X_wpj = X_pj
        # velocity of parent anchor point in world space
        v_wpj = wp.spatial_vector()
        if parent >= 0:
            X_wp = body_q[parent]
            X_wpj = X_wp * X_wpj
            r_p = wp.transform_get_translation(X_wpj) - wp.transform_point(X_wp, body_com[parent])

            v_wp = body_qd[parent]
            w_p = wp.spatial_top(v_wp)
            v_p = wp.spatial_bottom(v_wp) + wp.cross(w_p, r_p)
            v_wpj = wp.spatial_vector(w_p, v_p)

        q_start = joint_q_start[i]
        qd_start = joint_qd_start[i]
        lin_axis_count = joint_dof_dim[i, 0]
        ang_axis_count = joint_dof_dim[i, 1]

        X_j = wp.transform_identity()
        v_j = wp.spatial_vector(wp.vec3(), wp.vec3())

        if type == newton.JOINT_PRISMATIC:
            axis = joint_axis[qd_start]

            q = joint_q[q_start]
            qd = joint_qd[qd_start]

            X_j = wp.transform(axis * q, wp.quat_identity())
            v_j = wp.spatial_vector(wp.vec3(), axis * qd)

        if type == newton.JOINT_REVOLUTE:
            axis = joint_axis[qd_start]

            q = joint_q[q_start]
            qd = joint_qd[qd_start]

            X_j = wp.transform(wp.vec3(), wp.quat_from_axis_angle(axis, q))
            v_j = wp.spatial_vector(axis * qd, wp.vec3())

        if type == newton.JOINT_BALL:
            r = wp.quat(joint_q[q_start + 0], joint_q[q_start + 1], joint_q[q_start + 2], joint_q[q_start + 3])

            w = wp.vec3(joint_qd[qd_start + 0], joint_qd[qd_start + 1], joint_qd[qd_start + 2])

            X_j = wp.transform(wp.vec3(), r)
            v_j = wp.spatial_vector(w, wp.vec3())

        if type == newton.JOINT_FREE or type == newton.JOINT_DISTANCE:
            t = wp.transform(
                wp.vec3(joint_q[q_start + 0], joint_q[q_start + 1], joint_q[q_start + 2]),
                wp.quat(joint_q[q_start + 3], joint_q[q_start + 4], joint_q[q_start + 5], joint_q[q_start + 6]),
            )

            v = wp.spatial_vector(
                wp.vec3(joint_qd[qd_start + 0], joint_qd[qd_start + 1], joint_qd[qd_start + 2]),
                wp.vec3(joint_qd[qd_start + 3], joint_qd[qd_start + 4], joint_qd[qd_start + 5]),
            )

            X_j = t
            v_j = v

        if type == newton.JOINT_D6:
            pos = wp.vec3(0.0)
            rot = wp.quat_identity()
            vel_v = wp.vec3(0.0)
            vel_w = wp.vec3(0.0)

            for j in range(lin_axis_count):
                axis = joint_axis[qd_start + j]
                pos += axis * joint_q[q_start + j]
                vel_v += axis * joint_qd[qd_start + j]

            iq = q_start + lin_axis_count
            iqd = qd_start + lin_axis_count
            for j in range(ang_axis_count):
                axis = joint_axis[iqd + j]
                rot = rot * wp.quat_from_axis_angle(axis, joint_q[iq + j])
                vel_w += joint_qd[iqd + j] * axis

            X_j = wp.transform(pos, rot)
            v_j = wp.spatial_vector(vel_w, vel_v)

        # transform from world to joint anchor frame at child body
        X_wcj = X_wpj * X_j
        # transform from world to child body frame
        X_wc = X_wcj * wp.transform_inverse(X_cj)

        # transform velocity across the joint to world space
        angular_vel = wp.transform_vector(X_wpj, wp.spatial_top(v_j))
        linear_vel = wp.transform_vector(X_wpj, wp.spatial_bottom(v_j))

        v_wc = v_wpj + wp.spatial_vector(angular_vel, linear_vel)

        body_q[child] = X_wc
        body_qd[child] = v_wc


@wp.kernel
def eval_articulation_fk(
    articulation_start: wp.array(dtype=int),
    joint_q: wp.array(dtype=float),
    joint_qd: wp.array(dtype=float),
    joint_q_start: wp.array(dtype=int),
    joint_qd_start: wp.array(dtype=int),
    joint_type: wp.array(dtype=int),
    joint_parent: wp.array(dtype=int),
    joint_child: wp.array(dtype=int),
    joint_X_p: wp.array(dtype=wp.transform),
    joint_X_c: wp.array(dtype=wp.transform),
    joint_axis: wp.array(dtype=wp.vec3),
    joint_dof_dim: wp.array(dtype=int, ndim=2),
    body_com: wp.array(dtype=wp.vec3),
    # outputs
    body_q: wp.array(dtype=wp.transform),
    body_qd: wp.array(dtype=wp.spatial_vector),
):
    tid = wp.tid()

    joint_start = articulation_start[tid]
    joint_end = articulation_start[tid + 1]

    eval_single_articulation_fk(
        joint_start,
        joint_end,
        joint_q,
        joint_qd,
        joint_q_start,
        joint_qd_start,
        joint_type,
        joint_parent,
        joint_child,
        joint_X_p,
        joint_X_c,
        joint_axis,
        joint_dof_dim,
        body_com,
        # outputs
        body_q,
        body_qd,
    )


@wp.kernel
def convert_body_xforms_to_warp_kernel(
    xpos: wp.array2d(dtype=wp.vec3),
    xquat: wp.array2d(dtype=wp.quat),
    to_mjc_body_index: wp.array(dtype=wp.int32),
    bodies_per_env: int,
    up_axis: int,
    # outputs
    body_q: wp.array(dtype=wp.transform),
):
    worldid, bodyid = wp.tid()
    wbi = bodies_per_env * worldid + bodyid
    mbi = to_mjc_body_index[bodyid]
    pos = xpos[worldid, mbi]
    quat = xquat[worldid, mbi]
    # convert from wxyz to xyzw
    quat = wp.quat(quat[1], quat[2], quat[3], quat[0])
    # quat = wp.quat(quat[3], quat[0], quat[1], quat[2])
    # quat = wp.quat_identity()
    # quat = wp.quat_inverse(quat)
    # rot_y2z = wp.quat_from_axis_angle(wp.vec3(1.0, 0.0, 0.0), wp.pi * 0.5)
    # quat = rot_y2z * quat
    if up_axis == 1:
        pos = wp.vec3(pos[0], pos[2], -pos[1])
        rot_y2z = wp.quat_from_axis_angle(wp.vec3(1.0, 0.0, 0.0), -wp.pi * 0.5)
        # pos = wp.quat_rotate(rot_y2z, pos)
        quat = rot_y2z * quat
    body_q[wbi] = wp.transform(pos, quat)


@wp.kernel
def update_body_mass_ipos_kernel(
    body_com: wp.array(dtype=wp.vec3f),
    body_mass: wp.array(dtype=float),
    bodies_per_env: int,
    up_axis: int,
    body_mapping: wp.array(dtype=int),
    # outputs
    body_ipos: wp.array2d(dtype=wp.vec3f),
    body_mass_out: wp.array2d(dtype=float),
):
    tid = wp.tid()
    worldid = wp.tid() // bodies_per_env
    index_in_env = wp.tid() % bodies_per_env
    mjc_idx = body_mapping[index_in_env]
    if mjc_idx == -1:
        return

    # Update COM position
    if up_axis == 1:
        body_ipos[worldid, mjc_idx] = wp.vec3f(body_com[tid][0], -body_com[tid][2], body_com[tid][1])
    else:
        body_ipos[worldid, mjc_idx] = body_com[tid]

    # Update mass
    body_mass_out[worldid, mjc_idx] = body_mass[tid]


@wp.kernel
def update_body_inertia_kernel(
    body_inertia: wp.array(dtype=wp.mat33f),
    body_quat: wp.array2d(dtype=wp.quatf),
    bodies_per_env: int,
    body_mapping: wp.array(dtype=int),
    up_axis: int,
    # outputs
    body_inertia_out: wp.array2d(dtype=wp.vec3f),
    body_iquat_out: wp.array2d(dtype=wp.quatf),
):
    tid = wp.tid()
    worldid = wp.tid() // bodies_per_env
    index_in_env = wp.tid() % bodies_per_env
    mjc_idx = body_mapping[index_in_env]
    if mjc_idx == -1:
        return

    # Get inertia tensor and body orientation
    I = body_inertia[tid]
    # body_q = body_quat[worldid, mjc_idx]

    # Calculate eigenvalues and eigenvectors
    eigenvectors, eigenvalues = wp.eig3(I)

    # Bubble sort for 3 elements in descending order
    for i in range(2):
        for j in range(2 - i):
            if eigenvalues[j] < eigenvalues[j + 1]:
                # Swap eigenvalues
                temp_val = eigenvalues[j]
                eigenvalues[j] = eigenvalues[j + 1]
                eigenvalues[j + 1] = temp_val
                # Swap eigenvectors
                temp_vec = eigenvectors[j]
                eigenvectors[j] = eigenvectors[j + 1]
                eigenvectors[j + 1] = temp_vec

    # this does not work yet, I think we are reporting in the wrong reference frame
    # Convert eigenvectors to quaternion (xyzw format for mujoco)
    # q = wp.quat_from_matrix(wp.mat33f(eigenvectors[0], eigenvectors[1], eigenvectors[2]))
    # q = wp.normalize(q)

    # if up_axis == 1:
    #     q_y2z = wp.static(wp.quat_from_axis_angle(wp.vec3(1.0, 0.0, 0.0), wp.pi * 0.5))
    #     q = q_y2z * q

    # Convert from wxyz to xyzw format and compose with body orientation
    # q = wp.quat(q[1], q[2], q[3], q[0])

    # Store results
    body_inertia_out[worldid, mjc_idx] = eigenvalues
    # body_iquat_out[worldid, mjc_idx] = q


@wp.kernel(module="unique")
def repeat_array_kernel(
    src: wp.array(dtype=Any),
    nelems_per_world: int,
    dst: wp.array(dtype=Any),
):
    tid = wp.tid()
    src_idx = tid % nelems_per_world
    dst[tid] = src[src_idx]


@wp.kernel
def update_axis_properties_kernel(
    joint_dof_mode: wp.array(dtype=int),
    joint_target_kp: wp.array(dtype=float),
    joint_target_kv: wp.array(dtype=float),
    joint_effort_limit: wp.array(dtype=float),
    axis_to_actuator: wp.array(dtype=wp.int32),
    axes_per_env: int,
    # outputs
    actuator_bias: wp.array2d(dtype=vec10f),
    actuator_gain: wp.array2d(dtype=vec10f),
    actuator_forcerange: wp.array2d(dtype=wp.vec2f),
):
    """Update actuator force ranges based on joint effort limits."""
    tid = wp.tid()
    worldid = tid // axes_per_env
    axis_in_env = tid % axes_per_env

    actuator_idx = axis_to_actuator[axis_in_env]
    if actuator_idx >= 0:  # Valid actuator
        kp = joint_target_kp[tid]
        kv = joint_target_kv[tid]
        mode = joint_dof_mode[tid]

        if mode == newton.JOINT_MODE_TARGET_POSITION:
            # bias = vec10f(0.0, -kp, -kv, 0.0, 0.0, 0.0, 0.0, 0.0, 0.0, 0.0)
            # gain = vec10f(kp, 0.0, 0.0, 0.0, 0.0, 0.0, 0.0, 0.0, 0.0, 0.0)
            actuator_bias[worldid, actuator_idx][1] = -kp
            actuator_bias[worldid, actuator_idx][2] = -kv
            actuator_gain[worldid, actuator_idx][0] = kp
        elif mode == newton.JOINT_MODE_TARGET_VELOCITY:
            # bias = vec10f(0.0, 0.0, -kv, 0.0, 0.0, 0.0, 0.0, 0.0, 0.0, 0.0)
            # gain = vec10f(kv, 0.0, 0.0, 0.0, 0.0, 0.0, 0.0, 0.0, 0.0, 0.0)
            actuator_bias[worldid, actuator_idx][1] = 0.0
            actuator_bias[worldid, actuator_idx][2] = -kv
            actuator_gain[worldid, actuator_idx][0] = kv
        else:
            # bias = [0.0, 0.0, 0.0, 0, 0, 0, 0, 0, 0, 0]
            # gain = [1.0, 0, 0, 0, 0, 0, 0, 0, 0, 0]
            actuator_bias[worldid, actuator_idx][1] = 0.0
            actuator_bias[worldid, actuator_idx][2] = 0.0
            actuator_gain[worldid, actuator_idx][0] = 1.0

        effort_limit = joint_effort_limit[tid]
        actuator_forcerange[worldid, actuator_idx] = wp.vec2f(-effort_limit, effort_limit)


@wp.kernel
def update_dof_properties_kernel(
    joint_armature: wp.array(dtype=float),
    joint_friction: wp.array(dtype=float),
    dofs_per_env: int,
    # outputs
    dof_armature: wp.array2d(dtype=float),
    dof_frictionloss: wp.array2d(dtype=float),
):
    """Update DOF armature and friction loss values."""
    tid = wp.tid()
    worldid = tid // dofs_per_env
    dof_in_env = tid % dofs_per_env

    # Update armature
    dof_armature[worldid, dof_in_env] = joint_armature[tid]

    # Update friction loss
    dof_frictionloss[worldid, dof_in_env] = joint_friction[tid]


@wp.kernel
def update_geom_properties_kernel(
    shape_collision_radius: wp.array(dtype=float),
    shape_mu: wp.array(dtype=float),
    shape_ke: wp.array(dtype=float),
    shape_kd: wp.array(dtype=float),
    shape_size: wp.array(dtype=wp.vec3f),
    shape_transform: wp.array(dtype=wp.transform),
    shape_to_geom: wp.array(dtype=wp.int32),
<<<<<<< HEAD
    shapes_per_env: int,
=======
    selected_shapes: wp.array(dtype=wp.int32),
>>>>>>> 87a5f487
    up_axis: int,
    torsional_friction: float,
    rolling_friction: float,
    contact_stiffness_time_const: float,
<<<<<<< HEAD
=======
    num_envs: int,
>>>>>>> 87a5f487
    # outputs
    geom_rbound: wp.array2d(dtype=float),
    geom_friction: wp.array2d(dtype=wp.vec3f),
    geom_solref: wp.array2d(dtype=wp.vec2f),
    geom_size: wp.array2d(dtype=wp.vec3f),
    geom_pos: wp.array2d(dtype=wp.vec3f),
    geom_quat: wp.array2d(dtype=wp.quatf),
):
    """Update geom properties from Newton shape properties."""
    tid = wp.tid()
<<<<<<< HEAD
    worldid = tid // shapes_per_env
    shape_in_env = tid % shapes_per_env

    geom_idx = shape_to_geom[shape_in_env]
    if geom_idx < 0:  # Invalid mapping
        return

    # Update bounding radius
    geom_rbound[worldid, geom_idx] = shape_collision_radius[tid]

    # Update friction (slide, torsion, roll)
    mu = shape_mu[tid]
    geom_friction[worldid, geom_idx] = wp.vec3f(mu, torsional_friction * mu, rolling_friction * mu)

    # Update solref (stiffness, damping as time constants)
    # MuJoCo uses time constants, Newton uses direct stiffness/damping
    # Convert using heuristic: time_const = sqrt(mass/stiffness)
    # For now, use a simplified mapping
    ke = shape_ke[tid]
    kd = shape_kd[tid]
    if ke > 0.0:
        # Use provided time constant for stiffness
        time_const_stiff = contact_stiffness_time_const
        if kd > 0.0:
            time_const_damp = kd / (2.0 * wp.sqrt(ke))
        else:
            time_const_damp = 1.0
    else:
        time_const_stiff = contact_stiffness_time_const
        time_const_damp = 1.0
    geom_solref[worldid, geom_idx] = wp.vec2f(time_const_stiff, time_const_damp)

    # Update size
    geom_size[worldid, geom_idx] = shape_size[tid]

    # Update position and orientation
    pos = wp.vec3f(shape_transform[tid].p)
    quat = shape_transform[tid].q

    # Handle up-axis conversion if needed
    if up_axis == 1:
        # MuJoCo uses Z-up, Newton Y-up requires conversion
        pos = wp.vec3f(pos[0], -pos[2], pos[1])
        rot_y2z = wp.quat_from_axis_angle(wp.vec3(1.0, 0.0, 0.0), -wp.pi * 0.5)
        quat = rot_y2z * quat

    geom_pos[worldid, geom_idx] = pos
    # Convert from xyzw to wxyz for MuJoCo
    geom_quat[worldid, geom_idx] = wp.quatf(quat.w, quat.x, quat.y, quat.z)
=======

    # Get the actual shape index from the selected shapes array
    shape_idx = selected_shapes[tid]

    geom_idx = shape_to_geom[shape_idx]
    if geom_idx < 0:  # Invalid mapping
        return

    # For multi-world setup, replicate the geom properties across all worlds
    for worldid in range(num_envs):
        # Update bounding radius
        geom_rbound[worldid, geom_idx] = shape_collision_radius[shape_idx]

        # Update friction (slide, torsion, roll)
        mu = shape_mu[shape_idx]
        geom_friction[worldid, geom_idx] = wp.vec3f(mu, torsional_friction * mu, rolling_friction * mu)

        # Update solref (stiffness, damping as time constants)
        # MuJoCo uses time constants, Newton uses direct stiffness/damping
        # Convert using heuristic: time_const = sqrt(mass/stiffness)
        # For now, use a simplified mapping
        ke = shape_ke[shape_idx]
        kd = shape_kd[shape_idx]
        if ke > 0.0:
            # Use provided time constant for stiffness
            time_const_stiff = contact_stiffness_time_const
            if kd > 0.0:
                time_const_damp = kd / (2.0 * wp.sqrt(ke))
            else:
                time_const_damp = 1.0
        else:
            time_const_stiff = contact_stiffness_time_const
            time_const_damp = 1.0
        geom_solref[worldid, geom_idx] = wp.vec2f(time_const_stiff, time_const_damp)

        # Update size
        geom_size[worldid, geom_idx] = shape_size[shape_idx]

        # Update position and orientation
        pos = wp.vec3f(shape_transform[shape_idx].p)
        quat = shape_transform[shape_idx].q

        # Handle up-axis conversion if needed
        if up_axis == 1:
            # MuJoCo uses Z-up, Newton Y-up requires conversion
            pos = wp.vec3f(pos[0], -pos[2], pos[1])
            rot_y2z = wp.quat_from_axis_angle(wp.vec3(1.0, 0.0, 0.0), -wp.pi * 0.5)
            quat = rot_y2z * quat

        geom_pos[worldid, geom_idx] = pos
        # Convert from xyzw to wxyz for MuJoCo
        geom_quat[worldid, geom_idx] = wp.quatf(quat.w, quat.x, quat.y, quat.z)
>>>>>>> 87a5f487


class MuJoCoSolver(SolverBase):
    """
    This solver provides an interface to simulate physics using the `MuJoCo <https://github.com/google-deepmind/mujoco>`_ physics engine,
    optimized with GPU acceleration through `mujoco_warp <https://github.com/google-deepmind/mujoco_warp>`_. It supports both MuJoCo and
    mujoco_warp backends, enabling efficient simulation of articulated systems with
    contacts and constraints.

    .. note::

        - This solver requires `mujoco_warp`_ and its dependencies to be installed.
        - For installation instructions, see the `mujoco_warp`_ repository.

    Example
    -------

    .. code-block:: python

        solver = newton.MuJoCoSolver(model)

        # simulation loop
        for i in range(100):
            solver.step(model, state_in, state_out, control, contacts, dt)
            state_in, state_out = state_out, state_in
    """

    def __init__(
        self,
        model: Model,
        *,
        mjw_model: MjWarpModel | None = None,
        mjw_data: MjWarpData | None = None,
        separate_envs_to_worlds: bool | None = None,
        nefc_per_env: int = 100,
        ncon_per_env: int | None = None,
        iterations: int = 20,
        ls_iterations: int = 10,
        solver: int | str = "cg",
        integrator: int | str = "euler",
        use_mujoco: bool = False,
        disable_contacts: bool = False,
        default_actuator_gear: float | None = None,
        actuator_gears: dict[str, float] | None = None,
        update_data_interval: int = 1,
        save_to_mjcf: str | None = None,
        contact_stiffness_time_const: float | None = None,
    ):
        """
        Args:
            model (Model): the model to be simulated.
            mjw_model (MjWarpModel | None): Optional pre-existing MuJoCo Warp model. If provided with `mjw_data`, conversion from Newton model is skipped.
            mjw_data (MjWarpData | None): Optional pre-existing MuJoCo Warp data. If provided with `mjw_model`, conversion from Newton model is skipped.
            separate_envs_to_worlds (bool | None): If True, each Newton environment is mapped to a separate MuJoCo world. Defaults to `not use_mujoco`.
            nefc_per_env (int): Number of constraints per environment (world).
            ncon_per_env (int | None): Number of contact points per environment (world). If None, the number of contact points is estimated from the model.
            iterations (int): Number of solver iterations.
            ls_iterations (int): Number of line search iterations for the solver.
            solver (int | str): Solver type. Can be "cg" or "newton", or their corresponding MuJoCo integer constants.
            integrator (int | str): Integrator type. Can be "euler", "rk4", or "implicit", or their corresponding MuJoCo integer constants.
            use_mujoco (bool): If True, use the pure MuJoCo backend instead of `mujoco_warp`.
            disable_contacts (bool): If True, disable contact computation in MuJoCo.
            register_collision_groups (bool): If True, register collision groups from the Newton model in MuJoCo.
            default_actuator_gear (float | None): Default gear ratio for all actuators. Can be overridden by `actuator_gears`.
            actuator_gears (dict[str, float] | None): Dictionary mapping joint names to specific gear ratios, overriding the `default_actuator_gear`.
            update_data_interval (int): Frequency (in simulation steps) at which to update the MuJoCo Data object from the Newton state. If 0, Data is never updated after initialization.
            save_to_mjcf (str | None): Optional path to save the generated MJCF model file.
            contact_stiffness_time_const (float | None): Time constant for contact stiffness in MuJoCo's solver reference model. If None, defaults to 0.02 (20ms).
                                                        Can be set to match the simulation timestep for tighter coupling.

        """
        super().__init__(model)
        self.mujoco, self.mujoco_warp = import_mujoco()
        self.contact_stiffness_time_const = contact_stiffness_time_const

        disableflags = 0
        if disable_contacts:
            disableflags |= self.mujoco.mjtDisableBit.mjDSBL_CONTACT
        if mjw_model is not None and mjw_data is not None:
            self.mjw_model = mjw_model
            self.mjw_data = mjw_data
            self.use_mujoco = False
        else:
            self.use_mujoco = use_mujoco
            if separate_envs_to_worlds is None:
                separate_envs_to_worlds = not use_mujoco
            self.convert_to_mjc(
                model,
                disableflags=disableflags,
                disable_contacts=disable_contacts,
                separate_envs_to_worlds=separate_envs_to_worlds,
                nefc_per_env=nefc_per_env,
                ncon_per_env=ncon_per_env,
                iterations=iterations,
                ls_iterations=ls_iterations,
                solver=solver,
                integrator=integrator,
                default_actuator_gear=default_actuator_gear,
                actuator_gears=actuator_gears,
                target_filename=save_to_mjcf,
                contact_stiffness_time_const=contact_stiffness_time_const,
            )
        self.update_data_interval = update_data_interval
        self._step = 0

    @override
    def step(self, model: Model, state_in: State, state_out: State, control: Control, contacts: Contacts, dt: float):
        if self.use_mujoco:
            self.apply_mjc_control(self.model, state_in, control, self.mj_data)
            if self.update_data_interval > 0 and self._step % self.update_data_interval == 0:
                # XXX updating the mujoco state at every step may introduce numerical instability
                self.update_mjc_data(self.mj_data, model, state_in)
            self.mj_model.opt.timestep = dt
            self.mujoco.mj_step(self.mj_model, self.mj_data)
            self.update_newton_state(self.model, state_out, self.mj_data)
        else:
            self.apply_mjc_control(self.model, state_in, control, self.mjw_data)
            if self.update_data_interval > 0 and self._step % self.update_data_interval == 0:
                self.update_mjc_data(self.mjw_data, model, state_in)
            self.mjw_model.opt.timestep.fill_(dt)
            with wp.ScopedDevice(self.model.device):
                self.mujoco_warp.step(self.mjw_model, self.mjw_data)
            self.update_newton_state(self.model, state_out, self.mjw_data)
        self._step += 1
        return state_out

    @override
    def notify_model_changed(self, flags: int):
        if flags & newton.sim.NOTIFY_FLAG_BODY_INERTIAL_PROPERTIES:
            self.update_model_inertial_properties()
        if flags & (newton.sim.NOTIFY_FLAG_JOINT_AXIS_PROPERTIES | newton.sim.NOTIFY_FLAG_DOF_PROPERTIES):
            self.update_joint_properties()
<<<<<<< HEAD
        # if flags & newton.sim.NOTIFY_FLAG_SHAPE_PROPERTIES:
        #     self.update_geom_properties()
=======
        if flags & newton.sim.NOTIFY_FLAG_SHAPE_PROPERTIES:
            self.update_geom_properties()
>>>>>>> 87a5f487

    @staticmethod
    def _data_is_mjwarp(data):
        # Check if the data is a mujoco_warp Data object
        return hasattr(data, "nworld")

    @staticmethod
    def apply_mjc_control(model: Model, state: State, control: Control | None, mj_data: MjWarpData | MjData):
        if control is None or control.joint_f is None:
            if state.body_f is None:
                return
        is_mjwarp = MuJoCoSolver._data_is_mjwarp(mj_data)
        if is_mjwarp:
            ctrl = mj_data.ctrl
            qfrc = mj_data.qfrc_applied
            xfrc = mj_data.xfrc_applied
            nworld = mj_data.nworld
        else:
            ctrl = wp.empty((1, len(mj_data.ctrl)), dtype=wp.float32, device=model.device)
            qfrc = wp.empty((1, len(mj_data.qfrc_applied)), dtype=wp.float32, device=model.device)
            xfrc = wp.zeros((1, len(mj_data.xfrc_applied)), dtype=wp.spatial_vector, device=model.device)
            nworld = 1
        axes_per_env = model.joint_dof_count // nworld
        joints_per_env = model.joint_count // nworld
        bodies_per_env = model.body_count // nworld
<<<<<<< HEAD
        if control is not None:
            wp.launch(
                apply_mjc_control_kernel,
                dim=(nworld, axes_per_env),
                inputs=[
                    control.joint_target,
                    control.joint_f,
                    model.joint_dof_mode,
                    model.mjc_axis_to_actuator,  # pyright: ignore[reportAttributeAccessIssue]
                    axes_per_env,
                ],
                outputs=[
                    ctrl,
                ],
                device=model.device,
            )
            wp.launch(
                apply_mjc_qfrc_kernel,
                dim=(nworld, joints_per_env),
                inputs=[
                    state.body_q,
                    control.joint_f,
                    model.joint_type,
                    model.body_com,
                    model.joint_child,
                    model.joint_q_start,
                    model.joint_qd_start,
                    model.joint_dof_dim,
                    joints_per_env,
                    bodies_per_env,
                ],
                outputs=[
                    qfrc,
                ],
                device=model.device,
            )

        if state.body_f is not None:
            wp.launch(
                apply_mjc_body_f_kernel,
                dim=(nworld, bodies_per_env),
                inputs=[
                    state.body_q,
                    state.body_f,
                    model.to_mjc_body_index,
                    bodies_per_env,
                ],
                outputs=[
                    xfrc,
                ],
                device=model.device,
            )
=======
        wp.launch(
            apply_mjc_control_kernel,
            dim=(nworld, axes_per_env),
            inputs=[
                control.joint_target,
                control.joint_f,
                model.joint_dof_mode,
                model.mjc_axis_to_actuator,  # pyright: ignore[reportAttributeAccessIssue]
                axes_per_env,
            ],
            outputs=[
                ctrl,
            ],
            device=model.device,
        )
        wp.launch(
            apply_mjc_qfrc_kernel,
            dim=(nworld, joints_per_env),
            inputs=[
                state.body_q,
                control.joint_f,
                model.joint_type,
                model.body_com,
                model.joint_child,
                model.joint_q_start,
                model.joint_qd_start,
                model.joint_dof_dim,
                joints_per_env,
                bodies_per_env,
            ],
            outputs=[
                qfrc,
            ],
            device=model.device,
        )
>>>>>>> 87a5f487
        if not is_mjwarp:
            mj_data.xfrc_applied = xfrc.numpy()
            mj_data.ctrl[:] = ctrl.numpy().flatten()
            mj_data.qfrc_applied[:] = qfrc.numpy()

    @staticmethod
    def update_mjc_data(mj_data: MjWarpData | MjData, model: Model, state: State | None = None):
        is_mjwarp = MuJoCoSolver._data_is_mjwarp(mj_data)
        if is_mjwarp:
            # we have a MjWarp Data object
            qpos = mj_data.qpos
            qvel = mj_data.qvel
            nworld = mj_data.nworld
        else:
            # we have a MjData object from Mujoco
            qpos = wp.empty((1, model.joint_coord_count), dtype=wp.float32, device=model.device)
            qvel = wp.empty((1, model.joint_dof_count), dtype=wp.float32, device=model.device)
            nworld = 1
        if state is None:
            joint_q = model.joint_q
            joint_qd = model.joint_qd
        else:
            joint_q = state.joint_q
            joint_qd = state.joint_qd
        joints_per_env = model.joint_count // nworld
        wp.launch(
            convert_warp_coords_to_mj_kernel,
            dim=(nworld, joints_per_env),
            inputs=[
                joint_q,
                joint_qd,
                joints_per_env,
                model.up_axis,
                model.joint_type,
                model.joint_q_start,
                model.joint_qd_start,
                model.joint_dof_dim,
            ],
            outputs=[qpos, qvel],
            device=model.device,
        )
        if not is_mjwarp:
            mj_data.qpos[:] = qpos.numpy().flatten()[: len(mj_data.qpos)]
            mj_data.qvel[:] = qvel.numpy().flatten()[: len(mj_data.qvel)]

    @staticmethod
    def update_newton_state(model: Model, state: State, mj_data: MjWarpData | MjData, eval_fk: bool = True):
        is_mjwarp = MuJoCoSolver._data_is_mjwarp(mj_data)
        if is_mjwarp:
            # we have a MjWarp Data object
            qpos = mj_data.qpos
            qvel = mj_data.qvel
            nworld = mj_data.nworld

            xpos = mj_data.xpos
            xquat = mj_data.xquat
        else:
            # we have a MjData object from Mujoco
            qpos = wp.array([mj_data.qpos], dtype=wp.float32, device=model.device)
            qvel = wp.array([mj_data.qvel], dtype=wp.float32, device=model.device)
            nworld = 1

            xpos = wp.array([mj_data.xpos], dtype=wp.vec3, device=model.device)
            xquat = wp.array([mj_data.xquat], dtype=wp.quat, device=model.device)
        joints_per_env = model.joint_count // nworld
        wp.launch(
            convert_mj_coords_to_warp_kernel,
            dim=(nworld, joints_per_env),
            inputs=[
                qpos,
                qvel,
                joints_per_env,
                int(model.up_axis),
                model.joint_type,
                model.joint_q_start,
                model.joint_qd_start,
                model.joint_dof_dim,
            ],
            outputs=[state.joint_q, state.joint_qd],
            device=model.device,
        )
        if eval_fk:
            # custom forward kinematics for handling multi-dof joints
            wp.launch(
                kernel=eval_articulation_fk,
                dim=model.articulation_count,
                inputs=[
                    model.articulation_start,
                    state.joint_q,
                    state.joint_qd,
                    model.joint_q_start,
                    model.joint_qd_start,
                    model.joint_type,
                    model.joint_parent,
                    model.joint_child,
                    model.joint_X_p,
                    model.joint_X_c,
                    model.joint_axis,
                    model.joint_dof_dim,
                    model.body_com,
                ],
                outputs=[
                    state.body_q,
                    state.body_qd,
                ],
                device=model.device,
            )
        else:
            bodies_per_env = model.body_count // model.num_envs
            wp.launch(
                convert_body_xforms_to_warp_kernel,
                dim=(nworld, bodies_per_env),
                inputs=[
                    xpos,
                    xquat,
                    model.to_mjc_body_index,
                    bodies_per_env,
                    int(model.up_axis),
                ],
                outputs=[state.body_q],
                device=model.device,
            )

    @staticmethod
    def color_collision_shapes(model: Model, selected_shapes: nparray, visualize_graph: bool = False) -> np.ndarray:
        """
        Find a graph coloring of the collision filter pairs in the model.
        Shapes within the same color cannot collide with each other.
        Shapes can only collide with shapes of different colors.
        """
        # find graph coloring of collision filter pairs
<<<<<<< HEAD
=======
        collision_group = model.shape_collision_group
        # edges representing colliding shape pairs
>>>>>>> 87a5f487
        graph_edges = [
            (i, j)
            for i, j in product(selected_shapes, selected_shapes)
            if i != j
<<<<<<< HEAD
            and (i, j) not in model.shape_collision_filter_pairs
            and (j, i) not in model.shape_collision_filter_pairs
=======
            and (
                ((i, j) not in model.shape_collision_filter_pairs and (j, i) not in model.shape_collision_filter_pairs)
                or collision_group[i] != collision_group[j]
            )
>>>>>>> 87a5f487
        ]
        if len(graph_edges) > 0:
            if visualize_graph:
                plot_graph(selected_shapes, graph_edges)
            color_groups = color_graph(
<<<<<<< HEAD
                num_nodes=model.shape_count,
=======
                num_nodes=int(selected_shapes.max() + 1),
>>>>>>> 87a5f487
                graph_edge_indices=wp.array(graph_edges, dtype=wp.int32),
            )
            shape_color = np.zeros(model.shape_count, dtype=np.int32)
            num_colors = 0
            for group in color_groups:
<<<<<<< HEAD
                if len(group) > 1:
                    num_colors += 1
                    shape_color[group] = num_colors
                else:
                    shape_color[group] = 0
=======
                num_colors += 1
                shape_color[group] = num_colors
>>>>>>> 87a5f487
        else:
            # no edges in the graph, all shapes can collide with each other
            shape_color = np.zeros(model.shape_count, dtype=np.int32)
        return shape_color

    def convert_to_mjc(
        self,
        model: Model,
        state: State | None = None,
        *,
        separate_envs_to_worlds: bool = True,
        iterations: int = 20,
        ls_iterations: int = 10,
        nefc_per_env: int = 100,  # number of constraints per world
        ncon_per_env: int | None = None,
        solver: int | str = "cg",
        integrator: int | str = "euler",
        disableflags: int = 0,
        disable_contacts: bool = False,
        impratio: float = 1.0,
        tolerance: float = 1e-8,
        ls_tolerance: float = 0.01,
        timestep: float = 0.01,
        cone: int = 0,
        # maximum absolute joint limit value after which the joint is considered not limited
        joint_limit_threshold: float = 1e3,
        # these numbers come from the cartpole.xml model
        # joint_solref=(0.08, 1.0),
        # joint_solimp=(0.9, 0.95, 0.001, 0.5, 2.0),
        geom_solref: tuple[float, float] | None = None,
        geom_solimp: tuple[float, float, float, float, float] = (0.9, 0.95, 0.001, 0.5, 2.0),
        geom_friction: tuple[float, float, float] | None = None,
        geom_condim: int = 3,
        target_filename: str | None = None,
        default_actuator_args: dict | None = None,
        default_actuator_gear: float | None = None,
        actuator_gears: dict[str, float] | None = None,
        actuated_axes: list[int] | None = None,
        skip_visual_only_geoms: bool = True,
        add_axes: bool = True,
        maxhullvert: int = 64,
        contact_stiffness_time_const: float | None = None,
<<<<<<< HEAD
    ):
=======
    ) -> tuple[MjWarpModel, MjWarpData, MjModel, MjData]:
>>>>>>> 87a5f487
        """
        Convert a Newton model and state to MuJoCo (Warp) model and data.

        Args:
            Model (newton.Model): The Newton model to convert.
            State (newton.State): The Newton state to convert.

        Returns:
            tuple[MjWarpModel, MjWarpData, MjModel, MjData]: A tuple containing the model and data objects for ``mujoco_warp`` and MuJoCo.
        """
        mujoco, mujoco_warp = import_mujoco()

        actuator_args = {
            # "ctrllimited": True,
            # "ctrlrange": (-1.0, 1.0),
            "gear": [1.0, 0.0, 0.0, 0.0, 0.0, 0.0],
            "trntype": mujoco.mjtTrn.mjTRN_JOINT,
            # motor actuation properties (already the default settings in Mujoco)
            "gainprm": [1.0, 0, 0, 0, 0, 0, 0, 0, 0, 0],
            "biasprm": [0.0, 0.0, 0.0, 0.0, 0.0, 0.0, 0.0, 0.0, 0.0, 0.0],
            "dyntype": mujoco.mjtDyn.mjDYN_NONE,
            "gaintype": mujoco.mjtGain.mjGAIN_FIXED,
            "biastype": mujoco.mjtBias.mjBIAS_AFFINE,
        }
        if default_actuator_args is not None:
            actuator_args.update(default_actuator_args)
        if default_actuator_gear is not None:
            actuator_args["gear"][0] = default_actuator_gear
        if actuator_gears is None:
            actuator_gears = {}

        if isinstance(solver, str):
            solver = {
                "cg": mujoco.mjtSolver.mjSOL_CG,
                "newton": mujoco.mjtSolver.mjSOL_NEWTON,
            }.get(solver.lower(), mujoco.mjtSolver.mjSOL_CG)

        if isinstance(integrator, str):
            integrator = {
                "euler": mujoco.mjtIntegrator.mjINT_EULER,
                "rk4": mujoco.mjtIntegrator.mjINT_RK4,
                "implicit": mujoco.mjtIntegrator.mjINT_IMPLICITFAST,
            }.get(integrator.lower(), mujoco.mjtIntegrator.mjINT_EULER)

        def quat2mjc(q):
            # convert from xyzw to wxyz
            return [q[3], q[0], q[1], q[2]]

        def pos2mjc(p):
            if model.up_axis == 1:
                # mujoco uses y-axis up, Warp uses z-axis up
                return [p[0], -p[2], p[1]]
            else:
                return p

        spec = mujoco.MjSpec()
        spec.option.disableflags = disableflags
        spec.option.gravity = pos2mjc(wp.vec3(*model.gravity))
        spec.option.timestep = timestep
        spec.option.solver = solver
        spec.option.integrator = integrator
        spec.option.iterations = iterations
        spec.option.ls_iterations = ls_iterations
        defaults = spec.default
        if callable(defaults):
            defaults = defaults()
        defaults.geom.condim = geom_condim
        # Use provided or default contact stiffness time constant
        if geom_solref is None:
            if contact_stiffness_time_const is None:
                contact_stiffness_time_const = 0.02  # Default 20ms
            geom_solref = (contact_stiffness_time_const, 1.0)
        defaults.geom.solref = geom_solref
        defaults.geom.solimp = geom_solimp
        # Use model's friction parameters if geom_friction is not provided
        if geom_friction is None:
            geom_friction = (1.0, model.rigid_contact_torsional_friction, model.rigid_contact_rolling_friction)
        defaults.geom.friction = geom_friction
        # defaults.geom.contype = 0
        spec.compiler.inertiafromgeom = mujoco.mjtInertiaFromGeom.mjINERTIAFROMGEOM_AUTO

        if add_axes:
            # add axes for debug visualization in MuJoCo viewer when loading the generated XML
            spec.worldbody.add_geom(
                type=mujoco.mjtGeom.mjGEOM_CYLINDER,
                name="axis_x",
                fromto=[0.0, 0.0, 0.0, 1.0, 0.0, 0.0],
                rgba=[1.0, 0.0, 0.0, 1.0],
                size=[0.01, 0.01, 0.01],
                contype=0,
                conaffinity=0,
            )
            spec.worldbody.add_geom(
                type=mujoco.mjtGeom.mjGEOM_CYLINDER,
                name="axis_y",
                fromto=[0.0, 0.0, 0.0, 0.0, 1.0, 0.0],
                rgba=[0.0, 1.0, 0.0, 1.0],
                size=[0.01, 0.01, 0.01],
                contype=0,
                conaffinity=0,
            )
            spec.worldbody.add_geom(
                type=mujoco.mjtGeom.mjGEOM_CYLINDER,
                name="axis_z",
                fromto=[0.0, 0.0, 0.0, 0.0, 0.0, 1.0],
                rgba=[0.0, 0.0, 1.0, 1.0],
                size=[0.01, 0.01, 0.01],
                contype=0,
                conaffinity=0,
            )

        joint_parent = model.joint_parent.numpy()
        joint_child = model.joint_child.numpy()
        joint_parent_xform = model.joint_X_p.numpy()
        joint_child_xform = model.joint_X_c.numpy()
        joint_limit_lower = model.joint_limit_lower.numpy()
        joint_limit_upper = model.joint_limit_upper.numpy()
        joint_type = model.joint_type.numpy()
        joint_axis = model.joint_axis.numpy()
        joint_dof_dim = model.joint_dof_dim.numpy()
        joint_dof_mode = model.joint_dof_mode.numpy()
        joint_target_kd = model.joint_target_kd.numpy()
        joint_target_ke = model.joint_target_ke.numpy()
        joint_qd_start = model.joint_qd_start.numpy()
        joint_armature = model.joint_armature.numpy()
        joint_effort_limit = model.joint_effort_limit.numpy()
        # MoJoCo doesn't have velocity limit
        # joint_velocity_limit = model.joint_velocity_limit.numpy()
        joint_friction = model.joint_friction.numpy()
        body_q = model.body_q.numpy()
        body_mass = model.body_mass.numpy()
        body_inertia = model.body_inertia.numpy()
        body_com = model.body_com.numpy()
        shape_transform = model.shape_transform.numpy()
        shape_type = model.shape_geo.type.numpy()
        shape_size = model.shape_geo.scale.numpy()
        shape_body = model.shape_body.numpy()
<<<<<<< HEAD
=======
        shape_flags = model.shape_flags.numpy()
>>>>>>> 87a5f487

        INT32_MAX = np.iinfo(np.int32).max
        collision_mask_everything = INT32_MAX

        # mapping from joint axis to actuator index
        axis_to_actuator = np.zeros((model.joint_dof_count,), dtype=np.int32) - 1
        actuator_count = 0

        # mapping from Newton shape index to MuJoCo geom index
        shape_to_geom = np.zeros((model.shape_count,), dtype=np.int32) - 1
        geom_count = 0

        # rotate Y axis to Z axis (used for correcting the alignment of capsules, cylinders)
        rot_y2z = wp.quat_from_axis_angle(wp.vec3(1.0, 0.0, 0.0), wp.pi * 0.5)
        rot_y2z_mat = np.array(wp.quat_to_matrix(rot_y2z)).reshape(3, 3)

        # supported non-fixed joint types in MuJoCo (fixed joints are handled by nesting bodies)
        supported_joint_types = {
            newton.JOINT_FREE,
            newton.JOINT_BALL,
            newton.JOINT_PRISMATIC,
            newton.JOINT_REVOLUTE,
            newton.JOINT_D6,
        }

        geom_type_mapping = {
            newton.GEO_SPHERE: mujoco.mjtGeom.mjGEOM_SPHERE,
            newton.GEO_PLANE: mujoco.mjtGeom.mjGEOM_PLANE,
            newton.GEO_CAPSULE: mujoco.mjtGeom.mjGEOM_CAPSULE,
            newton.GEO_CYLINDER: mujoco.mjtGeom.mjGEOM_CYLINDER,
            newton.GEO_BOX: mujoco.mjtGeom.mjGEOM_BOX,
            newton.GEO_MESH: mujoco.mjtGeom.mjGEOM_MESH,
        }
        geom_type_name = {
            newton.GEO_SPHERE: "sphere",
            newton.GEO_PLANE: "plane",
            newton.GEO_CAPSULE: "capsule",
            newton.GEO_CYLINDER: "cylinder",
            newton.GEO_BOX: "box",
            newton.GEO_MESH: "mesh",
        }

        mj_bodies = [spec.worldbody]
        # mapping from Newton body id to MuJoCo body id
        body_mapping = {-1: 0}
        # mapping from Newton shape id to MuJoCo geom id
        shape_mapping = {}

        # ensure unique names
        body_names = {}
        joint_names = {}

        # only generate the first environment, replicate state of multiple worlds in MjData
        selected_joints = np.arange(model.joint_count)
        if separate_envs_to_worlds:
            # determine which shapes, bodies and joints belong to the first environment
            # based on the collision group: we pick shapes from the first collision group and groups
            # that collide with it and add the bodies and joints that are associated with these shapes
            shape_collision_group = np.array(model.shape_collision_group)
            non_negatives = shape_collision_group[shape_collision_group >= 0]
            if len(non_negatives) > 0:
                first_collision_group = np.min(non_negatives)
            else:
                first_collision_group = -1
            selected_shapes = np.where((shape_collision_group == first_collision_group) | (shape_collision_group < 0))[
                0
            ]
            selected_bodies = np.unique(shape_body[selected_shapes])
            selected_joints = np.unique(selected_joints[np.isin(joint_child, selected_bodies)])
        else:
            # if we are not separating environments to worlds, we use all shapes, bodies, joints
<<<<<<< HEAD
            selected_shapes = np.arange(model.shape_count)
=======
            selected_shapes = np.where(shape_flags & int(newton.geometry.SHAPE_FLAG_COLLIDE_SHAPES))[0]
>>>>>>> 87a5f487

        # sort joints topologically depth-first since this is the order that will also be used
        # for placing bodies in the MuJoCo model
        joints_simple = list(zip(joint_parent[selected_joints], joint_child[selected_joints]))
        joint_order = newton.utils.topological_sort(joints_simple, use_dfs=True)
        if any(joint_order != np.arange(len(joints_simple))):
            wp.utils.warn(
                "Joint order is not in depth-first topological order while converting Newton model to MuJoCo, this may lead to diverging kinematics between MuJoCo and Newton."
            )

        # maps from body_id to transform to be applied to its children
        # i.e. its inverse child transform
        body_child_tf = {}

        # find graph coloring of collision filter pairs
<<<<<<< HEAD
        shape_color = self.color_collision_shapes(model, selected_shapes)
=======
        # filter out shapes that are not colliding with anything
        colliding_shapes = selected_shapes[
            shape_flags[selected_shapes] & int(newton.geometry.SHAPE_FLAG_COLLIDE_SHAPES) != 0
        ]
        shape_color = self.color_collision_shapes(model, colliding_shapes)
>>>>>>> 87a5f487

        def add_geoms(warp_body_id: int, perm_position: bool = False, incoming_xform: wp.transform | None = None):
            body = mj_bodies[body_mapping[warp_body_id]]
            shapes = model.body_shapes.get(warp_body_id)
            if not shapes:
                return
            for shape in shapes:
                if skip_visual_only_geoms and not (shape_flags[shape] & int(newton.geometry.SHAPE_FLAG_COLLIDE_SHAPES)):
                    continue
                # elif separate_envs_to_worlds and shape >= shapes_per_env and shape != model.shape_count - 1:
                #     # this is a shape in a different environment, skip it
                #     # TODO fix handling of static shapes here, see cartpole.xml replication
                #     # that is missing the rail shapes
                #     continue
                stype = shape_type[shape]
                name = f"{geom_type_name[stype]}_{shape}"
                if stype == newton.GEO_PLANE and warp_body_id != -1:
                    raise ValueError("Planes can only be attached to static bodies")
                geom_params = {
                    "type": geom_type_mapping[stype],
                    "name": name,
                }
                if stype == newton.GEO_MESH:
                    mesh_src = model.shape_geo_src[shape]
                    spec.add_mesh(
                        name=name,
                        uservert=mesh_src.vertices.flatten(),
                        userface=mesh_src.indices.flatten(),
                        maxhullvert=maxhullvert,
                    )
                    geom_params["meshname"] = name
                q = wp.quat(*shape_transform[shape, 3:])
                p = wp.vec3(*shape_transform[shape, :3])
                tf = wp.transform(p, q)
                if incoming_xform is not None:
                    # transform to world space
                    tf: wp.transform = incoming_xform * tf
                    q = tf.q
                    p = tf.p
                if stype in (newton.GEO_CAPSULE, newton.GEO_CYLINDER):
                    # mujoco aligns these shapes with the z-axis, Warp uses the y-axis
                    q = q * rot_y2z
                if model.up_axis == 2 and warp_body_id == -1:
                    # reverse rotation that aligned the z-axis with the y-axis
                    q = q * wp.quat_inverse(rot_y2z)
                if perm_position:
                    # mujoco aligns these shapes with the z-axis, Warp uses the y-axis
                    p = wp.vec3(p[0], -p[2], p[1])
                geom_params["pos"] = p
                geom_params["quat"] = quat2mjc(q)
                size = shape_size[shape]
                if np.any(size > 0.0):
                    # duplicate nonzero entries at places where size is 0
                    nonzero = size[size > 0.0][0]
                    size[size == 0.0] = nonzero
                    geom_params["size"] = size
                else:
                    # planes are always infinite for collision purposes in mujoco
                    geom_params["size"] = [5.0, 5.0, 5.0]

                # encode collision filtering information
                if not (shape_flags[shape] & int(newton.geometry.SHAPE_FLAG_COLLIDE_SHAPES)):
                    # this shape is not colliding with anything
                    geom_params["contype"] = 0
                    geom_params["conaffinity"] = 0
                else:
                    color = shape_color[shape]
                    if color < 32:
                        contype = 1 << color
                        geom_params["contype"] = contype
                        # collide with anything except shapes from the same color
                        geom_params["conaffinity"] = collision_mask_everything & ~contype

                # Use shape materials instead of defaults if available
<<<<<<< HEAD
                if hasattr(model, "shape_materials") and model.shape_materials.mu is not None:
=======
                if model.shape_materials.mu is not None:
>>>>>>> 87a5f487
                    shape_mu = model.shape_materials.mu.numpy()
                    if shape < len(shape_mu):
                        # Set friction from Newton shape materials using model's friction parameters
                        mu = shape_mu[shape]
                        geom_params["friction"] = [
                            mu,
                            model.rigid_contact_torsional_friction * mu,
                            model.rigid_contact_rolling_friction * mu,
                        ]

                body.add_geom(**geom_params)
                shape_mapping[shape] = len(shape_mapping)

                # Track shape-to-geom mapping
                nonlocal geom_count
                shape_to_geom[shape] = geom_count
                geom_count += 1

        # add static geoms attached to the worldbody
        add_geoms(-1, perm_position=model.up_axis == 1)

        # add joints, bodies and geoms
        for ji in joint_order:
            parent, child = joints_simple[ji]
            if child in body_mapping:
                raise ValueError(f"Body {child} already exists in the mapping")

            # add body
            body_mapping[child] = len(mj_bodies)
            parent_xform = joint_parent_xform[ji]
            tf_p = body_q[child, :3]
            tf_q = wp.quat(*body_q[child, 3:])
            joint_pos = wp.vec3(*joint_child_xform[ji, :3])
            if parent == -1:
                # reverse rotation that aligned the z-axis with the y-axis
                tf_q = wp.quat(*parent_xform[3:])
                if model.up_axis == 1:
                    tf_q = rot_y2z * tf_q
                tf_p = pos2mjc(tf_p)
            else:
                tf_p = parent_xform[:3]
                tf_q = wp.quat(*parent_xform[3:])

                incoming_xform = body_child_tf.get(parent)
                if incoming_xform is not None:
                    # apply the incoming transform from the parent body,
                    # which is the inverse of the parent joint's child transform
                    tf = incoming_xform * wp.transform(tf_p, tf_q)
                    tf_p = tf.p
                    tf_q = tf.q
                    joint_pos = wp.vec3(0.0, 0.0, 0.0)
            # ensure unique body name
            name = model.body_key[child]
            if name not in body_names:
                body_names[name] = 1
            else:
                while name in body_names:
                    body_names[name] += 1
                    name = f"{name}_{body_names[name]}"

            inertia = body_inertia[child]
            if model.up_axis == 1:
                # # TODO: what frame is the fullinertia in Mujoco?
                # mat = np.array(wp.quat_to_matrix(rot_y2z * tf_q)).reshape(3, 3)
                inertia = rot_y2z_mat @ inertia @ rot_y2z_mat.T
            body = mj_bodies[body_mapping[parent]].add_body(
                name=name,
                pos=tf_p,
                quat=quat2mjc(tf_q),
                mass=body_mass[child],
                ipos=pos2mjc(body_com[child, :]),
                fullinertia=[inertia[0, 0], inertia[1, 1], inertia[2, 2], inertia[0, 1], inertia[0, 2], inertia[1, 2]],
                explicitinertial=True,
            )
            mj_bodies.append(body)

            # add joint
            j_type = joint_type[ji]
            qd_start = joint_qd_start[ji]
            name = model.joint_key[ji]
            if name not in joint_names:
                joint_names[name] = 1
            else:
                while name in joint_names:
                    joint_names[name] += 1
                    name = f"{name}_{joint_names[name]}"

            if j_type == newton.JOINT_FREE:
                body.add_joint(
                    name=name,
                    type=mujoco.mjtJoint.mjJNT_FREE,
                    damping=0.0,
                    limited=False,
                )
            elif j_type in supported_joint_types:
                lin_axis_count, ang_axis_count = joint_dof_dim[ji]
                # linear dofs
                for i in range(lin_axis_count):
                    ai = qd_start + i
                    axis = wp.vec3(*joint_axis[ai])
                    # reverse rotation of body to joint axis
                    # axis = wp.quat_rotate_inv(rot_correction2 * tf_q, axis)
                    # axis = wp.quat_rotate_inv(tf_q, axis)
                    joint_params = {
                        "armature": joint_armature[qd_start + i],
                        "pos": joint_pos,
                        # "quat": quat2mjc(joint_child_xform[ji, 3:]),
                    }
                    # Set friction
                    joint_params["frictionloss"] = joint_friction[ai]
                    lower, upper = joint_limit_lower[ai], joint_limit_upper[ai]
                    if lower == upper or (abs(lower) > joint_limit_threshold and abs(upper) > joint_limit_threshold):
                        joint_params["limited"] = False
                    else:
                        joint_params["limited"] = True
                        joint_params["range"] = (lower, upper)
                    axname = name
                    if lin_axis_count > 1 or ang_axis_count > 1:
                        axname += "_lin"
                    if lin_axis_count > 1:
                        axname += str(i)
                    body.add_joint(
                        name=axname,
                        type=mujoco.mjtJoint.mjJNT_SLIDE,
                        axis=axis,
                        **joint_params,
                    )
                    if actuated_axes is None or ai in actuated_axes:
                        # add actuator for this axis
                        gear = actuator_gears.get(axname)
                        if gear is not None:
                            args = {}
                            args.update(actuator_args)
                            args["gear"] = [gear, 0.0, 0.0, 0.0, 0.0, 0.0]
                        else:
                            args = actuator_args

                        if joint_dof_mode[ai] == newton.JOINT_MODE_TARGET_POSITION:
                            kp = joint_target_ke[ai]
                            kv = joint_target_kd[ai]
                            args["biasprm"] = [0.0, -kp, -kv, 0, 0, 0, 0, 0, 0, 0]
                            args["gainprm"] = [kp, 0, 0, 0, 0, 0, 0, 0, 0, 0]
                        elif joint_dof_mode[ai] == newton.JOINT_MODE_TARGET_VELOCITY:
                            kv = joint_target_kd[ai]
                            args["biasprm"] = [0.0, 0.0, -kv, 0, 0, 0, 0, 0, 0, 0]
                            args["gainprm"] = [kv, 0, 0, 0, 0, 0, 0, 0, 0, 0]
                        else:
                            # no target position or velocity, just use the default gain
                            args["biasprm"] = [0.0, 0.0, 0.0, 0, 0, 0, 0, 0, 0, 0]
                            args["gainprm"] = [1.0, 0, 0, 0, 0, 0, 0, 0, 0, 0]

                        # Add effort limits from Newton model
                        effort_limit = joint_effort_limit[ai]
                        args["forcerange"] = [-effort_limit, effort_limit]

                        spec.add_actuator(target=axname, **args)
                        axis_to_actuator[ai] = actuator_count
                        actuator_count += 1

                # angular dofs
                for i in range(lin_axis_count, lin_axis_count + ang_axis_count):
                    ai = qd_start + i
                    axis = wp.vec3(*joint_axis[ai])
                    # reverse rotation of body to joint axis
                    # axis = wp.quat_rotate_inv(rot_correction2 * tf_q, axis)
                    # axis = wp.quat_rotate_inv(tf_q, axis)
                    joint_params = {
                        "armature": joint_armature[qd_start + i],
                        "pos": joint_pos,
                        # "quat": quat2mjc(joint_child_xform[ji, 3:]),
                    }
                    # Set friction
                    joint_params["frictionloss"] = joint_friction[ai]
                    lower, upper = joint_limit_lower[ai], joint_limit_upper[ai]
                    if lower == upper or (abs(lower) > joint_limit_threshold and abs(upper) > joint_limit_threshold):
                        joint_params["limited"] = False
                    else:
                        joint_params["limited"] = True
                        joint_params["range"] = (np.rad2deg(lower), np.rad2deg(upper))
                    axname = name
                    if lin_axis_count > 1 or ang_axis_count > 1:
                        axname += "_ang"
                    if ang_axis_count > 1:
                        axname += str(i - lin_axis_count)
                    body.add_joint(
                        name=axname,
                        type=mujoco.mjtJoint.mjJNT_HINGE,
                        axis=axis,
                        **joint_params,
                    )
                    if actuated_axes is None or ai in actuated_axes:
                        # add actuator for this axis
                        gear = actuator_gears.get(axname)
                        if gear is not None:
                            args = {}
                            args.update(actuator_args)
                            args["gear"] = [gear, 0.0, 0.0, 0.0, 0.0, 0.0]
                        else:
                            args = actuator_args

                        if joint_dof_mode[ai] == newton.JOINT_MODE_TARGET_POSITION:
                            kp = joint_target_ke[ai]
                            kv = joint_target_kd[ai]
                            args["biasprm"] = [0.0, -kp, -kv, 0, 0, 0, 0, 0, 0, 0]
                            args["gainprm"] = [kp, 0, 0, 0, 0, 0, 0, 0, 0, 0]
                        elif joint_dof_mode[ai] == newton.JOINT_MODE_TARGET_VELOCITY:
                            kv = joint_target_kd[ai]
                            args["biasprm"] = [0.0, 0.0, -kv, 0, 0, 0, 0, 0, 0, 0]
                            args["gainprm"] = [kv, 0, 0, 0, 0, 0, 0, 0, 0, 0]
                        else:
                            # no target position or velocity, just use the default gain
                            args["biasprm"] = [0.0, 0.0, 0.0, 0, 0, 0, 0, 0, 0, 0]
                            args["gainprm"] = [1.0, 0, 0, 0, 0, 0, 0, 0, 0, 0]

                        # Add effort limits from Newton model
                        effort_limit = joint_effort_limit[ai]
                        args["forcerange"] = [-effort_limit, effort_limit]

                        spec.add_actuator(target=axname, **args)
                        axis_to_actuator[ai] = actuator_count
                        actuator_count += 1

            elif j_type != newton.JOINT_FIXED:
                raise NotImplementedError(f"Joint type {j_type} is not supported yet")

            # add geoms
            child_tf = wp.transform_inverse(wp.transform(*joint_child_xform[ji]))
            body_child_tf[child] = child_tf

            add_geoms(child, incoming_xform=child_tf)

        self.mj_model = spec.compile()

        if target_filename:
            with open(target_filename, "w") as f:
                f.write(spec.to_xml())
                print(f"Saved mujoco model to {os.path.abspath(target_filename)}")

        self.mj_data = mujoco.MjData(self.mj_model)
        self.mj_data.nefc = nefc_per_env

        self.mj_model.opt.tolerance = tolerance
        self.mj_model.opt.ls_tolerance = ls_tolerance
        self.mj_model.opt.cone = cone
        self.mj_model.opt.iterations = iterations
        self.mj_model.opt.ls_iterations = ls_iterations
        self.mj_model.opt.integrator = integrator
        self.mj_model.opt.solver = solver
        # m.opt.disableflags = disableflags
        self.mj_model.opt.impratio = impratio
        self.mj_model.opt.jacobian = mujoco.mjtJacobian.mjJAC_AUTO

        MuJoCoSolver.update_mjc_data(self.mj_data, model, state)

        # fill some MjWarp model fields that outdated after update_mjc_data.
        # just setting qpos0 to d.qpos leads to weird behavior here, needs
        # to be investigated.

        mujoco.mj_forward(self.mj_model, self.mj_data)

        with wp.ScopedDevice(model.device):
            # mapping from Newton joint axis index to MJC actuator index
            model.mjc_axis_to_actuator = wp.array(axis_to_actuator, dtype=wp.int32)  # pyright: ignore[reportAttributeAccessIssue]
            # mapping from MJC body index to Newton body index (skip world index -1)
            reverse_body_mapping = {v: k for k, v in body_mapping.items()}
            model.to_mjc_body_index = wp.array(  # pyright: ignore[reportAttributeAccessIssue]
                [reverse_body_mapping[i] + 1 for i in range(1, len(reverse_body_mapping))],
                dtype=wp.int32,
            )
            model.to_mjc_geom_index = shape_mapping  # pyright: ignore[reportAttributeAccessIssue]
            reverse_shape_mapping = {v: k for k, v in shape_mapping.items()}
            # mapping from MJC geom index to Newton shape index
            model.to_newton_shape_index = wp.array(  # pyright: ignore[reportAttributeAccessIssue]
                [reverse_shape_mapping[i] for i in range(len(shape_mapping))],
                dtype=wp.int32,
            )

            # mapping from Newton shape index to MJC geom index
            model.mjc_shape_to_geom = wp.array(shape_to_geom, dtype=wp.int32)  # pyright: ignore[reportAttributeAccessIssue]

            self.mjw_model = mujoco_warp.put_model(self.mj_model)
            if separate_envs_to_worlds:
                nworld = model.num_envs
            else:
                nworld = 1

            # expand model fields that can be expanded:
            self.expand_model_fields(self.mjw_model, nworld)

            # so far we have only defined the first environment,
            # now complete the data from the Newton model
            flags = (
                newton.sim.NOTIFY_FLAG_BODY_INERTIAL_PROPERTIES
                | newton.sim.NOTIFY_FLAG_JOINT_AXIS_PROPERTIES
                | newton.sim.NOTIFY_FLAG_DOF_PROPERTIES
            )
            self.notify_model_changed(flags)

            # Also update shape properties once during initialization
            if model.shape_materials.mu is not None:
                shape_flags = newton.sim.NOTIFY_FLAG_SHAPE_PROPERTIES
                self.notify_model_changed(shape_flags)

            # TODO find better heuristics to determine nconmax and njmax
            if disable_contacts:
                nconmax = 0
            else:
                if ncon_per_env is not None:
                    rigid_contact_max = nworld * ncon_per_env
                else:
                    rigid_contact_max = newton.sim.count_rigid_contact_points(model)
                nconmax = max(rigid_contact_max, self.mj_data.ncon * nworld)  # this avoids error in mujoco.
            njmax = max(nworld * nefc_per_env, nworld * self.mj_data.nefc)
            self.mjw_data = mujoco_warp.put_data(
                self.mj_model, self.mj_data, nworld=nworld, nconmax=nconmax, njmax=njmax
            )

            # store selected shapes for later use in update_geom_properties
            self.selected_shapes = wp.array(selected_shapes, dtype=wp.int32, device=model.device)

    def expand_model_fields(self, mj_model: MjWarpModel, nworld: int):
        if nworld == 1:
            return

        model_fields_to_expand = [
            # "qpos0",
            # "qpos_spring",
            # "body_pos",
            # "body_quat",
            "body_ipos",
            # "body_iquat",
            "body_mass",
            # "body_subtreemass",
            # "subtree_mass",
            "body_inertia",
            # "body_invweight0",
            # "body_gravcomp",
            # "jnt_solref",
            # "jnt_solimp",
            # "jnt_pos",
            # "jnt_axis",
            # "jnt_stiffness",
            # "jnt_range",
            # "jnt_actfrcrange",
            # "jnt_margin",
            "dof_armature",
            # "dof_damping",
            # "dof_invweight0",
            "dof_frictionloss",
            # "dof_solimp",
            # "dof_solref",
            # "geom_matid",
            # "geom_solmix",
            "geom_solref",
            # "geom_solimp",
            "geom_size",
            "geom_rbound",
            "geom_pos",
            "geom_quat",
            "geom_friction",
            # "geom_margin",
            # "geom_gap",
            # "geom_rgba",
            # "site_pos",
            # "site_quat",
            # "cam_pos",
            # "cam_quat",
            # "cam_poscom0",
            # "cam_pos0",
            # "cam_mat0",
            # "light_pos",
            # "light_dir",
            # "light_poscom0",
            # "light_pos0",
            # "eq_solref",
            # "eq_solimp",
            # "eq_data",
            # "actuator_dynprm",
            "actuator_gainprm",
            "actuator_biasprm",
            # "actuator_ctrlrange",
            "actuator_forcerange",
            # "actuator_actrange",
            # "actuator_gear",
            # "pair_solref",
            # "pair_solreffriction",
            # "pair_solimp",
            # "pair_margin",
            # "pair_gap",
            # "pair_friction",
            # "tendon_solref_lim",
            # "tendon_solimp_lim",
            # "tendon_range",
            # "tendon_margin",
            # "tendon_length0",
            # "tendon_invweight0",
            # "mat_rgba",
        ]

        def tile(x: wp.array):
            # Create new array with same shape but first dim multiplied by nworld
            new_shape = list(x.shape)
            new_shape[0] = nworld
            wp_array = {1: wp.array, 2: wp.array2d, 3: wp.array3d, 4: wp.array4d}[len(new_shape)]
            dst = wp_array(shape=new_shape, dtype=x.dtype, device=x.device)

            # Flatten arrays for kernel
            src_flat = x.flatten()
            dst_flat = dst.flatten()

            # Launch kernel to repeat data - one thread per destination element
            n_elems_per_world = dst_flat.shape[0] // nworld
            wp.launch(
                repeat_array_kernel,
                dim=dst_flat.shape[0],
                inputs=[src_flat, n_elems_per_world],
                outputs=[dst_flat],
                device=x.device,
            )
            return dst

        for field in mj_model.__dataclass_fields__:
            if field in model_fields_to_expand:
                array = getattr(mj_model, field)
                setattr(mj_model, field, tile(array))

    def update_model_inertial_properties(self):
        bodies_per_env = self.model.body_count // self.model.num_envs

        wp.launch(
            update_body_mass_ipos_kernel,
            dim=self.model.body_count,
            inputs=[
                self.model.body_com,
                self.model.body_mass,
                bodies_per_env,
                self.model.up_axis,
                self.model.to_mjc_body_index,
            ],
            outputs=[self.mjw_model.body_ipos, self.mjw_model.body_mass],
            device=self.model.device,
        )

        wp.launch(
            update_body_inertia_kernel,
            dim=self.model.body_count,
            inputs=[
                self.model.body_inertia,
                self.mjw_model.body_quat,
                bodies_per_env,
                self.model.to_mjc_body_index,
                self.model.up_axis,
            ],
            outputs=[self.mjw_model.body_inertia, self.mjw_model.body_iquat],
            device=self.model.device,
        )

    def update_joint_properties(self):
        """Update all joint properties including effort limits, velocity limits, friction, and armature in the MuJoCo model."""
<<<<<<< HEAD
        if not hasattr(self, "mjw_model") or self.mjw_model is None:
            return

=======
>>>>>>> 87a5f487
        dofs_per_env = self.model.joint_dof_count // self.model.num_envs

        # Update actuator force ranges (effort limits) if actuators exist
        if self.model.mjc_axis_to_actuator is not None:
            wp.launch(
                update_axis_properties_kernel,
                dim=self.model.joint_dof_count,
                inputs=[
                    self.model.joint_dof_mode,
                    self.model.joint_target_ke,
                    self.model.joint_target_kd,
                    self.model.joint_effort_limit,
                    self.model.mjc_axis_to_actuator,
                    dofs_per_env,
<<<<<<< HEAD
=======
                ],
                outputs=[
                    self.mjw_model.actuator_biasprm,
                    self.mjw_model.actuator_gainprm,
                    self.mjw_model.actuator_forcerange,
>>>>>>> 87a5f487
                ],
                device=self.model.device,
            )

<<<<<<< HEAD
        # Update DOF properties (armature and friction) in a single kernel launch
        if (
            hasattr(self.mjw_model, "dof_armature")
            and len(self.mjw_model.dof_armature.shape) == 2
            and hasattr(self.mjw_model, "dof_frictionloss")
            and len(self.mjw_model.dof_frictionloss.shape) == 2
        ):
            wp.launch(
                update_dof_properties_kernel,
                dim=self.model.joint_dof_count,
                inputs=[
                    self.model.joint_armature,
                    self.model.joint_friction,
                    dofs_per_env,
                ],
                outputs=[self.mjw_model.dof_armature, self.mjw_model.dof_frictionloss],
                device=self.model.device,
            )

    def update_geom_properties(self):
        """Update geom properties including collision radius, friction, and contact parameters in the MuJoCo model."""
        if not hasattr(self, "mjw_model") or self.mjw_model is None:
            return

        if not hasattr(self.model, "mjc_shape_to_geom") or self.model.mjc_shape_to_geom is None:
            return

        # Check if shape materials are available
        if not hasattr(self.model, "shape_materials") or self.model.shape_materials.mu is None:
            return

        shapes_per_env = self.model.shape_count // self.model.num_envs

        # Update geom properties if the arrays have the right shape (2D for multi-world)
        if (
            hasattr(self.mjw_model, "geom_rbound")
            and len(self.mjw_model.geom_rbound.shape) == 2
            and hasattr(self.mjw_model, "geom_friction")
            and len(self.mjw_model.geom_friction.shape) == 2
            and hasattr(self.mjw_model, "geom_solref")
            and len(self.mjw_model.geom_solref.shape) == 2
            and hasattr(self.mjw_model, "geom_size")
            and len(self.mjw_model.geom_size.shape) == 2
            and hasattr(self.mjw_model, "geom_pos")
            and len(self.mjw_model.geom_pos.shape) == 2
            and hasattr(self.mjw_model, "geom_quat")
            and len(self.mjw_model.geom_quat.shape) == 2
        ):
            # Get contact stiffness time constant from solver or use default
            if self.contact_stiffness_time_const is not None:
                contact_time_const = self.contact_stiffness_time_const
            else:
                contact_time_const = 0.02  # Default 20ms

            wp.launch(
                update_geom_properties_kernel,
                dim=self.model.shape_count,
                inputs=[
                    self.model.shape_collision_radius,
                    self.model.shape_materials.mu,
                    self.model.shape_materials.ke,
                    self.model.shape_materials.kd,
                    self.model.shape_geo.scale,
                    self.model.shape_transform,
                    self.model.mjc_shape_to_geom,
                    shapes_per_env,
                    self.model.up_axis,
                    self.model.rigid_contact_torsional_friction,
                    self.model.rigid_contact_rolling_friction,
                    contact_time_const,
                ],
                outputs=[
                    self.mjw_model.geom_rbound,
                    self.mjw_model.geom_friction,
                    self.mjw_model.geom_solref,
                    self.mjw_model.geom_size,
                    self.mjw_model.geom_pos,
                    self.mjw_model.geom_quat,
                ],
                device=self.model.device,
            )
=======
        # Update DOF properties (armature and friction)
        wp.launch(
            update_dof_properties_kernel,
            dim=self.model.joint_dof_count,
            inputs=[
                self.model.joint_armature,
                self.model.joint_friction,
                dofs_per_env,
            ],
            outputs=[self.mjw_model.dof_armature, self.mjw_model.dof_frictionloss],
            device=self.model.device,
        )

    def update_geom_properties(self):
        """Update geom properties including collision radius, friction, and contact parameters in the MuJoCo model."""
        # Skip if we don't have selected_shapes (e.g., when mjw_model/mjw_data provided externally)
        if not hasattr(self, "selected_shapes"):
            return

        # Skip if shape materials are not available
        if self.model.shape_materials.mu is None:
            return

        # Get contact stiffness time constant from solver or use default
        if self.contact_stiffness_time_const is not None:
            contact_time_const = self.contact_stiffness_time_const
        else:
            contact_time_const = 0.02  # Default 20ms

        wp.launch(
            update_geom_properties_kernel,
            dim=len(self.selected_shapes),
            inputs=[
                self.model.shape_collision_radius,
                self.model.shape_materials.mu,
                self.model.shape_materials.ke,
                self.model.shape_materials.kd,
                self.model.shape_geo.scale,
                self.model.shape_transform,
                self.model.mjc_shape_to_geom,
                self.selected_shapes,
                self.model.up_axis,
                self.model.rigid_contact_torsional_friction,
                self.model.rigid_contact_rolling_friction,
                contact_time_const,
                self.model.num_envs,
            ],
            outputs=[
                self.mjw_model.geom_rbound,
                self.mjw_model.geom_friction,
                self.mjw_model.geom_solref,
                self.mjw_model.geom_size,
                self.mjw_model.geom_pos,
                self.mjw_model.geom_quat,
            ],
            device=self.model.device,
        )
>>>>>>> 87a5f487
<|MERGE_RESOLUTION|>--- conflicted
+++ resolved
@@ -258,30 +258,6 @@
             mj_act[worldid, actuator_id] = joint_target[worldid * axes_per_env + axisid]
         else:
             mj_act[worldid, actuator_id] = joint_f[worldid * axes_per_env + axisid]
-<<<<<<< HEAD
-
-@wp.kernel
-def apply_mjc_body_f_kernel(
-    body_q: wp.array(dtype=wp.transform),
-    body_f: wp.array(dtype=wp.spatial_vector),
-    to_mjc_body_index: wp.array(dtype=wp.int32),
-    bodies_per_env: int,
-    # outputs
-    xfrc_applied: wp.array2d(dtype=wp.spatial_vector),
-):
-    worldid, bodyid = wp.tid()
-    mj_body_id = to_mjc_body_index[bodyid]
-    if mj_body_id != -1:
-        f = body_f[worldid * bodies_per_env + bodyid]
-        w = wp.vec3(f[0], f[1], f[2])
-        v = wp.vec3(f[3], f[4], f[5])
-        if up_axis == 1:
-            rot_y2z = wp.static(wp.quat_from_axis_angle(wp.vec3(1.0, 0.0, 0.0), wp.pi * 0.5))
-            w = wp.quat_rotate(rot_y2z, w)
-            v = wp.quat_rotate(rot_y2z, v)
-        xfrc_applied[worldid, mj_body_id] = wp.spatial_vector(v, w)
-=======
->>>>>>> 87a5f487
 
 
 @wp.kernel
@@ -706,19 +682,12 @@
     shape_size: wp.array(dtype=wp.vec3f),
     shape_transform: wp.array(dtype=wp.transform),
     shape_to_geom: wp.array(dtype=wp.int32),
-<<<<<<< HEAD
-    shapes_per_env: int,
-=======
     selected_shapes: wp.array(dtype=wp.int32),
->>>>>>> 87a5f487
     up_axis: int,
     torsional_friction: float,
     rolling_friction: float,
     contact_stiffness_time_const: float,
-<<<<<<< HEAD
-=======
     num_envs: int,
->>>>>>> 87a5f487
     # outputs
     geom_rbound: wp.array2d(dtype=float),
     geom_friction: wp.array2d(dtype=wp.vec3f),
@@ -729,57 +698,6 @@
 ):
     """Update geom properties from Newton shape properties."""
     tid = wp.tid()
-<<<<<<< HEAD
-    worldid = tid // shapes_per_env
-    shape_in_env = tid % shapes_per_env
-
-    geom_idx = shape_to_geom[shape_in_env]
-    if geom_idx < 0:  # Invalid mapping
-        return
-
-    # Update bounding radius
-    geom_rbound[worldid, geom_idx] = shape_collision_radius[tid]
-
-    # Update friction (slide, torsion, roll)
-    mu = shape_mu[tid]
-    geom_friction[worldid, geom_idx] = wp.vec3f(mu, torsional_friction * mu, rolling_friction * mu)
-
-    # Update solref (stiffness, damping as time constants)
-    # MuJoCo uses time constants, Newton uses direct stiffness/damping
-    # Convert using heuristic: time_const = sqrt(mass/stiffness)
-    # For now, use a simplified mapping
-    ke = shape_ke[tid]
-    kd = shape_kd[tid]
-    if ke > 0.0:
-        # Use provided time constant for stiffness
-        time_const_stiff = contact_stiffness_time_const
-        if kd > 0.0:
-            time_const_damp = kd / (2.0 * wp.sqrt(ke))
-        else:
-            time_const_damp = 1.0
-    else:
-        time_const_stiff = contact_stiffness_time_const
-        time_const_damp = 1.0
-    geom_solref[worldid, geom_idx] = wp.vec2f(time_const_stiff, time_const_damp)
-
-    # Update size
-    geom_size[worldid, geom_idx] = shape_size[tid]
-
-    # Update position and orientation
-    pos = wp.vec3f(shape_transform[tid].p)
-    quat = shape_transform[tid].q
-
-    # Handle up-axis conversion if needed
-    if up_axis == 1:
-        # MuJoCo uses Z-up, Newton Y-up requires conversion
-        pos = wp.vec3f(pos[0], -pos[2], pos[1])
-        rot_y2z = wp.quat_from_axis_angle(wp.vec3(1.0, 0.0, 0.0), -wp.pi * 0.5)
-        quat = rot_y2z * quat
-
-    geom_pos[worldid, geom_idx] = pos
-    # Convert from xyzw to wxyz for MuJoCo
-    geom_quat[worldid, geom_idx] = wp.quatf(quat.w, quat.x, quat.y, quat.z)
-=======
 
     # Get the actual shape index from the selected shapes array
     shape_idx = selected_shapes[tid]
@@ -832,7 +750,6 @@
         geom_pos[worldid, geom_idx] = pos
         # Convert from xyzw to wxyz for MuJoCo
         geom_quat[worldid, geom_idx] = wp.quatf(quat.w, quat.x, quat.y, quat.z)
->>>>>>> 87a5f487
 
 
 class MuJoCoSolver(SolverBase):
@@ -965,13 +882,8 @@
             self.update_model_inertial_properties()
         if flags & (newton.sim.NOTIFY_FLAG_JOINT_AXIS_PROPERTIES | newton.sim.NOTIFY_FLAG_DOF_PROPERTIES):
             self.update_joint_properties()
-<<<<<<< HEAD
-        # if flags & newton.sim.NOTIFY_FLAG_SHAPE_PROPERTIES:
-        #     self.update_geom_properties()
-=======
         if flags & newton.sim.NOTIFY_FLAG_SHAPE_PROPERTIES:
             self.update_geom_properties()
->>>>>>> 87a5f487
 
     @staticmethod
     def _data_is_mjwarp(data):
@@ -997,60 +909,6 @@
         axes_per_env = model.joint_dof_count // nworld
         joints_per_env = model.joint_count // nworld
         bodies_per_env = model.body_count // nworld
-<<<<<<< HEAD
-        if control is not None:
-            wp.launch(
-                apply_mjc_control_kernel,
-                dim=(nworld, axes_per_env),
-                inputs=[
-                    control.joint_target,
-                    control.joint_f,
-                    model.joint_dof_mode,
-                    model.mjc_axis_to_actuator,  # pyright: ignore[reportAttributeAccessIssue]
-                    axes_per_env,
-                ],
-                outputs=[
-                    ctrl,
-                ],
-                device=model.device,
-            )
-            wp.launch(
-                apply_mjc_qfrc_kernel,
-                dim=(nworld, joints_per_env),
-                inputs=[
-                    state.body_q,
-                    control.joint_f,
-                    model.joint_type,
-                    model.body_com,
-                    model.joint_child,
-                    model.joint_q_start,
-                    model.joint_qd_start,
-                    model.joint_dof_dim,
-                    joints_per_env,
-                    bodies_per_env,
-                ],
-                outputs=[
-                    qfrc,
-                ],
-                device=model.device,
-            )
-
-        if state.body_f is not None:
-            wp.launch(
-                apply_mjc_body_f_kernel,
-                dim=(nworld, bodies_per_env),
-                inputs=[
-                    state.body_q,
-                    state.body_f,
-                    model.to_mjc_body_index,
-                    bodies_per_env,
-                ],
-                outputs=[
-                    xfrc,
-                ],
-                device=model.device,
-            )
-=======
         wp.launch(
             apply_mjc_control_kernel,
             dim=(nworld, axes_per_env),
@@ -1086,7 +944,6 @@
             ],
             device=model.device,
         )
->>>>>>> 87a5f487
         if not is_mjwarp:
             mj_data.xfrc_applied = xfrc.numpy()
             mj_data.ctrl[:] = ctrl.numpy().flatten()
@@ -1218,49 +1075,29 @@
         Shapes can only collide with shapes of different colors.
         """
         # find graph coloring of collision filter pairs
-<<<<<<< HEAD
-=======
         collision_group = model.shape_collision_group
         # edges representing colliding shape pairs
->>>>>>> 87a5f487
         graph_edges = [
             (i, j)
             for i, j in product(selected_shapes, selected_shapes)
             if i != j
-<<<<<<< HEAD
-            and (i, j) not in model.shape_collision_filter_pairs
-            and (j, i) not in model.shape_collision_filter_pairs
-=======
             and (
                 ((i, j) not in model.shape_collision_filter_pairs and (j, i) not in model.shape_collision_filter_pairs)
                 or collision_group[i] != collision_group[j]
             )
->>>>>>> 87a5f487
         ]
         if len(graph_edges) > 0:
             if visualize_graph:
                 plot_graph(selected_shapes, graph_edges)
             color_groups = color_graph(
-<<<<<<< HEAD
-                num_nodes=model.shape_count,
-=======
                 num_nodes=int(selected_shapes.max() + 1),
->>>>>>> 87a5f487
                 graph_edge_indices=wp.array(graph_edges, dtype=wp.int32),
             )
             shape_color = np.zeros(model.shape_count, dtype=np.int32)
             num_colors = 0
             for group in color_groups:
-<<<<<<< HEAD
-                if len(group) > 1:
-                    num_colors += 1
-                    shape_color[group] = num_colors
-                else:
-                    shape_color[group] = 0
-=======
                 num_colors += 1
                 shape_color[group] = num_colors
->>>>>>> 87a5f487
         else:
             # no edges in the graph, all shapes can collide with each other
             shape_color = np.zeros(model.shape_count, dtype=np.int32)
@@ -1303,11 +1140,7 @@
         add_axes: bool = True,
         maxhullvert: int = 64,
         contact_stiffness_time_const: float | None = None,
-<<<<<<< HEAD
-    ):
-=======
     ) -> tuple[MjWarpModel, MjWarpData, MjModel, MjData]:
->>>>>>> 87a5f487
         """
         Convert a Newton model and state to MuJoCo (Warp) model and data.
 
@@ -1445,10 +1278,7 @@
         shape_type = model.shape_geo.type.numpy()
         shape_size = model.shape_geo.scale.numpy()
         shape_body = model.shape_body.numpy()
-<<<<<<< HEAD
-=======
         shape_flags = model.shape_flags.numpy()
->>>>>>> 87a5f487
 
         INT32_MAX = np.iinfo(np.int32).max
         collision_mask_everything = INT32_MAX
@@ -1520,11 +1350,7 @@
             selected_joints = np.unique(selected_joints[np.isin(joint_child, selected_bodies)])
         else:
             # if we are not separating environments to worlds, we use all shapes, bodies, joints
-<<<<<<< HEAD
-            selected_shapes = np.arange(model.shape_count)
-=======
             selected_shapes = np.where(shape_flags & int(newton.geometry.SHAPE_FLAG_COLLIDE_SHAPES))[0]
->>>>>>> 87a5f487
 
         # sort joints topologically depth-first since this is the order that will also be used
         # for placing bodies in the MuJoCo model
@@ -1540,15 +1366,11 @@
         body_child_tf = {}
 
         # find graph coloring of collision filter pairs
-<<<<<<< HEAD
-        shape_color = self.color_collision_shapes(model, selected_shapes)
-=======
         # filter out shapes that are not colliding with anything
         colliding_shapes = selected_shapes[
             shape_flags[selected_shapes] & int(newton.geometry.SHAPE_FLAG_COLLIDE_SHAPES) != 0
         ]
         shape_color = self.color_collision_shapes(model, colliding_shapes)
->>>>>>> 87a5f487
 
         def add_geoms(warp_body_id: int, perm_position: bool = False, incoming_xform: wp.transform | None = None):
             body = mj_bodies[body_mapping[warp_body_id]]
@@ -1623,11 +1445,7 @@
                         geom_params["conaffinity"] = collision_mask_everything & ~contype
 
                 # Use shape materials instead of defaults if available
-<<<<<<< HEAD
-                if hasattr(model, "shape_materials") and model.shape_materials.mu is not None:
-=======
                 if model.shape_materials.mu is not None:
->>>>>>> 87a5f487
                     shape_mu = model.shape_materials.mu.numpy()
                     if shape < len(shape_mu):
                         # Set friction from Newton shape materials using model's friction parameters
@@ -2087,12 +1905,6 @@
 
     def update_joint_properties(self):
         """Update all joint properties including effort limits, velocity limits, friction, and armature in the MuJoCo model."""
-<<<<<<< HEAD
-        if not hasattr(self, "mjw_model") or self.mjw_model is None:
-            return
-
-=======
->>>>>>> 87a5f487
         dofs_per_env = self.model.joint_dof_count // self.model.num_envs
 
         # Update actuator force ranges (effort limits) if actuators exist
@@ -2107,101 +1919,15 @@
                     self.model.joint_effort_limit,
                     self.model.mjc_axis_to_actuator,
                     dofs_per_env,
-<<<<<<< HEAD
-=======
                 ],
                 outputs=[
                     self.mjw_model.actuator_biasprm,
                     self.mjw_model.actuator_gainprm,
                     self.mjw_model.actuator_forcerange,
->>>>>>> 87a5f487
                 ],
                 device=self.model.device,
             )
 
-<<<<<<< HEAD
-        # Update DOF properties (armature and friction) in a single kernel launch
-        if (
-            hasattr(self.mjw_model, "dof_armature")
-            and len(self.mjw_model.dof_armature.shape) == 2
-            and hasattr(self.mjw_model, "dof_frictionloss")
-            and len(self.mjw_model.dof_frictionloss.shape) == 2
-        ):
-            wp.launch(
-                update_dof_properties_kernel,
-                dim=self.model.joint_dof_count,
-                inputs=[
-                    self.model.joint_armature,
-                    self.model.joint_friction,
-                    dofs_per_env,
-                ],
-                outputs=[self.mjw_model.dof_armature, self.mjw_model.dof_frictionloss],
-                device=self.model.device,
-            )
-
-    def update_geom_properties(self):
-        """Update geom properties including collision radius, friction, and contact parameters in the MuJoCo model."""
-        if not hasattr(self, "mjw_model") or self.mjw_model is None:
-            return
-
-        if not hasattr(self.model, "mjc_shape_to_geom") or self.model.mjc_shape_to_geom is None:
-            return
-
-        # Check if shape materials are available
-        if not hasattr(self.model, "shape_materials") or self.model.shape_materials.mu is None:
-            return
-
-        shapes_per_env = self.model.shape_count // self.model.num_envs
-
-        # Update geom properties if the arrays have the right shape (2D for multi-world)
-        if (
-            hasattr(self.mjw_model, "geom_rbound")
-            and len(self.mjw_model.geom_rbound.shape) == 2
-            and hasattr(self.mjw_model, "geom_friction")
-            and len(self.mjw_model.geom_friction.shape) == 2
-            and hasattr(self.mjw_model, "geom_solref")
-            and len(self.mjw_model.geom_solref.shape) == 2
-            and hasattr(self.mjw_model, "geom_size")
-            and len(self.mjw_model.geom_size.shape) == 2
-            and hasattr(self.mjw_model, "geom_pos")
-            and len(self.mjw_model.geom_pos.shape) == 2
-            and hasattr(self.mjw_model, "geom_quat")
-            and len(self.mjw_model.geom_quat.shape) == 2
-        ):
-            # Get contact stiffness time constant from solver or use default
-            if self.contact_stiffness_time_const is not None:
-                contact_time_const = self.contact_stiffness_time_const
-            else:
-                contact_time_const = 0.02  # Default 20ms
-
-            wp.launch(
-                update_geom_properties_kernel,
-                dim=self.model.shape_count,
-                inputs=[
-                    self.model.shape_collision_radius,
-                    self.model.shape_materials.mu,
-                    self.model.shape_materials.ke,
-                    self.model.shape_materials.kd,
-                    self.model.shape_geo.scale,
-                    self.model.shape_transform,
-                    self.model.mjc_shape_to_geom,
-                    shapes_per_env,
-                    self.model.up_axis,
-                    self.model.rigid_contact_torsional_friction,
-                    self.model.rigid_contact_rolling_friction,
-                    contact_time_const,
-                ],
-                outputs=[
-                    self.mjw_model.geom_rbound,
-                    self.mjw_model.geom_friction,
-                    self.mjw_model.geom_solref,
-                    self.mjw_model.geom_size,
-                    self.mjw_model.geom_pos,
-                    self.mjw_model.geom_quat,
-                ],
-                device=self.model.device,
-            )
-=======
         # Update DOF properties (armature and friction)
         wp.launch(
             update_dof_properties_kernel,
@@ -2258,5 +1984,4 @@
                 self.mjw_model.geom_quat,
             ],
             device=self.model.device,
-        )
->>>>>>> 87a5f487
+        )