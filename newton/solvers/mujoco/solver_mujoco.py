--- conflicted
+++ resolved
@@ -1368,30 +1368,6 @@
                 else:
                     # planes are always infinite for collision purposes in mujoco
                     geom_params["size"] = [5.0, 5.0, 5.0]
-<<<<<<< HEAD
-                if register_collision_groups:
-                    # add contype, conaffinity for collision groups
-                    if shape_collision_group[shape] == -1:
-                        # this shape collides with everything
-                        cmask = collision_mask_everything
-                    else:
-                        cmask = 1 << (shape_collision_group[shape] + 1)
-                    if cmask <= INT32_MAX:
-                        geom_params["contype"] = cmask
-                        geom_params["conaffinity"] = cmask
-
-                # Use shape materials instead of defaults if available
-                if hasattr(model, "shape_materials") and model.shape_materials.mu is not None:
-                    shape_mu = model.shape_materials.mu.numpy()
-                    if shape < len(shape_mu):
-                        # Set friction from Newton shape materials using model's friction parameters
-                        mu = shape_mu[shape]
-                        geom_params["friction"] = [
-                            mu,
-                            model.rigid_contact_torsional_friction * mu,
-                            model.rigid_contact_rolling_friction * mu,
-                        ]
-=======
 
                 # encode collision filtering information
                 if not (shape_flags[shape] & int(newton.geometry.SHAPE_FLAG_COLLIDE_SHAPES)):
@@ -1405,7 +1381,18 @@
                         geom_params["contype"] = contype
                         # collide with anything except shapes from the same color
                         geom_params["conaffinity"] = collision_mask_everything & ~contype
->>>>>>> e9dfe8a3
+
+                # Use shape materials instead of defaults if available
+                if hasattr(model, "shape_materials") and model.shape_materials.mu is not None:
+                    shape_mu = model.shape_materials.mu.numpy()
+                    if shape < len(shape_mu):
+                        # Set friction from Newton shape materials using model's friction parameters
+                        mu = shape_mu[shape]
+                        geom_params["friction"] = [
+                            mu,
+                            model.rigid_contact_torsional_friction * mu,
+                            model.rigid_contact_rolling_friction * mu,
+                        ]
 
                 body.add_geom(**geom_params)
 
