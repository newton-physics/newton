# SPDX-FileCopyrightText: Copyright (c) 2025 The Newton Developers
# SPDX-License-Identifier: Apache-2.0
#
# Licensed under the Apache License, Version 2.0 (the "License");
# you may not use this file except in compliance with the License.
# You may obtain a copy of the License at
#
# http://www.apache.org/licenses/LICENSE-2.0
#
# Unless required by applicable law or agreed to in writing, software
# distributed under the License is distributed on an "AS IS" BASIS,
# WITHOUT WARRANTIES OR CONDITIONS OF ANY KIND, either express or implied.
# See the License for the specific language governing permissions and
# limitations under the License.

from __future__ import annotations

import os
from itertools import product
from typing import TYPE_CHECKING, Any

import numpy as np
import warp as wp

import newton
import newton.utils
from newton.core.types import nparray, override
from newton.geometry import MESH_MAXHULLVERT
from newton.sim import Contacts, Control, Model, State, color_graph, plot_graph
from newton.sim.contacts import ContactInfo

from ..solver import SolverBase


class vec10f(wp.types.vector(length=10, dtype=float)):
    pass


if TYPE_CHECKING:
    from mujoco import MjData, MjModel
    from mujoco_warp import Data as MjWarpData
    from mujoco_warp import Model as MjWarpModel
else:
    MjModel = object
    MjData = object
    MjWarpModel = object
    MjWarpData = object


def import_mujoco():
    """Import the MuJoCo Warp dependencies."""
    try:
        import mujoco  # noqa: PLC0415
        import mujoco_warp  # noqa: PLC0415
    except ImportError as e:
        raise ImportError(
            "MuJoCo backend not installed. Please refer to https://github.com/google-deepmind/mujoco_warp for installation instructions."
        ) from e
    return mujoco, mujoco_warp


@wp.kernel
def convert_mj_coords_to_warp_kernel(
    qpos: wp.array2d(dtype=wp.float32),
    qvel: wp.array2d(dtype=wp.float32),
    joints_per_env: int,
    up_axis: int,
    joint_type: wp.array(dtype=wp.int32),
    joint_q_start: wp.array(dtype=wp.int32),
    joint_qd_start: wp.array(dtype=wp.int32),
    joint_dof_dim: wp.array(dtype=wp.int32, ndim=2),
    # outputs
    joint_q: wp.array(dtype=wp.float32),
    joint_qd: wp.array(dtype=wp.float32),
):
    worldid, jntid = wp.tid()

    type = joint_type[jntid]
    q_i = joint_q_start[jntid]
    qd_i = joint_qd_start[jntid]
    wq_i = joint_q_start[joints_per_env * worldid + jntid]
    wqd_i = joint_qd_start[joints_per_env * worldid + jntid]

    if type == newton.JOINT_FREE:
        # convert position components
        for i in range(3):
            joint_q[wq_i + i] = qpos[worldid, q_i + i]

        # change quaternion order from wxyz to xyzw
        rot = wp.quat(
            qpos[worldid, q_i + 4],
            qpos[worldid, q_i + 5],
            qpos[worldid, q_i + 6],
            qpos[worldid, q_i + 3],
        )
        joint_q[wq_i + 3] = rot[0]
        joint_q[wq_i + 4] = rot[1]
        joint_q[wq_i + 5] = rot[2]
        joint_q[wq_i + 6] = rot[3]
        # for i in range(6):
        #     # convert velocity components
        #     joint_qd[wqd_i + i] = qvel[worldid, qd_i + i]

        # XXX swap angular and linear velocities
        w = wp.vec3(qvel[worldid, qd_i + 3], qvel[worldid, qd_i + 4], qvel[worldid, qd_i + 5])
        # rotate angular velocity to world frame
        w = wp.quat_rotate(rot, w)
        joint_qd[wqd_i + 0] = w[0]
        joint_qd[wqd_i + 1] = w[1]
        joint_qd[wqd_i + 2] = w[2]
        # convert linear velocity
        joint_qd[wqd_i + 3] = qvel[worldid, qd_i + 0]
        joint_qd[wqd_i + 4] = qvel[worldid, qd_i + 1]
        joint_qd[wqd_i + 5] = qvel[worldid, qd_i + 2]
    elif type == newton.JOINT_BALL:
        # change quaternion order from wxyz to xyzw
        rot = wp.quat(
            qpos[worldid, q_i + 1],
            qpos[worldid, q_i + 2],
            qpos[worldid, q_i + 3],
            qpos[worldid, q_i],
        )
        joint_q[wq_i] = rot[0]
        joint_q[wq_i + 1] = rot[1]
        joint_q[wq_i + 2] = rot[2]
        joint_q[wq_i + 3] = rot[3]
        for i in range(3):
            # convert velocity components
            joint_qd[wqd_i + i] = qvel[worldid, qd_i + i]
    else:
        axis_count = joint_dof_dim[jntid, 0] + joint_dof_dim[jntid, 1]
        for i in range(axis_count):
            # convert position components
            joint_q[wq_i + i] = qpos[worldid, q_i + i]
        for i in range(axis_count):
            # convert velocity components
            joint_qd[wqd_i + i] = qvel[worldid, qd_i + i]


@wp.kernel
def convert_warp_coords_to_mj_kernel(
    joint_q: wp.array(dtype=wp.float32),
    joint_qd: wp.array(dtype=wp.float32),
    joints_per_env: int,
    up_axis: int,
    joint_type: wp.array(dtype=wp.int32),
    joint_q_start: wp.array(dtype=wp.int32),
    joint_qd_start: wp.array(dtype=wp.int32),
    joint_dof_dim: wp.array(dtype=wp.int32, ndim=2),
    # outputs
    qpos: wp.array2d(dtype=wp.float32),
    qvel: wp.array2d(dtype=wp.float32),
):
    worldid, jntid = wp.tid()

    type = joint_type[jntid]
    q_i = joint_q_start[jntid]
    qd_i = joint_qd_start[jntid]
    wq_i = joint_q_start[joints_per_env * worldid + jntid]
    wqd_i = joint_qd_start[joints_per_env * worldid + jntid]

    if type == newton.JOINT_FREE:
        # convert position components
        for i in range(3):
            qpos[worldid, q_i + i] = joint_q[wq_i + i]

        rot = wp.quat(
            joint_q[wq_i + 3],
            joint_q[wq_i + 4],
            joint_q[wq_i + 5],
            joint_q[wq_i + 6],
        )
        # change quaternion order from xyzw to wxyz
        qpos[worldid, q_i + 3] = rot[3]
        qpos[worldid, q_i + 4] = rot[0]
        qpos[worldid, q_i + 5] = rot[1]
        qpos[worldid, q_i + 6] = rot[2]
        # for i in range(6):
        #     # convert velocity components
        #     qvel[worldid, qd_i + i] = joint_qd[qd_i + i]

        # XXX swap angular and linear velocities
        # convert linear velocity
        qvel[worldid, qd_i + 0] = joint_qd[wqd_i + 3]
        qvel[worldid, qd_i + 1] = joint_qd[wqd_i + 4]
        qvel[worldid, qd_i + 2] = joint_qd[wqd_i + 5]

        # rotate angular velocity to body frame
        w = wp.vec3(joint_qd[wqd_i + 0], joint_qd[wqd_i + 1], joint_qd[wqd_i + 2])
        w = wp.quat_rotate_inv(rot, w)
        qvel[worldid, qd_i + 3] = w[0]
        qvel[worldid, qd_i + 4] = w[1]
        qvel[worldid, qd_i + 5] = w[2]

    elif type == newton.JOINT_BALL:
        # change quaternion order from xyzw to wxyz
        qpos[worldid, q_i + 0] = joint_q[wq_i + 1]
        qpos[worldid, q_i + 1] = joint_q[wq_i + 2]
        qpos[worldid, q_i + 2] = joint_q[wq_i + 3]
        qpos[worldid, q_i + 3] = joint_q[wq_i + 0]
        for i in range(3):
            # convert velocity components
            qvel[worldid, qd_i + i] = joint_qd[wqd_i + i]
    else:
        axis_count = joint_dof_dim[jntid, 0] + joint_dof_dim[jntid, 1]
        for i in range(axis_count):
            # convert position components
            qpos[worldid, q_i + i] = joint_q[wq_i + i]
        for i in range(axis_count):
            # convert velocity components
            qvel[worldid, qd_i + i] = joint_qd[wqd_i + i]


@wp.kernel
def convert_mjw_contact_to_warp_kernel(
    # inputs
    contact_geom_mapping: wp.array2d(dtype=wp.int32),
    pyramidal_cone: bool,
    mj_ncon: wp.array(dtype=wp.int32),
    mj_contact_frame: wp.array(dtype=wp.mat33f),
    mj_contact_dim: wp.array(dtype=int),
    mj_contact_geom: wp.array(dtype=wp.vec2i),
    mj_contact_efc_address: wp.array2d(dtype=int),
    mj_contact_worldid: wp.array(dtype=wp.int32),
    mj_efc_force: wp.array(dtype=float),
    num_threads: int,
    # outputs
    contact_pair: wp.array(dtype=wp.vec2i),
    contact_normal: wp.array(dtype=wp.vec3f),
    contact_force: wp.array(dtype=float),
):
    n_contacts = mj_ncon[0]
    n_blocks = (n_contacts + num_threads - 1) // num_threads
    for b in range(n_blocks):
        contact_idx = wp.tid() + num_threads * b
        if contact_idx >= n_contacts:
            return

        worldid = mj_contact_worldid[contact_idx]
        geoms_mjw = mj_contact_geom[contact_idx]

        normalforce = wp.float(-1.0)

        efc_address0 = mj_contact_efc_address[contact_idx, 0]
        if efc_address0 >= 0:
            normalforce = mj_efc_force[efc_address0]

            if pyramidal_cone:
                dim = mj_contact_dim[contact_idx]
                for i in range(1, 2 * (dim - 1)):
                    normalforce += mj_efc_force[mj_contact_efc_address[contact_idx, i]]

        pair = wp.vec2i()
        for i in range(2):
            pair[i] = contact_geom_mapping[worldid, geoms_mjw[i]]
        contact_pair[contact_idx] = pair
        contact_normal[contact_idx] = wp.transpose(mj_contact_frame[contact_idx])[0]
        contact_force[contact_idx] = wp.where(normalforce > 0.0, normalforce, 0.0)


@wp.kernel
def apply_mjc_control_kernel(
    joint_target: wp.array(dtype=wp.float32),
    joint_f: wp.array(dtype=wp.float32),
    axis_mode: wp.array(dtype=wp.int32),
    axis_to_actuator: wp.array(dtype=wp.int32),
    axes_per_env: int,
    # outputs
    mj_act: wp.array2d(dtype=wp.float32),
):
    worldid, axisid = wp.tid()
    actuator_id = axis_to_actuator[axisid]
    if actuator_id != -1:
        if axis_mode[axisid] != newton.JOINT_MODE_NONE:
            mj_act[worldid, actuator_id] = joint_target[worldid * axes_per_env + axisid]
        else:
            mj_act[worldid, actuator_id] = joint_f[worldid * axes_per_env + axisid]


@wp.kernel
def apply_mjc_body_f_kernel(
    up_axis: int,
    body_q: wp.array(dtype=wp.transform),
    body_f: wp.array(dtype=wp.spatial_vector),
    to_mjc_body_index: wp.array(dtype=wp.int32),
    bodies_per_env: int,
    # outputs
    xfrc_applied: wp.array2d(dtype=wp.spatial_vector),
):
    worldid, bodyid = wp.tid()
    mj_body_id = to_mjc_body_index[bodyid]
    if mj_body_id != -1:
        f = body_f[worldid * bodies_per_env + bodyid]
        w = wp.vec3(f[0], f[1], f[2])
        v = wp.vec3(f[3], f[4], f[5])
        xfrc_applied[worldid, mj_body_id] = wp.spatial_vector(v, w)


@wp.kernel
def apply_mjc_qfrc_kernel(
    body_q: wp.array(dtype=wp.transform),
    joint_f: wp.array(dtype=wp.float32),
    joint_type: wp.array(dtype=wp.int32),
    body_com: wp.array(dtype=wp.vec3),
    joint_child: wp.array(dtype=wp.int32),
    joint_q_start: wp.array(dtype=wp.int32),
    joint_qd_start: wp.array(dtype=wp.int32),
    joint_dof_dim: wp.array2d(dtype=wp.int32),
    joints_per_env: int,
    bodies_per_env: int,
    # outputs
    qfrc_applied: wp.array2d(dtype=wp.float32),
):
    worldid, jntid = wp.tid()
    child = joint_child[jntid]
    # q_i = joint_q_start[jntid]
    qd_i = joint_qd_start[jntid]
    # wq_i = joint_q_start[joints_per_env * worldid + jntid]
    wqd_i = joint_qd_start[joints_per_env * worldid + jntid]
    jtype = joint_type[jntid]
    if jtype == newton.JOINT_FREE or jtype == newton.JOINT_DISTANCE:
        tf = body_q[worldid * bodies_per_env + child]
        rot = wp.transform_get_rotation(tf)
        # com_world = wp.transform_point(tf, body_com[child])
        # swap angular and linear components
        w = wp.vec3(joint_f[wqd_i + 0], joint_f[wqd_i + 1], joint_f[wqd_i + 2])
        v = wp.vec3(joint_f[wqd_i + 3], joint_f[wqd_i + 4], joint_f[wqd_i + 5])

        # rotate angular torque to world frame
        w = wp.quat_rotate_inv(rot, w)

        qfrc_applied[worldid, qd_i + 0] = v[0]
        qfrc_applied[worldid, qd_i + 1] = v[1]
        qfrc_applied[worldid, qd_i + 2] = v[2]
        qfrc_applied[worldid, qd_i + 3] = w[0]
        qfrc_applied[worldid, qd_i + 4] = w[1]
        qfrc_applied[worldid, qd_i + 5] = w[2]
    elif jtype == newton.JOINT_BALL:
        qfrc_applied[worldid, qd_i + 0] = joint_f[wqd_i + 0]
        qfrc_applied[worldid, qd_i + 1] = joint_f[wqd_i + 1]
        qfrc_applied[worldid, qd_i + 2] = joint_f[wqd_i + 2]
    else:
        for i in range(joint_dof_dim[jntid, 0] + joint_dof_dim[jntid, 1]):
            qfrc_applied[worldid, qd_i + i] = joint_f[wqd_i + i]


@wp.func
def eval_single_articulation_fk(
    joint_start: int,
    joint_end: int,
    joint_q: wp.array(dtype=float),
    joint_qd: wp.array(dtype=float),
    joint_q_start: wp.array(dtype=int),
    joint_qd_start: wp.array(dtype=int),
    joint_type: wp.array(dtype=int),
    joint_parent: wp.array(dtype=int),
    joint_child: wp.array(dtype=int),
    joint_X_p: wp.array(dtype=wp.transform),
    joint_X_c: wp.array(dtype=wp.transform),
    joint_axis: wp.array(dtype=wp.vec3),
    joint_dof_dim: wp.array(dtype=int, ndim=2),
    body_com: wp.array(dtype=wp.vec3),
    # outputs
    body_q: wp.array(dtype=wp.transform),
    body_qd: wp.array(dtype=wp.spatial_vector),
):
    for i in range(joint_start, joint_end):
        parent = joint_parent[i]
        child = joint_child[i]

        # compute transform across the joint
        type = joint_type[i]

        X_pj = joint_X_p[i]
        X_cj = joint_X_c[i]

        # parent anchor frame in world space
        X_wpj = X_pj
        # velocity of parent anchor point in world space
        v_wpj = wp.spatial_vector()
        if parent >= 0:
            X_wp = body_q[parent]
            X_wpj = X_wp * X_wpj
            r_p = wp.transform_get_translation(X_wpj) - wp.transform_point(X_wp, body_com[parent])

            v_wp = body_qd[parent]
            w_p = wp.spatial_top(v_wp)
            v_p = wp.spatial_bottom(v_wp) + wp.cross(w_p, r_p)
            v_wpj = wp.spatial_vector(w_p, v_p)

        q_start = joint_q_start[i]
        qd_start = joint_qd_start[i]
        lin_axis_count = joint_dof_dim[i, 0]
        ang_axis_count = joint_dof_dim[i, 1]

        X_j = wp.transform_identity()
        v_j = wp.spatial_vector(wp.vec3(), wp.vec3())

        if type == newton.JOINT_PRISMATIC:
            axis = joint_axis[qd_start]

            q = joint_q[q_start]
            qd = joint_qd[qd_start]

            X_j = wp.transform(axis * q, wp.quat_identity())
            v_j = wp.spatial_vector(wp.vec3(), axis * qd)

        if type == newton.JOINT_REVOLUTE:
            axis = joint_axis[qd_start]

            q = joint_q[q_start]
            qd = joint_qd[qd_start]

            X_j = wp.transform(wp.vec3(), wp.quat_from_axis_angle(axis, q))
            v_j = wp.spatial_vector(axis * qd, wp.vec3())

        if type == newton.JOINT_BALL:
            r = wp.quat(joint_q[q_start + 0], joint_q[q_start + 1], joint_q[q_start + 2], joint_q[q_start + 3])

            w = wp.vec3(joint_qd[qd_start + 0], joint_qd[qd_start + 1], joint_qd[qd_start + 2])

            X_j = wp.transform(wp.vec3(), r)
            v_j = wp.spatial_vector(w, wp.vec3())

        if type == newton.JOINT_FREE or type == newton.JOINT_DISTANCE:
            t = wp.transform(
                wp.vec3(joint_q[q_start + 0], joint_q[q_start + 1], joint_q[q_start + 2]),
                wp.quat(joint_q[q_start + 3], joint_q[q_start + 4], joint_q[q_start + 5], joint_q[q_start + 6]),
            )

            v = wp.spatial_vector(
                wp.vec3(joint_qd[qd_start + 0], joint_qd[qd_start + 1], joint_qd[qd_start + 2]),
                wp.vec3(joint_qd[qd_start + 3], joint_qd[qd_start + 4], joint_qd[qd_start + 5]),
            )

            X_j = t
            v_j = v

        if type == newton.JOINT_D6:
            pos = wp.vec3(0.0)
            rot = wp.quat_identity()
            vel_v = wp.vec3(0.0)
            vel_w = wp.vec3(0.0)

            for j in range(lin_axis_count):
                axis = joint_axis[qd_start + j]
                pos += axis * joint_q[q_start + j]
                vel_v += axis * joint_qd[qd_start + j]

            iq = q_start + lin_axis_count
            iqd = qd_start + lin_axis_count
            for j in range(ang_axis_count):
                axis = joint_axis[iqd + j]
                rot = rot * wp.quat_from_axis_angle(axis, joint_q[iq + j])
                vel_w += joint_qd[iqd + j] * axis

            X_j = wp.transform(pos, rot)
            v_j = wp.spatial_vector(vel_w, vel_v)

        # transform from world to joint anchor frame at child body
        X_wcj = X_wpj * X_j
        # transform from world to child body frame
        X_wc = X_wcj * wp.transform_inverse(X_cj)

        # transform velocity across the joint to world space
        angular_vel = wp.transform_vector(X_wpj, wp.spatial_top(v_j))
        linear_vel = wp.transform_vector(X_wpj, wp.spatial_bottom(v_j))

        v_wc = v_wpj + wp.spatial_vector(angular_vel, linear_vel)

        body_q[child] = X_wc
        body_qd[child] = v_wc


@wp.kernel
def eval_articulation_fk(
    articulation_start: wp.array(dtype=int),
    joint_q: wp.array(dtype=float),
    joint_qd: wp.array(dtype=float),
    joint_q_start: wp.array(dtype=int),
    joint_qd_start: wp.array(dtype=int),
    joint_type: wp.array(dtype=int),
    joint_parent: wp.array(dtype=int),
    joint_child: wp.array(dtype=int),
    joint_X_p: wp.array(dtype=wp.transform),
    joint_X_c: wp.array(dtype=wp.transform),
    joint_axis: wp.array(dtype=wp.vec3),
    joint_dof_dim: wp.array(dtype=int, ndim=2),
    body_com: wp.array(dtype=wp.vec3),
    # outputs
    body_q: wp.array(dtype=wp.transform),
    body_qd: wp.array(dtype=wp.spatial_vector),
):
    tid = wp.tid()

    joint_start = articulation_start[tid]
    joint_end = articulation_start[tid + 1]

    eval_single_articulation_fk(
        joint_start,
        joint_end,
        joint_q,
        joint_qd,
        joint_q_start,
        joint_qd_start,
        joint_type,
        joint_parent,
        joint_child,
        joint_X_p,
        joint_X_c,
        joint_axis,
        joint_dof_dim,
        body_com,
        # outputs
        body_q,
        body_qd,
    )


@wp.kernel
def convert_body_xforms_to_warp_kernel(
    xpos: wp.array2d(dtype=wp.vec3),
    xquat: wp.array2d(dtype=wp.quat),
    to_mjc_body_index: wp.array(dtype=wp.int32),
    bodies_per_env: int,
    # outputs
    body_q: wp.array(dtype=wp.transform),
):
    worldid, bodyid = wp.tid()
    wbi = bodies_per_env * worldid + bodyid
    mbi = to_mjc_body_index[bodyid]
    pos = xpos[worldid, mbi]
    quat = xquat[worldid, mbi]
    # convert from wxyz to xyzw
    quat = wp.quat(quat[1], quat[2], quat[3], quat[0])
    # quat = wp.quat(quat[3], quat[0], quat[1], quat[2])
    # quat = wp.quat_identity()
    # quat = wp.quat_inverse(quat)
    body_q[wbi] = wp.transform(pos, quat)


@wp.kernel
def update_body_mass_ipos_kernel(
    body_com: wp.array(dtype=wp.vec3f),
    body_mass: wp.array(dtype=float),
    bodies_per_env: int,
    up_axis: int,
    body_mapping: wp.array(dtype=int),
    # outputs
    body_ipos: wp.array2d(dtype=wp.vec3f),
    body_mass_out: wp.array2d(dtype=float),
):
    tid = wp.tid()
    worldid = wp.tid() // bodies_per_env
    index_in_env = wp.tid() % bodies_per_env
    mjc_idx = body_mapping[index_in_env]
    if mjc_idx == -1:
        return

    # update COM position
    if up_axis == 1:
        body_ipos[worldid, mjc_idx] = wp.vec3f(body_com[tid][0], -body_com[tid][2], body_com[tid][1])
    else:
        body_ipos[worldid, mjc_idx] = body_com[tid]

    # update mass
    body_mass_out[worldid, mjc_idx] = body_mass[tid]


@wp.kernel
def update_body_inertia_kernel(
    body_inertia: wp.array(dtype=wp.mat33f),
    body_quat: wp.array2d(dtype=wp.quatf),
    bodies_per_env: int,
    body_mapping: wp.array(dtype=int),
    up_axis: int,
    # outputs
    body_inertia_out: wp.array2d(dtype=wp.vec3f),
    body_iquat_out: wp.array2d(dtype=wp.quatf),
):
    tid = wp.tid()
    worldid = wp.tid() // bodies_per_env
    index_in_env = wp.tid() % bodies_per_env
    mjc_idx = body_mapping[index_in_env]
    if mjc_idx == -1:
        return

    # Get inertia tensor and body orientation
    I = body_inertia[tid]
    # body_q = body_quat[worldid, mjc_idx]

    # Calculate eigenvalues and eigenvectors
    eigenvectors, eigenvalues = wp.eig3(I)

    # Bubble sort for 3 elements in descending order
    for i in range(2):
        for j in range(2 - i):
            if eigenvalues[j] < eigenvalues[j + 1]:
                # Swap eigenvalues
                temp_val = eigenvalues[j]
                eigenvalues[j] = eigenvalues[j + 1]
                eigenvalues[j + 1] = temp_val
                # Swap eigenvectors
                temp_vec = eigenvectors[j]
                eigenvectors[j] = eigenvectors[j + 1]
                eigenvectors[j + 1] = temp_vec

    # this does not work yet, I think we are reporting in the wrong reference frame
    # Convert eigenvectors to quaternion (xyzw format for mujoco)
    # q = wp.quat_from_matrix(wp.mat33f(eigenvectors[0], eigenvectors[1], eigenvectors[2]))
    # q = wp.normalize(q)

    # Convert from wxyz to xyzw format and compose with body orientation
    # q = wp.quat(q[1], q[2], q[3], q[0])

    # Store results
    body_inertia_out[worldid, mjc_idx] = eigenvalues
    # body_iquat_out[worldid, mjc_idx] = q


@wp.kernel(module="unique")
def repeat_array_kernel(
    src: wp.array(dtype=Any),
    nelems_per_world: int,
    dst: wp.array(dtype=Any),
):
    tid = wp.tid()
    src_idx = tid % nelems_per_world
    dst[tid] = src[src_idx]


@wp.kernel
def update_axis_properties_kernel(
    joint_dof_mode: wp.array(dtype=int),
    joint_target_kp: wp.array(dtype=float),
    joint_target_kv: wp.array(dtype=float),
    joint_effort_limit: wp.array(dtype=float),
    axis_to_actuator: wp.array(dtype=wp.int32),
    axes_per_env: int,
    # outputs
    actuator_bias: wp.array2d(dtype=vec10f),
    actuator_gain: wp.array2d(dtype=vec10f),
    actuator_forcerange: wp.array2d(dtype=wp.vec2f),
):
    """Update actuator force ranges based on joint effort limits."""
    tid = wp.tid()
    worldid = tid // axes_per_env
    axis_in_env = tid % axes_per_env

    actuator_idx = axis_to_actuator[axis_in_env]
    if actuator_idx >= 0:  # Valid actuator
        kp = joint_target_kp[tid]
        kv = joint_target_kv[tid]
        mode = joint_dof_mode[tid]

        if mode == newton.JOINT_MODE_TARGET_POSITION:
            # bias = vec10f(0.0, -kp, -kv, 0.0, 0.0, 0.0, 0.0, 0.0, 0.0, 0.0)
            # gain = vec10f(kp, 0.0, 0.0, 0.0, 0.0, 0.0, 0.0, 0.0, 0.0, 0.0)
            actuator_bias[worldid, actuator_idx][1] = -kp
            actuator_bias[worldid, actuator_idx][2] = -kv
            actuator_gain[worldid, actuator_idx][0] = kp
        elif mode == newton.JOINT_MODE_TARGET_VELOCITY:
            # bias = vec10f(0.0, 0.0, -kv, 0.0, 0.0, 0.0, 0.0, 0.0, 0.0, 0.0)
            # gain = vec10f(kv, 0.0, 0.0, 0.0, 0.0, 0.0, 0.0, 0.0, 0.0, 0.0)
            actuator_bias[worldid, actuator_idx][1] = 0.0
            actuator_bias[worldid, actuator_idx][2] = -kv
            actuator_gain[worldid, actuator_idx][0] = kv
        else:
            # bias = [0.0, 0.0, 0.0, 0, 0, 0, 0, 0, 0, 0]
            # gain = [1.0, 0, 0, 0, 0, 0, 0, 0, 0, 0]
            actuator_bias[worldid, actuator_idx][1] = 0.0
            actuator_bias[worldid, actuator_idx][2] = 0.0
            actuator_gain[worldid, actuator_idx][0] = 1.0

        effort_limit = joint_effort_limit[tid]
        actuator_forcerange[worldid, actuator_idx] = wp.vec2f(-effort_limit, effort_limit)


@wp.kernel
def update_dof_properties_kernel(
    joint_armature: wp.array(dtype=float),
    joint_friction: wp.array(dtype=float),
    dofs_per_env: int,
    # outputs
    dof_armature: wp.array2d(dtype=float),
    dof_frictionloss: wp.array2d(dtype=float),
):
    """Update DOF armature and friction loss values."""
    tid = wp.tid()
    worldid = tid // dofs_per_env
    dof_in_env = tid % dofs_per_env

    # update armature
    dof_armature[worldid, dof_in_env] = joint_armature[tid]

    # update friction loss
    dof_frictionloss[worldid, dof_in_env] = joint_friction[tid]


@wp.kernel
def update_geom_properties_kernel(
    shape_collision_radius: wp.array(dtype=float),
    shape_mu: wp.array(dtype=float),
    shape_ke: wp.array(dtype=float),
    shape_kd: wp.array(dtype=float),
    shape_size: wp.array(dtype=wp.vec3f),
    shape_transform: wp.array(dtype=wp.transform),
    shape_type: wp.array(dtype=wp.int32),
    to_newton_shape_index: wp.array(dtype=wp.int32),
    shape_incoming_xform: wp.array(dtype=wp.transform),
    torsional_friction: float,
    rolling_friction: float,
    contact_stiffness_time_const: float,
    # outputs
    geom_rbound: wp.array2d(dtype=float),
    geom_friction: wp.array2d(dtype=wp.vec3f),
    geom_solref: wp.array2d(dtype=wp.vec2f),
    geom_size: wp.array2d(dtype=wp.vec3f),
    geom_pos: wp.array2d(dtype=wp.vec3f),
    geom_quat: wp.array2d(dtype=wp.quatf),
):
    """Update geom properties from Newton shape properties."""
    worldid, geom_idx = wp.tid()

    shape_idx = to_newton_shape_index[geom_idx]
    if shape_idx < 0:
        return

    # update bounding radius
    geom_rbound[worldid, geom_idx] = shape_collision_radius[shape_idx]

    # update friction (slide, torsion, roll)
    mu = shape_mu[shape_idx]
    geom_friction[worldid, geom_idx] = wp.vec3f(mu, torsional_friction * mu, rolling_friction * mu)

    # update solref (stiffness, damping as time constants)
    # MuJoCo uses time constants, Newton uses direct stiffness/damping
    # convert using heuristic: time_const = sqrt(mass/stiffness)
    ke = shape_ke[shape_idx]
    kd = shape_kd[shape_idx]
    if ke > 0.0:
        # use provided time constant for stiffness
        time_const_stiff = contact_stiffness_time_const
        if kd > 0.0:
            time_const_damp = kd / (2.0 * wp.sqrt(ke))
        else:
            time_const_damp = 1.0
    else:
        time_const_stiff = contact_stiffness_time_const
        time_const_damp = 1.0
    geom_solref[worldid, geom_idx] = wp.vec2f(time_const_stiff, time_const_damp)

    # update size
    geom_size[worldid, geom_idx] = shape_size[shape_idx]

    # update position and orientation
    tf = shape_transform[shape_idx]
    incoming_xform = shape_incoming_xform[shape_idx]
    tf = incoming_xform * tf
    pos = tf.p
    quat = tf.q
    geom_pos[worldid, geom_idx] = pos
    geom_quat[worldid, geom_idx] = wp.quatf(quat.w, quat.x, quat.y, quat.z)


class MuJoCoSolver(SolverBase):
    """
    This solver provides an interface to simulate physics using the `MuJoCo <https://github.com/google-deepmind/mujoco>`_ physics engine,
    optimized with GPU acceleration through `mujoco_warp <https://github.com/google-deepmind/mujoco_warp>`_. It supports both MuJoCo and
    mujoco_warp backends, enabling efficient simulation of articulated systems with
    contacts and constraints.

    .. note::

        - This solver requires `mujoco_warp`_ and its dependencies to be installed.
        - For installation instructions, see the `mujoco_warp`_ repository.

    Example
    -------

    .. code-block:: python

        solver = newton.MuJoCoSolver(model)

        # simulation loop
        for i in range(100):
            solver.step(state_in, state_out, control, contacts, dt)
            state_in, state_out = state_out, state_in
    """

    def __init__(
        self,
        model: Model,
        *,
        mjw_model: MjWarpModel | None = None,
        mjw_data: MjWarpData | None = None,
        separate_envs_to_worlds: bool | None = None,
        nefc_per_env: int = 100,
        ncon_per_env: int | None = None,
        iterations: int = 20,
        ls_iterations: int = 10,
        solver: int | str = "cg",
        integrator: int | str = "euler",
        use_mujoco: bool = False,
        disable_contacts: bool = False,
        default_actuator_gear: float | None = None,
        actuator_gears: dict[str, float] | None = None,
        update_data_interval: int = 1,
        save_to_mjcf: str | None = None,
        contact_stiffness_time_const: float = 0.02,
    ):
        """
        Args:
            model (Model): the model to be simulated.
            mjw_model (MjWarpModel | None): Optional pre-existing MuJoCo Warp model. If provided with `mjw_data`, conversion from Newton model is skipped.
            mjw_data (MjWarpData | None): Optional pre-existing MuJoCo Warp data. If provided with `mjw_model`, conversion from Newton model is skipped.
            separate_envs_to_worlds (bool | None): If True, each Newton environment is mapped to a separate MuJoCo world. Defaults to `not use_mujoco`.
            nefc_per_env (int): Number of constraints per environment (world).
            ncon_per_env (int | None): Number of contact points per environment (world). If None, the number of contact points is estimated from the model.
            iterations (int): Number of solver iterations.
            ls_iterations (int): Number of line search iterations for the solver.
            solver (int | str): Solver type. Can be "cg" or "newton", or their corresponding MuJoCo integer constants.
            integrator (int | str): Integrator type. Can be "euler", "rk4", or "implicit", or their corresponding MuJoCo integer constants.
            use_mujoco (bool): If True, use the pure MuJoCo backend instead of `mujoco_warp`.
            disable_contacts (bool): If True, disable contact computation in MuJoCo.
            register_collision_groups (bool): If True, register collision groups from the Newton model in MuJoCo.
            default_actuator_gear (float | None): Default gear ratio for all actuators. Can be overridden by `actuator_gears`.
            actuator_gears (dict[str, float] | None): Dictionary mapping joint names to specific gear ratios, overriding the `default_actuator_gear`.
            update_data_interval (int): Frequency (in simulation steps) at which to update the MuJoCo Data object from the Newton state. If 0, Data is never updated after initialization.
            save_to_mjcf (str | None): Optional path to save the generated MJCF model file.
            contact_stiffness_time_const (float): Time constant for contact stiffness in MuJoCo's solver reference model. Defaults to 0.02 (20ms). Can be set to match the simulation timestep for tighter coupling.

        """
        super().__init__(model)
        self.mujoco, self.mujoco_warp = import_mujoco()
        self.contact_stiffness_time_const = contact_stiffness_time_const

        disableflags = 0
        if disable_contacts:
            disableflags |= self.mujoco.mjtDisableBit.mjDSBL_CONTACT
        if mjw_model is not None and mjw_data is not None:
            self.mjw_model = mjw_model
            self.mjw_data = mjw_data
            self.use_mujoco = False
        else:
            self.use_mujoco = use_mujoco
            if separate_envs_to_worlds is None:
                separate_envs_to_worlds = not use_mujoco
            self.convert_to_mjc(
                model,
                disableflags=disableflags,
                disable_contacts=disable_contacts,
                separate_envs_to_worlds=separate_envs_to_worlds,
                nefc_per_env=nefc_per_env,
                ncon_per_env=ncon_per_env,
                iterations=iterations,
                ls_iterations=ls_iterations,
                solver=solver,
                integrator=integrator,
                default_actuator_gear=default_actuator_gear,
                actuator_gears=actuator_gears,
                target_filename=save_to_mjcf,
            )
        self.update_data_interval = update_data_interval
        self._step = 0
        self.contact_geom_mapping = self.create_newton_contact_geom_mapping(model)

    @override
    def step(self, state_in: State, state_out: State, control: Control, contacts: Contacts, dt: float):
        if self.use_mujoco:
            self.apply_mjc_control(self.model, state_in, control, self.mj_data)
            if self.update_data_interval > 0 and self._step % self.update_data_interval == 0:
                # XXX updating the mujoco state at every step may introduce numerical instability
                self.update_mjc_data(self.mj_data, self.model, state_in)
            self.mj_model.opt.timestep = dt
            self.mujoco.mj_step(self.mj_model, self.mj_data)
            self.update_newton_state(self.model, state_out, self.mj_data)
        else:
            self.apply_mjc_control(self.model, state_in, control, self.mjw_data)
            if self.update_data_interval > 0 and self._step % self.update_data_interval == 0:
                self.update_mjc_data(self.mjw_data, self.model, state_in)
            self.mjw_model.opt.timestep.fill_(dt)
            with wp.ScopedDevice(self.model.device):
                self.mujoco_warp.step(self.mjw_model, self.mjw_data)
            self.update_newton_state(self.model, state_out, self.mjw_data)
        self._step += 1
        return state_out

    @override
    def notify_model_changed(self, flags: int):
        if flags & newton.sim.NOTIFY_FLAG_BODY_INERTIAL_PROPERTIES:
            self.update_model_inertial_properties()
        if flags & (newton.sim.NOTIFY_FLAG_JOINT_AXIS_PROPERTIES | newton.sim.NOTIFY_FLAG_DOF_PROPERTIES):
            self.update_joint_properties()
        if flags & newton.sim.NOTIFY_FLAG_SHAPE_PROPERTIES:
            self.update_geom_properties()

    @staticmethod
    def _data_is_mjwarp(data):
        # Check if the data is a mujoco_warp Data object
        return hasattr(data, "nworld")

    @staticmethod
    def apply_mjc_control(model: Model, state: State, control: Control | None, mj_data: MjWarpData | MjData):
        if control is None or control.joint_f is None:
            if state.body_f is None:
                return
        is_mjwarp = MuJoCoSolver._data_is_mjwarp(mj_data)
        if is_mjwarp:
            ctrl = mj_data.ctrl
            qfrc = mj_data.qfrc_applied
            xfrc = mj_data.xfrc_applied
            nworld = mj_data.nworld
        else:
            ctrl = wp.empty((1, len(mj_data.ctrl)), dtype=wp.float32, device=model.device)
            qfrc = wp.empty((1, len(mj_data.qfrc_applied)), dtype=wp.float32, device=model.device)
            xfrc = wp.zeros((1, len(mj_data.xfrc_applied)), dtype=wp.spatial_vector, device=model.device)
            nworld = 1
        axes_per_env = model.joint_dof_count // nworld
        joints_per_env = model.joint_count // nworld
        bodies_per_env = model.body_count // nworld
        if control is not None:
            wp.launch(
                apply_mjc_control_kernel,
                dim=(nworld, axes_per_env),
                inputs=[
                    control.joint_target,
                    control.joint_f,
                    model.joint_dof_mode,
                    model.mjc_axis_to_actuator,  # pyright: ignore[reportAttributeAccessIssue]
                    axes_per_env,
                ],
                outputs=[
                    ctrl,
                ],
                device=model.device,
            )
            wp.launch(
                apply_mjc_qfrc_kernel,
                dim=(nworld, joints_per_env),
                inputs=[
                    state.body_q,
                    control.joint_f,
                    model.joint_type,
                    model.body_com,
                    model.joint_child,
                    model.joint_q_start,
                    model.joint_qd_start,
                    model.joint_dof_dim,
                    joints_per_env,
                    bodies_per_env,
                ],
                outputs=[
                    qfrc,
                ],
                device=model.device,
            )

        if state.body_f is not None:
            wp.launch(
                apply_mjc_body_f_kernel,
                dim=(nworld, bodies_per_env),
                inputs=[
                    model.up_axis,
                    state.body_q,
                    state.body_f,
                    model.to_mjc_body_index,
                    bodies_per_env,
                ],
                outputs=[
                    xfrc,
                ],
                device=model.device,
            )
        if not is_mjwarp:
            mj_data.xfrc_applied = xfrc.numpy()
            mj_data.ctrl[:] = ctrl.numpy().flatten()
            mj_data.qfrc_applied[:] = qfrc.numpy()

    @staticmethod
    def update_mjc_data(mj_data: MjWarpData | MjData, model: Model, state: State | None = None):
        is_mjwarp = MuJoCoSolver._data_is_mjwarp(mj_data)
        if is_mjwarp:
            # we have a MjWarp Data object
            qpos = mj_data.qpos
            qvel = mj_data.qvel
            nworld = mj_data.nworld
        else:
            # we have a MjData object from Mujoco
            qpos = wp.empty((1, model.joint_coord_count), dtype=wp.float32, device=model.device)
            qvel = wp.empty((1, model.joint_dof_count), dtype=wp.float32, device=model.device)
            nworld = 1
        if state is None:
            joint_q = model.joint_q
            joint_qd = model.joint_qd
        else:
            joint_q = state.joint_q
            joint_qd = state.joint_qd
        joints_per_env = model.joint_count // nworld
        wp.launch(
            convert_warp_coords_to_mj_kernel,
            dim=(nworld, joints_per_env),
            inputs=[
                joint_q,
                joint_qd,
                joints_per_env,
                model.up_axis,
                model.joint_type,
                model.joint_q_start,
                model.joint_qd_start,
                model.joint_dof_dim,
            ],
            outputs=[qpos, qvel],
            device=model.device,
        )
        if not is_mjwarp:
            mj_data.qpos[:] = qpos.numpy().flatten()[: len(mj_data.qpos)]
            mj_data.qvel[:] = qvel.numpy().flatten()[: len(mj_data.qvel)]

    @staticmethod
    def update_newton_state(
        model: Model, state: State, mj_data: MjWarpData | MjData, eval_fk: bool = True, update_contacts: bool = False
    ):
        is_mjwarp = MuJoCoSolver._data_is_mjwarp(mj_data)
        if is_mjwarp:
            # we have a MjWarp Data object
            qpos = mj_data.qpos
            qvel = mj_data.qvel
            nworld = mj_data.nworld

            xpos = mj_data.xpos
            xquat = mj_data.xquat
        else:
            # we have a MjData object from Mujoco
            qpos = wp.array([mj_data.qpos], dtype=wp.float32, device=model.device)
            qvel = wp.array([mj_data.qvel], dtype=wp.float32, device=model.device)
            nworld = 1

            xpos = wp.array([mj_data.xpos], dtype=wp.vec3, device=model.device)
            xquat = wp.array([mj_data.xquat], dtype=wp.quat, device=model.device)
        joints_per_env = model.joint_count // nworld
        wp.launch(
            convert_mj_coords_to_warp_kernel,
            dim=(nworld, joints_per_env),
            inputs=[
                qpos,
                qvel,
                joints_per_env,
                int(model.up_axis),
                model.joint_type,
                model.joint_q_start,
                model.joint_qd_start,
                model.joint_dof_dim,
            ],
            outputs=[state.joint_q, state.joint_qd],
            device=model.device,
        )

        if eval_fk:
            # custom forward kinematics for handling multi-dof joints
            wp.launch(
                kernel=eval_articulation_fk,
                dim=model.articulation_count,
                inputs=[
                    model.articulation_start,
                    state.joint_q,
                    state.joint_qd,
                    model.joint_q_start,
                    model.joint_qd_start,
                    model.joint_type,
                    model.joint_parent,
                    model.joint_child,
                    model.joint_X_p,
                    model.joint_X_c,
                    model.joint_axis,
                    model.joint_dof_dim,
                    model.body_com,
                ],
                outputs=[
                    state.body_q,
                    state.body_qd,
                ],
                device=model.device,
            )
        else:
            bodies_per_env = model.body_count // model.num_envs
            wp.launch(
                convert_body_xforms_to_warp_kernel,
                dim=(nworld, bodies_per_env),
                inputs=[
                    xpos,
                    xquat,
                    model.to_mjc_body_index,
                    bodies_per_env,
                ],
                outputs=[state.body_q],
                device=model.device,
            )

    @staticmethod
    def color_collision_shapes(model: Model, selected_shapes: nparray, visualize_graph: bool = False) -> np.ndarray:
        """
        Find a graph coloring of the collision filter pairs in the model.
        Shapes within the same color cannot collide with each other.
        Shapes can only collide with shapes of different colors.
        """
        # find graph coloring of collision filter pairs
        collision_group = model.shape_collision_group
        # edges representing colliding shape pairs
        graph_edges = [
            (i, j)
            for i, j in product(selected_shapes, selected_shapes)
            if i != j
            and (
                ((i, j) not in model.shape_collision_filter_pairs and (j, i) not in model.shape_collision_filter_pairs)
                or collision_group[i] != collision_group[j]
            )
        ]
        if len(graph_edges) > 0:
            if visualize_graph:
                plot_graph(selected_shapes, graph_edges)
            color_groups = color_graph(
                num_nodes=int(selected_shapes.max() + 1),
                graph_edge_indices=wp.array(graph_edges, dtype=wp.int32),
            )
            shape_color = np.zeros(model.shape_count, dtype=np.int32)
            num_colors = 0
            for group in color_groups:
                num_colors += 1
                shape_color[group] = num_colors
        else:
            # no edges in the graph, all shapes can collide with each other
            shape_color = np.zeros(model.shape_count, dtype=np.int32)
        return shape_color

    def create_newton_contact_geom_mapping(self, model: Model):
        indices = [idx for w, idx in self.shape_map.values() if idx is not None]
        if not indices:
            return None
        max_mj_shape_id = max(indices)
        geom_mapping = np.full((model.num_envs, max_mj_shape_id + 1), -1, dtype=np.int32)

        for shape, (worldid, mj_geom) in self.shape_map.items():
            if mj_geom is None:
                continue
            if worldid == -1:
                worldid = slice(None)  # noqa
            geom_mapping[worldid, mj_geom] = shape

        return wp.array(geom_mapping, dtype=wp.int32, device=model.device)

    def update_newton_contacts(self, model: Model, mj_data: MjWarpData, contact_info: ContactInfo):
        nconmax = mj_data.nconmax

        mj_contact = mj_data.contact

        contact_info.ncon = mj_data.ncon
        contact_info.position = mj_contact.pos
        contact_info.separation = mj_contact.dist

        if contact_info.pair is None:
            contact_info.pair = wp.empty(nconmax, dtype=wp.vec2i, device=model.device)

        if contact_info.normal is None:
            contact_info.normal = wp.empty(nconmax, dtype=wp.vec3f, device=model.device)

        if contact_info.force is None:
            contact_info.force = wp.empty(nconmax, dtype=wp.float32, device=model.device)

        num_threads = min(mj_data.nconmax, 8192)
        wp.launch(
            convert_mjw_contact_to_warp_kernel,
            dim=num_threads,
            inputs=[
                self.contact_geom_mapping,
                self.mjw_model.opt.cone == int(self.mujoco.mjtCone.mjCONE_PYRAMIDAL),
                mj_data.ncon,
                mj_contact.frame,
                mj_contact.dim,
                mj_contact.geom,
                mj_contact.efc_address,
                mj_contact.worldid,
                mj_data.efc.force,
                num_threads,
            ],
            outputs=[
                contact_info.pair,
                contact_info.normal,
                contact_info.force,
            ],
            device=model.device,
        )
        contact_info.n_contacts = mj_data.ncon

    def convert_to_mjc(
        self,
        model: Model,
        state: State | None = None,
        *,
        separate_envs_to_worlds: bool = True,
        iterations: int = 20,
        ls_iterations: int = 10,
        nefc_per_env: int = 100,  # number of constraints per world
        ncon_per_env: int | None = None,
        solver: int | str = "cg",
        integrator: int | str = "euler",
        disableflags: int = 0,
        disable_contacts: bool = False,
        impratio: float = 1.0,
        tolerance: float = 1e-8,
        ls_tolerance: float = 0.01,
        timestep: float = 0.01,
        cone: int = 0,
        # maximum absolute joint limit value after which the joint is considered not limited
        joint_limit_threshold: float = 1e3,
        # these numbers come from the cartpole.xml model
        # joint_solref=(0.08, 1.0),
        # joint_solimp=(0.9, 0.95, 0.001, 0.5, 2.0),
        geom_solref: tuple[float, float] | None = None,
        geom_solimp: tuple[float, float, float, float, float] = (0.9, 0.95, 0.001, 0.5, 2.0),
        geom_friction: tuple[float, float, float] | None = None,
        geom_condim: int = 3,
        target_filename: str | None = None,
        default_actuator_args: dict | None = None,
        default_actuator_gear: float | None = None,
        actuator_gears: dict[str, float] | None = None,
        actuated_axes: list[int] | None = None,
        skip_visual_only_geoms: bool = True,
        add_axes: bool = False,
        maxhullvert: int = MESH_MAXHULLVERT,
    ) -> tuple[MjWarpModel, MjWarpData, MjModel, MjData]:
        """
        Convert a Newton model and state to MuJoCo (Warp) model and data.

        Args:
            Model (newton.Model): The Newton model to convert.
            State (newton.State): The Newton state to convert.

        Returns:
            tuple[MjWarpModel, MjWarpData, MjModel, MjData]: A tuple containing the model and data objects for ``mujoco_warp`` and MuJoCo.
        """

        if not model.joint_count:
            raise ValueError("The model must have at least one joint to be able to convert it to MuJoCo.")

        mujoco, mujoco_warp = import_mujoco()

        actuator_args = {
            # "ctrllimited": True,
            # "ctrlrange": (-1.0, 1.0),
            "gear": [1.0, 0.0, 0.0, 0.0, 0.0, 0.0],
            "trntype": mujoco.mjtTrn.mjTRN_JOINT,
            # motor actuation properties (already the default settings in Mujoco)
            "gainprm": [1.0, 0, 0, 0, 0, 0, 0, 0, 0, 0],
            "biasprm": [0.0, 0.0, 0.0, 0.0, 0.0, 0.0, 0.0, 0.0, 0.0, 0.0],
            "dyntype": mujoco.mjtDyn.mjDYN_NONE,
            "gaintype": mujoco.mjtGain.mjGAIN_FIXED,
            "biastype": mujoco.mjtBias.mjBIAS_AFFINE,
        }
        if default_actuator_args is not None:
            actuator_args.update(default_actuator_args)
        if default_actuator_gear is not None:
            actuator_args["gear"][0] = default_actuator_gear
        if actuator_gears is None:
            actuator_gears = {}

        if isinstance(solver, str):
            solver = {
                "cg": mujoco.mjtSolver.mjSOL_CG,
                "newton": mujoco.mjtSolver.mjSOL_NEWTON,
            }.get(solver.lower(), mujoco.mjtSolver.mjSOL_CG)

        if isinstance(integrator, str):
            integrator = {
                "euler": mujoco.mjtIntegrator.mjINT_EULER,
                "rk4": mujoco.mjtIntegrator.mjINT_RK4,
                "implicit": mujoco.mjtIntegrator.mjINT_IMPLICITFAST,
            }.get(integrator.lower(), mujoco.mjtIntegrator.mjINT_EULER)

        def quat_to_mjc(q):
            # convert from xyzw to wxyz
            return [q[3], q[0], q[1], q[2]]

        def quat_from_mjc(q):
            # convert from wxyz to xyzw
            return [q[1], q[2], q[3], q[0]]

        spec = mujoco.MjSpec()
        spec.option.disableflags = disableflags
        spec.option.gravity = model.gravity
        spec.option.timestep = timestep
        spec.option.solver = solver
        spec.option.integrator = integrator
        spec.option.iterations = iterations
        spec.option.ls_iterations = ls_iterations
        defaults = spec.default
        if callable(defaults):
            defaults = defaults()
        defaults.geom.condim = geom_condim
        # Use provided or default contact stiffness time constant
        if geom_solref is None:
            geom_solref = (self.contact_stiffness_time_const, 1.0)
        defaults.geom.solref = geom_solref
        defaults.geom.solimp = geom_solimp
        # Use model's friction parameters if geom_friction is not provided
        if geom_friction is None:
            geom_friction = (1.0, model.rigid_contact_torsional_friction, model.rigid_contact_rolling_friction)
        defaults.geom.friction = geom_friction
        # defaults.geom.contype = 0
        spec.compiler.inertiafromgeom = mujoco.mjtInertiaFromGeom.mjINERTIAFROMGEOM_AUTO

        if add_axes:
            # add axes for debug visualization in MuJoCo viewer when loading the generated XML
            spec.worldbody.add_geom(
                type=mujoco.mjtGeom.mjGEOM_CYLINDER,
                name="axis_x",
                fromto=[0.0, 0.0, 0.0, 1.0, 0.0, 0.0],
                rgba=[1.0, 0.0, 0.0, 1.0],
                size=[0.01, 0.01, 0.01],
                contype=0,
                conaffinity=0,
            )
            spec.worldbody.add_geom(
                type=mujoco.mjtGeom.mjGEOM_CYLINDER,
                name="axis_y",
                fromto=[0.0, 0.0, 0.0, 0.0, 1.0, 0.0],
                rgba=[0.0, 1.0, 0.0, 1.0],
                size=[0.01, 0.01, 0.01],
                contype=0,
                conaffinity=0,
            )
            spec.worldbody.add_geom(
                type=mujoco.mjtGeom.mjGEOM_CYLINDER,
                name="axis_z",
                fromto=[0.0, 0.0, 0.0, 0.0, 0.0, 1.0],
                rgba=[0.0, 0.0, 1.0, 1.0],
                size=[0.01, 0.01, 0.01],
                contype=0,
                conaffinity=0,
            )

        articulation_start = model.articulation_start.numpy()
        joint_parent = model.joint_parent.numpy()
        joint_child = model.joint_child.numpy()
        joint_parent_xform = model.joint_X_p.numpy()
        joint_child_xform = model.joint_X_c.numpy()
        joint_limit_lower = model.joint_limit_lower.numpy()
        joint_limit_upper = model.joint_limit_upper.numpy()
        joint_type = model.joint_type.numpy()
        joint_axis = model.joint_axis.numpy()
        joint_dof_dim = model.joint_dof_dim.numpy()
        joint_dof_mode = model.joint_dof_mode.numpy()
        joint_target_kd = model.joint_target_kd.numpy()
        joint_target_ke = model.joint_target_ke.numpy()
        joint_qd_start = model.joint_qd_start.numpy()
        joint_armature = model.joint_armature.numpy()
        joint_effort_limit = model.joint_effort_limit.numpy()
        # MoJoCo doesn't have velocity limit
        # joint_velocity_limit = model.joint_velocity_limit.numpy()
        joint_friction = model.joint_friction.numpy()
        body_mass = model.body_mass.numpy()
        body_inertia = model.body_inertia.numpy()
        body_com = model.body_com.numpy()
        shape_transform = model.shape_transform.numpy()
        shape_type = model.shape_geo.type.numpy()
        shape_size = model.shape_geo.scale.numpy()
        shape_body = model.shape_body.numpy()
        shape_flags = model.shape_flags.numpy()

        INT32_MAX = np.iinfo(np.int32).max
        collision_mask_everything = INT32_MAX

        # mapping from joint axis to actuator index
        axis_to_actuator = np.zeros((model.joint_dof_count,), dtype=np.int32) - 1
        actuator_count = 0

        # supported non-fixed joint types in MuJoCo (fixed joints are handled by nesting bodies)
        supported_joint_types = {
            newton.JOINT_FREE,
            newton.JOINT_BALL,
            newton.JOINT_PRISMATIC,
            newton.JOINT_REVOLUTE,
            newton.JOINT_D6,
        }

        geom_type_mapping = {
            newton.GEO_SPHERE: mujoco.mjtGeom.mjGEOM_SPHERE,
            newton.GEO_PLANE: mujoco.mjtGeom.mjGEOM_PLANE,
            newton.GEO_CAPSULE: mujoco.mjtGeom.mjGEOM_CAPSULE,
            newton.GEO_CYLINDER: mujoco.mjtGeom.mjGEOM_CYLINDER,
            newton.GEO_BOX: mujoco.mjtGeom.mjGEOM_BOX,
            newton.GEO_MESH: mujoco.mjtGeom.mjGEOM_MESH,
        }
        geom_type_name = {
            newton.GEO_SPHERE: "sphere",
            newton.GEO_PLANE: "plane",
            newton.GEO_CAPSULE: "capsule",
            newton.GEO_CYLINDER: "cylinder",
            newton.GEO_BOX: "box",
            newton.GEO_MESH: "mesh",
        }

        mj_bodies = [spec.worldbody]
        mj_geoms = []
        # mapping from Newton body id to MuJoCo body id
        body_mapping = {-1: 0}
        # mapping from Newton shape id to MuJoCo geom id
        shape_mapping = {}
        # mapping from Newton shape id to a corrective transform
        # that maps from Newton's shape frame to MuJoCo's internal geom frame
        # (this includes the shape transform due to the joint child transform
        # and the transform MuJoCo does on mesh geoms)
        shape_incoming_xform = np.tile(np.array(wp.transform_identity()), (model.shape_count, 1))

        # ensure unique names
        body_name_counts = {}
        joint_names = {}

        # only generate the first environment, replicate state of multiple worlds in MjData
        selected_joints = np.arange(model.joint_count)
        if separate_envs_to_worlds:
            # determine which shapes, bodies and joints belong to the first environment
            # based on the collision group: we pick shapes from the first collision group and groups
            # that collide with it and add the bodies and joints that are associated with these shapes
            shape_collision_group = np.array(model.shape_collision_group)
            non_negatives = shape_collision_group[shape_collision_group >= 0]
            if len(non_negatives) > 0:
                first_collision_group = np.min(non_negatives)
            else:
                first_collision_group = -1
            selected_shapes = np.where((shape_collision_group == first_collision_group) | (shape_collision_group < 0))[
                0
            ]
            selected_bodies = np.unique([i for i in shape_body[selected_shapes] if i != -1])
            selected_joints = np.unique(selected_joints[np.isin(joint_child, selected_bodies)])
            # figure out the articulations that are selected
            joint_ptr = 0
            selected_articulations = []
            for i in range(model.articulation_count):
                while joint_ptr < len(selected_joints) and selected_joints[joint_ptr] < articulation_start[i]:
                    joint_ptr += 1
                if joint_ptr >= len(selected_joints):
                    continue
                joint = selected_joints[joint_ptr]
                if joint >= articulation_start[i] and joint < articulation_start[i + 1]:
                    selected_articulations.append(i)
                selected_joints = np.unique(selected_joints)
            for articulation in selected_articulations:
                # add all joints of the articulation to the selected joints
                articulation_joints = np.arange(articulation_start[articulation], articulation_start[articulation + 1])
                selected_joints = np.unique(np.concatenate((selected_joints, articulation_joints)))
            if len(selected_joints) == 0:
                # select all joints from the first articulation if we didn't populate any so far
                selected_joints = np.arange(articulation_start[0], articulation_start[1])
            selected_bodies = np.unique(np.concatenate((selected_bodies, joint_child[selected_joints])))
        else:
            # if we are not separating environments to worlds, we use all shapes, bodies, joints
            selected_shapes = np.where(shape_flags & int(newton.geometry.SHAPE_FLAG_COLLIDE_SHAPES))[0]
            selected_bodies = np.arange(model.body_count)

        # store selected shapes, bodies, joints for later use in update_geom_properties
        self.selected_shapes = wp.array(selected_shapes, dtype=wp.int32, device=model.device)
        self.selected_joints = wp.array(selected_joints, dtype=wp.int32, device=model.device)
        self.selected_bodies = wp.array(selected_bodies, dtype=wp.int32, device=model.device)

        # sort joints topologically depth-first since this is the order that will also be used
        # for placing bodies in the MuJoCo model
        joints_simple = list(zip(joint_parent[selected_joints], joint_child[selected_joints]))
        joint_order = newton.utils.topological_sort(joints_simple, use_dfs=True)
        if any(joint_order != np.arange(len(joints_simple))):
            wp.utils.warn(
                "Joint order is not in depth-first topological order while converting Newton model to MuJoCo, this may lead to diverging kinematics between MuJoCo and Newton."
            )

        # maps from Newton body index to the transform to be applied to its children
        # i.e. its inverse joint child transform
        body_child_tf = {}

        # find graph coloring of collision filter pairs
        # filter out shapes that are not colliding with anything
        colliding_shapes = selected_shapes[
            shape_flags[selected_shapes] & int(newton.geometry.SHAPE_FLAG_COLLIDE_SHAPES) != 0
        ]
        shape_color = self.color_collision_shapes(model, colliding_shapes)

        def add_geoms(warp_body_id: int, incoming_xform: wp.transform | None = None):
            body = mj_bodies[body_mapping[warp_body_id]]
            shapes = model.body_shapes.get(warp_body_id)
            if not shapes:
                return
            for shape in shapes:
                if skip_visual_only_geoms and not (shape_flags[shape] & int(newton.geometry.SHAPE_FLAG_COLLIDE_SHAPES)):
                    continue
                stype = shape_type[shape]
                name = f"{geom_type_name[stype]}_{shape}"
                if stype == newton.GEO_PLANE and warp_body_id != -1:
                    raise ValueError("Planes can only be attached to static bodies")
                geom_params = {
                    "type": geom_type_mapping[stype],
                    "name": name,
                }
                tf = wp.transform(*shape_transform[shape])
                if stype == newton.GEO_MESH:
                    mesh_src = model.shape_geo_src[shape]
                    # use mesh-specific maxhullvert or fall back to the default
                    mesh_maxhullvert = getattr(mesh_src, "maxhullvert", maxhullvert)
                    # check if mesh has a pre-computed convex hull
                    convex_hull = getattr(mesh_src, "convex_hull", None)
                    # use convex hull if available, otherwise use original mesh
                    mesh_to_use = convex_hull if convex_hull is not None else mesh_src
                    # apply scaling
                    size = shape_size[shape]
                    vertices = mesh_to_use.vertices * size
                    spec.add_mesh(
                        name=name,
                        uservert=vertices.flatten(),
                        userface=mesh_to_use.indices.flatten(),
                        maxhullvert=mesh_maxhullvert,
                    )
                    geom_params["meshname"] = name
                if incoming_xform is not None:
                    # transform to world space
                    tf = incoming_xform * tf
                geom_params["pos"] = tf.p
                geom_params["quat"] = quat_to_mjc(tf.q)
                size = shape_size[shape]
                if np.any(size > 0.0):
                    # duplicate nonzero entries at places where size is 0
                    nonzero = size[size > 0.0][0]
                    size[size == 0.0] = nonzero
                    geom_params["size"] = size
                else:
                    assert stype == newton.GEO_PLANE, "Only plane shapes are allowed to have a size of zero"
                    # planes are always infinite for collision purposes in mujoco
                    geom_params["size"] = [5.0, 5.0, 5.0]

                # encode collision filtering information
                if not (shape_flags[shape] & int(newton.geometry.SHAPE_FLAG_COLLIDE_SHAPES)):
                    # this shape is not colliding with anything
                    geom_params["contype"] = 0
                    geom_params["conaffinity"] = 0
                else:
                    color = shape_color[shape]
                    if color < 32:
                        contype = 1 << color
                        geom_params["contype"] = contype
                        # collide with anything except shapes from the same color
                        geom_params["conaffinity"] = collision_mask_everything & ~contype

                # use shape materials instead of defaults if available
                if model.shape_materials.mu is not None:
                    shape_mu = model.shape_materials.mu.numpy()
                    if shape < len(shape_mu):
                        # set friction from Newton shape materials using model's friction parameters
                        mu = shape_mu[shape]
                        geom_params["friction"] = [
                            mu,
                            model.rigid_contact_torsional_friction * mu,
                            model.rigid_contact_rolling_friction * mu,
                        ]

<<<<<<< HEAD
                mj_geoms.append((shape, body.add_geom(**geom_params)))
                shape_mapping[shape] = len(shape_mapping)

                # Track shape-to-geom mapping
                nonlocal geom_count
                shape_to_geom[shape] = geom_count
                geom_count += 1
=======
                body.add_geom(**geom_params)
                # store the geom name instead of assuming index
                shape_mapping[shape] = name
>>>>>>> 255559d8

        # add static geoms attached to the worldbody
        add_geoms(-1)

        # add joints, bodies and geoms
        for ji in joint_order:
            parent, child = joints_simple[ji]
            if child in body_mapping:
                raise ValueError(f"Body {child} already exists in the mapping")

            # add body
            body_mapping[child] = len(mj_bodies)
            tf = wp.transform(*joint_parent_xform[ji])
            joint_pos = wp.vec3(*joint_child_xform[ji, :3])
            if parent != -1:
                incoming_xform = body_child_tf.get(parent)
                if incoming_xform is not None:
                    # apply the incoming transform from the parent body,
                    # which is the inverse of the parent joint's child transform
                    tf = incoming_xform * tf
                    joint_pos = wp.vec3(0.0, 0.0, 0.0)

            # ensure unique body name
            name = model.body_key[child]
            if name not in body_name_counts:
                body_name_counts[name] = 1
            else:
                while name in body_name_counts:
                    body_name_counts[name] += 1
                    name = f"{name}_{body_name_counts[name]}"

            inertia = body_inertia[child]
            body = mj_bodies[body_mapping[parent]].add_body(
                name=name,
                pos=tf.p,
                quat=quat_to_mjc(tf.q),
                mass=body_mass[child],
                ipos=body_com[child, :],
                fullinertia=[inertia[0, 0], inertia[1, 1], inertia[2, 2], inertia[0, 1], inertia[0, 2], inertia[1, 2]],
                explicitinertial=True,
            )
            mj_bodies.append(body)

            # add joint
            j_type = joint_type[ji]
            qd_start = joint_qd_start[ji]
            name = model.joint_key[ji]
            if name not in joint_names:
                joint_names[name] = 1
            else:
                while name in joint_names:
                    joint_names[name] += 1
                    name = f"{name}_{joint_names[name]}"

            if j_type == newton.JOINT_FREE:
                body.add_joint(
                    name=name,
                    type=mujoco.mjtJoint.mjJNT_FREE,
                    damping=0.0,
                    limited=False,
                )
            elif j_type in supported_joint_types:
                lin_axis_count, ang_axis_count = joint_dof_dim[ji]
                # linear dofs
                for i in range(lin_axis_count):
                    ai = qd_start + i
                    axis = wp.vec3(*joint_axis[ai])
                    # reverse rotation of body to joint axis
                    # axis = wp.quat_rotate_inv(rot_correction2 * tf_q, axis)
                    # axis = wp.quat_rotate_inv(tf_q, axis)
                    joint_params = {
                        "armature": joint_armature[qd_start + i],
                        "pos": joint_pos,
                        # "quat": quat2mjc(joint_child_xform[ji, 3:]),
                    }
                    # Set friction
                    joint_params["frictionloss"] = joint_friction[ai]
                    lower, upper = joint_limit_lower[ai], joint_limit_upper[ai]
                    if lower == upper or (abs(lower) > joint_limit_threshold and abs(upper) > joint_limit_threshold):
                        joint_params["limited"] = False
                    else:
                        joint_params["limited"] = True
                        joint_params["range"] = (lower, upper)
                    axname = name
                    if lin_axis_count > 1 or ang_axis_count > 1:
                        axname += "_lin"
                    if lin_axis_count > 1:
                        axname += str(i)
                    body.add_joint(
                        name=axname,
                        type=mujoco.mjtJoint.mjJNT_SLIDE,
                        axis=axis,
                        **joint_params,
                    )
                    if actuated_axes is None or ai in actuated_axes:
                        # add actuator for this axis
                        gear = actuator_gears.get(axname)
                        if gear is not None:
                            args = {}
                            args.update(actuator_args)
                            args["gear"] = [gear, 0.0, 0.0, 0.0, 0.0, 0.0]
                        else:
                            args = actuator_args

                        if joint_dof_mode[ai] == newton.JOINT_MODE_TARGET_POSITION:
                            kp = joint_target_ke[ai]
                            kv = joint_target_kd[ai]
                            args["biasprm"] = [0.0, -kp, -kv, 0, 0, 0, 0, 0, 0, 0]
                            args["gainprm"] = [kp, 0, 0, 0, 0, 0, 0, 0, 0, 0]
                        elif joint_dof_mode[ai] == newton.JOINT_MODE_TARGET_VELOCITY:
                            kv = joint_target_kd[ai]
                            args["biasprm"] = [0.0, 0.0, -kv, 0, 0, 0, 0, 0, 0, 0]
                            args["gainprm"] = [kv, 0, 0, 0, 0, 0, 0, 0, 0, 0]
                        else:
                            # no target position or velocity, just use the default gain
                            args["biasprm"] = [0.0, 0.0, 0.0, 0, 0, 0, 0, 0, 0, 0]
                            args["gainprm"] = [1.0, 0, 0, 0, 0, 0, 0, 0, 0, 0]

                        # Add effort limits from Newton model
                        effort_limit = joint_effort_limit[ai]
                        args["forcerange"] = [-effort_limit, effort_limit]

                        spec.add_actuator(target=axname, **args)
                        axis_to_actuator[ai] = actuator_count
                        actuator_count += 1

                # angular dofs
                for i in range(lin_axis_count, lin_axis_count + ang_axis_count):
                    ai = qd_start + i
                    axis = wp.vec3(*joint_axis[ai])
                    # reverse rotation of body to joint axis
                    # axis = wp.quat_rotate_inv(rot_correction2 * tf_q, axis)
                    # axis = wp.quat_rotate_inv(tf_q, axis)
                    joint_params = {
                        "armature": joint_armature[qd_start + i],
                        "pos": joint_pos,
                        # "quat": quat2mjc(joint_child_xform[ji, 3:]),
                    }
                    # Set friction
                    joint_params["frictionloss"] = joint_friction[ai]
                    lower, upper = joint_limit_lower[ai], joint_limit_upper[ai]
                    if lower == upper or (abs(lower) > joint_limit_threshold and abs(upper) > joint_limit_threshold):
                        joint_params["limited"] = False
                    else:
                        joint_params["limited"] = True
                        joint_params["range"] = (np.rad2deg(lower), np.rad2deg(upper))
                    axname = name
                    if lin_axis_count > 1 or ang_axis_count > 1:
                        axname += "_ang"
                    if ang_axis_count > 1:
                        axname += str(i - lin_axis_count)
                    body.add_joint(
                        name=axname,
                        type=mujoco.mjtJoint.mjJNT_HINGE,
                        axis=axis,
                        **joint_params,
                    )
                    if actuated_axes is None or ai in actuated_axes:
                        # add actuator for this axis
                        gear = actuator_gears.get(axname)
                        if gear is not None:
                            args = {}
                            args.update(actuator_args)
                            args["gear"] = [gear, 0.0, 0.0, 0.0, 0.0, 0.0]
                        else:
                            args = actuator_args

                        if joint_dof_mode[ai] == newton.JOINT_MODE_TARGET_POSITION:
                            kp = joint_target_ke[ai]
                            kv = joint_target_kd[ai]
                            args["biasprm"] = [0.0, -kp, -kv, 0, 0, 0, 0, 0, 0, 0]
                            args["gainprm"] = [kp, 0, 0, 0, 0, 0, 0, 0, 0, 0]
                        elif joint_dof_mode[ai] == newton.JOINT_MODE_TARGET_VELOCITY:
                            kv = joint_target_kd[ai]
                            args["biasprm"] = [0.0, 0.0, -kv, 0, 0, 0, 0, 0, 0, 0]
                            args["gainprm"] = [kv, 0, 0, 0, 0, 0, 0, 0, 0, 0]
                        else:
                            # no target position or velocity, just use the default gain
                            args["biasprm"] = [0.0, 0.0, 0.0, 0, 0, 0, 0, 0, 0, 0]
                            args["gainprm"] = [1.0, 0, 0, 0, 0, 0, 0, 0, 0, 0]

                        # Add effort limits from Newton model
                        effort_limit = joint_effort_limit[ai]
                        args["forcerange"] = [-effort_limit, effort_limit]

                        spec.add_actuator(target=axname, **args)
                        axis_to_actuator[ai] = actuator_count
                        actuator_count += 1

            elif j_type != newton.JOINT_FIXED:
                raise NotImplementedError(f"Joint type {j_type} is not supported yet")

            # add geoms
            child_tf = wp.transform_inverse(wp.transform(*joint_child_xform[ji]))
            body_child_tf[child] = child_tf

            add_geoms(child, incoming_xform=child_tf)

        self.mj_model = spec.compile()
        mj_geoms = {shape: mj_geom.id for shape, mj_geom in mj_geoms}

        self.shape_map = {}  # Maps newton shape ids to mujoco shapes
        for body, body_shapes in model.body_shapes.items():
            if body < 0:
                for body_shape in body_shapes:
                    self.shape_map[body_shape] = (-1, mj_geoms.get(body_shape, None))
                continue

            bodies_per_env = self.model.body_count // self.model.num_envs
            worldid = body // bodies_per_env
            base_shapes = model.body_shapes[body % bodies_per_env]
            assert len(base_shapes) == len(body_shapes)
            for base_shape, body_shape in zip(base_shapes, body_shapes):
                self.shape_map[body_shape] = (worldid, mj_geoms.get(base_shape, None))

        if target_filename:
            with open(target_filename, "w") as f:
                f.write(spec.to_xml())
                print(f"Saved mujoco model to {os.path.abspath(target_filename)}")

        # now that the model is compiled, get the actual geom indices and compute
        # shape transform corrections
        shape_to_geom_idx = {}
        for shape, geom_name in shape_mapping.items():
            geom_idx = mujoco.mj_name2id(self.mj_model, mujoco.mjtObj.mjOBJ_GEOM, geom_name)
            if geom_idx >= 0:
                shape_to_geom_idx[shape] = geom_idx
                # compute the difference between the original shape transform
                # and the transform after applying the joint child transform
                # and the transform MuJoCo does on mesh geoms
                original_tf = wp.transform(*shape_transform[shape])
                mjc_p = self.mj_model.geom_pos[geom_idx]
                mjc_q = self.mj_model.geom_quat[geom_idx]
                mjc_tf = wp.transform(mjc_p, quat_from_mjc(mjc_q))
                shape_incoming_xform[shape] = mjc_tf * wp.transform_inverse(original_tf)
        shape_mapping = shape_to_geom_idx  # Replace with actual indices

        self.mj_data = mujoco.MjData(self.mj_model)
        self.mj_data.nefc = nefc_per_env

        self.mj_model.opt.tolerance = tolerance
        self.mj_model.opt.ls_tolerance = ls_tolerance
        self.mj_model.opt.cone = cone
        self.mj_model.opt.iterations = iterations
        self.mj_model.opt.ls_iterations = ls_iterations
        self.mj_model.opt.integrator = integrator
        self.mj_model.opt.solver = solver
        # m.opt.disableflags = disableflags
        self.mj_model.opt.impratio = impratio
        self.mj_model.opt.jacobian = mujoco.mjtJacobian.mjJAC_AUTO

        MuJoCoSolver.update_mjc_data(self.mj_data, model, state)

        # fill some MjWarp model fields that outdated after update_mjc_data.
        # just setting qpos0 to d.qpos leads to weird behavior here, needs
        # to be investigated.

        mujoco.mj_forward(self.mj_model, self.mj_data)

        with wp.ScopedDevice(model.device):
            # mapping from Newton joint axis index to MJC actuator index
            model.mjc_axis_to_actuator = wp.array(axis_to_actuator, dtype=wp.int32)  # pyright: ignore[reportAttributeAccessIssue]
            # mapping from MJC body index to Newton body index (skip world index -1)
            reverse_body_mapping = {v: k for k, v in body_mapping.items()}
            model.to_mjc_body_index = wp.array(  # pyright: ignore[reportAttributeAccessIssue]
                [reverse_body_mapping[i] + 1 for i in range(1, len(reverse_body_mapping))],
                dtype=wp.int32,
            )

            # build the geom index mappings now that we have the actual indices
            model.to_mjc_geom_index = shape_mapping  # pyright: ignore[reportAttributeAccessIssue]

            # create reverse mapping and to_newton_shape_index array
            # use the actual number of geoms from the MuJoCo model
            to_newton_shape_array = np.full(self.mj_model.ngeom, -1, dtype=np.int32)
            if len(shape_mapping) > 0:
                reverse_shape_mapping = {v: k for k, v in shape_mapping.items()}
                for geom_idx, shape_idx in reverse_shape_mapping.items():
                    to_newton_shape_array[geom_idx] = shape_idx
            model.to_newton_shape_index = wp.array(to_newton_shape_array, dtype=wp.int32)  # pyright: ignore[reportAttributeAccessIssue]
            model.shape_incoming_xform = wp.array(shape_incoming_xform, dtype=wp.transform)  # pyright: ignore[reportAttributeAccessIssue]

            self.mjw_model = mujoco_warp.put_model(self.mj_model)

            if separate_envs_to_worlds:
                nworld = model.num_envs
            else:
                nworld = 1

            # expand model fields that can be expanded:
            self.expand_model_fields(self.mjw_model, nworld)

            # so far we have only defined the first environment,
            # now complete the data from the Newton model
            flags = (
                newton.sim.NOTIFY_FLAG_BODY_INERTIAL_PROPERTIES
                | newton.sim.NOTIFY_FLAG_JOINT_AXIS_PROPERTIES
                | newton.sim.NOTIFY_FLAG_DOF_PROPERTIES
            )

            if model.shape_materials.mu is not None:
                flags |= newton.sim.NOTIFY_FLAG_SHAPE_PROPERTIES
            self.notify_model_changed(flags)

            # TODO find better heuristics to determine nconmax and njmax
            if disable_contacts:
                nconmax = 0
            else:
                if ncon_per_env is not None:
                    rigid_contact_max = nworld * ncon_per_env
                else:
                    rigid_contact_max = newton.sim.count_rigid_contact_points(model)
                nconmax = max(rigid_contact_max, self.mj_data.ncon * nworld)  # this avoids error in mujoco.
            njmax = max(nworld * nefc_per_env, nworld * self.mj_data.nefc)
            self.mjw_data = mujoco_warp.put_data(
                self.mj_model, self.mj_data, nworld=nworld, nconmax=nconmax, njmax=njmax
            )

    def expand_model_fields(self, mj_model: MjWarpModel, nworld: int):
        if nworld == 1:
            return

        model_fields_to_expand = [
            # "qpos0",
            # "qpos_spring",
            # "body_pos",
            # "body_quat",
            "body_ipos",
            # "body_iquat",
            "body_mass",
            # "body_subtreemass",
            # "subtree_mass",
            "body_inertia",
            # "body_invweight0",
            # "body_gravcomp",
            # "jnt_solref",
            # "jnt_solimp",
            # "jnt_pos",
            # "jnt_axis",
            # "jnt_stiffness",
            # "jnt_range",
            # "jnt_actfrcrange",
            # "jnt_margin",
            "dof_armature",
            # "dof_damping",
            # "dof_invweight0",
            "dof_frictionloss",
            # "dof_solimp",
            # "dof_solref",
            # "geom_matid",
            # "geom_solmix",
            "geom_solref",
            # "geom_solimp",
            "geom_size",
            "geom_rbound",
            "geom_pos",
            "geom_quat",
            "geom_friction",
            # "geom_margin",
            # "geom_gap",
            # "geom_rgba",
            # "site_pos",
            # "site_quat",
            # "cam_pos",
            # "cam_quat",
            # "cam_poscom0",
            # "cam_pos0",
            # "cam_mat0",
            # "light_pos",
            # "light_dir",
            # "light_poscom0",
            # "light_pos0",
            # "eq_solref",
            # "eq_solimp",
            # "eq_data",
            # "actuator_dynprm",
            "actuator_gainprm",
            "actuator_biasprm",
            # "actuator_ctrlrange",
            "actuator_forcerange",
            # "actuator_actrange",
            # "actuator_gear",
            # "pair_solref",
            # "pair_solreffriction",
            # "pair_solimp",
            # "pair_margin",
            # "pair_gap",
            # "pair_friction",
            # "tendon_solref_lim",
            # "tendon_solimp_lim",
            # "tendon_range",
            # "tendon_margin",
            # "tendon_length0",
            # "tendon_invweight0",
            # "mat_rgba",
        ]

        def tile(x: wp.array):
            # Create new array with same shape but first dim multiplied by nworld
            new_shape = list(x.shape)
            new_shape[0] = nworld
            wp_array = {1: wp.array, 2: wp.array2d, 3: wp.array3d, 4: wp.array4d}[len(new_shape)]
            dst = wp_array(shape=new_shape, dtype=x.dtype, device=x.device)

            # Flatten arrays for kernel
            src_flat = x.flatten()
            dst_flat = dst.flatten()

            # Launch kernel to repeat data - one thread per destination element
            n_elems_per_world = dst_flat.shape[0] // nworld
            wp.launch(
                repeat_array_kernel,
                dim=dst_flat.shape[0],
                inputs=[src_flat, n_elems_per_world],
                outputs=[dst_flat],
                device=x.device,
            )
            return dst

        for field in mj_model.__dataclass_fields__:
            if field in model_fields_to_expand:
                array = getattr(mj_model, field)
                setattr(mj_model, field, tile(array))

    def update_model_inertial_properties(self):
        bodies_per_env = self.model.body_count // self.model.num_envs

        wp.launch(
            update_body_mass_ipos_kernel,
            dim=self.model.body_count,
            inputs=[
                self.model.body_com,
                self.model.body_mass,
                bodies_per_env,
                self.model.up_axis,
                self.model.to_mjc_body_index,
            ],
            outputs=[self.mjw_model.body_ipos, self.mjw_model.body_mass],
            device=self.model.device,
        )

        wp.launch(
            update_body_inertia_kernel,
            dim=self.model.body_count,
            inputs=[
                self.model.body_inertia,
                self.mjw_model.body_quat,
                bodies_per_env,
                self.model.to_mjc_body_index,
                self.model.up_axis,
            ],
            outputs=[self.mjw_model.body_inertia, self.mjw_model.body_iquat],
            device=self.model.device,
        )

    def update_joint_properties(self):
        """Update all joint properties including effort limits, velocity limits, friction, and armature in the MuJoCo model."""
        dofs_per_env = self.model.joint_dof_count // self.model.num_envs

        # Update actuator force ranges (effort limits) if actuators exist
        if self.model.mjc_axis_to_actuator is not None:
            wp.launch(
                update_axis_properties_kernel,
                dim=self.model.joint_dof_count,
                inputs=[
                    self.model.joint_dof_mode,
                    self.model.joint_target_ke,
                    self.model.joint_target_kd,
                    self.model.joint_effort_limit,
                    self.model.mjc_axis_to_actuator,
                    dofs_per_env,
                ],
                outputs=[
                    self.mjw_model.actuator_biasprm,
                    self.mjw_model.actuator_gainprm,
                    self.mjw_model.actuator_forcerange,
                ],
                device=self.model.device,
            )

        # Update DOF properties (armature and friction)
        wp.launch(
            update_dof_properties_kernel,
            dim=self.model.joint_dof_count,
            inputs=[
                self.model.joint_armature,
                self.model.joint_friction,
                dofs_per_env,
            ],
            outputs=[self.mjw_model.dof_armature, self.mjw_model.dof_frictionloss],
            device=self.model.device,
        )

    def update_geom_properties(self):
        """Update geom properties including collision radius, friction, and contact parameters in the MuJoCo model."""

        # Get number of geoms and worlds from MuJoCo model
        num_geoms = self.mj_model.ngeom
        num_worlds = self.model.num_envs  # why is there no 'self.mjw_model.nworld'?

        wp.launch(
            update_geom_properties_kernel,
            dim=(num_worlds, num_geoms),
            inputs=[
                self.model.shape_collision_radius,
                self.model.shape_materials.mu,
                self.model.shape_materials.ke,
                self.model.shape_materials.kd,
                self.model.shape_geo.scale,
                self.model.shape_transform,
                self.model.shape_geo.type,
                self.model.to_newton_shape_index,
                self.model.shape_incoming_xform,
                self.model.rigid_contact_torsional_friction,
                self.model.rigid_contact_rolling_friction,
                self.contact_stiffness_time_const,
            ],
            outputs=[
                self.mjw_model.geom_rbound,
                self.mjw_model.geom_friction,
                self.mjw_model.geom_solref,
                self.mjw_model.geom_size,
                self.mjw_model.geom_pos,
                self.mjw_model.geom_quat,
            ],
            device=self.model.device,
        )<|MERGE_RESOLUTION|>--- conflicted
+++ resolved
@@ -1559,19 +1559,9 @@
                             model.rigid_contact_rolling_friction * mu,
                         ]
 
-<<<<<<< HEAD
                 mj_geoms.append((shape, body.add_geom(**geom_params)))
-                shape_mapping[shape] = len(shape_mapping)
-
-                # Track shape-to-geom mapping
-                nonlocal geom_count
-                shape_to_geom[shape] = geom_count
-                geom_count += 1
-=======
-                body.add_geom(**geom_params)
                 # store the geom name instead of assuming index
                 shape_mapping[shape] = name
->>>>>>> 255559d8
 
         # add static geoms attached to the worldbody
         add_geoms(-1)
