# SPDX-FileCopyrightText: Copyright (c) 2025 The Newton Developers
# SPDX-License-Identifier: Apache-2.0
#
# Licensed under the Apache License, Version 2.0 (the "License");
# you may not use this file except in compliance with the License.
# You may obtain a copy of the License at
#
# http://www.apache.org/licenses/LICENSE-2.0
#
# Unless required by applicable law or agreed to in writing, software
# distributed under the License is distributed on an "AS IS" BASIS,
# WITHOUT WARRANTIES OR CONDITIONS OF ANY KIND, either express or implied.
# See the License for the specific language governing permissions and
# limitations under the License.

from __future__ import annotations

from typing import TYPE_CHECKING, Any

import numpy as np
import warp as wp

import newton
import newton.utils
from newton.core.types import override
from newton.sim import Contacts, Control, Model, State

from ..solver import SolverBase

if TYPE_CHECKING:
    from mujoco import MjData, MjModel
    from mujoco_warp import Data as MjWarpData
    from mujoco_warp import Model as MjWarpModel
else:
    MjModel = object
    MjData = object
    MjWarpModel = object
    MjWarpData = object


def import_mujoco():
    """Import the MuJoCo Warp dependencies."""
    try:
        import mujoco
        import mujoco_warp
    except ImportError as e:
        raise ImportError(
            "MuJoCo backend not installed. Please refer to https://github.com/google-deepmind/mujoco_warp for installation instructions."
        ) from e
    return mujoco, mujoco_warp


@wp.kernel
def convert_mj_coords_to_warp_kernel(
    qpos: wp.array2d(dtype=wp.float32),
    qvel: wp.array2d(dtype=wp.float32),
    joints_per_env: int,
    up_axis: int,
    joint_type: wp.array(dtype=wp.int32),
    joint_q_start: wp.array(dtype=wp.int32),
    joint_qd_start: wp.array(dtype=wp.int32),
    joint_dof_dim: wp.array(dtype=wp.int32, ndim=2),
    # outputs
    joint_q: wp.array(dtype=wp.float32),
    joint_qd: wp.array(dtype=wp.float32),
):
    worldid, jntid = wp.tid()

    type = joint_type[jntid]
    q_i = joint_q_start[jntid]
    qd_i = joint_qd_start[jntid]
    wq_i = joint_q_start[joints_per_env * worldid + jntid]
    wqd_i = joint_qd_start[joints_per_env * worldid + jntid]

    if type == newton.JOINT_FREE:
        # convert position components
        if up_axis == 1:
            joint_q[wq_i + 0] = qpos[worldid, q_i + 0]
            joint_q[wq_i + 1] = qpos[worldid, q_i + 2]
            joint_q[wq_i + 2] = -qpos[worldid, q_i + 1]
        else:
            for i in range(3):
                joint_q[wq_i + i] = qpos[worldid, q_i + i]

        # change quaternion order from wxyz to xyzw
        rot = wp.quat(
            qpos[worldid, q_i + 4],
            qpos[worldid, q_i + 5],
            qpos[worldid, q_i + 6],
            qpos[worldid, q_i + 3],
        )
        if up_axis == 1:
            rot_y2z = wp.static(wp.quat_from_axis_angle(wp.vec3(1.0, 0.0, 0.0), -wp.pi * 0.5))
            rot = rot_y2z * rot
            # rot = rot * rot_y2z
        joint_q[wq_i + 3] = rot[0]
        joint_q[wq_i + 4] = rot[1]
        joint_q[wq_i + 5] = rot[2]
        joint_q[wq_i + 6] = rot[3]
        # for i in range(6):
        #     # convert velocity components
        #     joint_qd[wqd_i + i] = qvel[worldid, qd_i + i]

        # XXX swap angular and linear velocities
        w = wp.vec3(qvel[worldid, qd_i + 3], qvel[worldid, qd_i + 4], qvel[worldid, qd_i + 5])
        # rotate angular velocity to world frame
        w = wp.quat_rotate(rot, w)
        joint_qd[wqd_i + 0] = w[0]
        joint_qd[wqd_i + 1] = w[1]
        joint_qd[wqd_i + 2] = w[2]
        # convert linear velocity
        if up_axis == 1:
            joint_qd[wqd_i + 3] = qvel[worldid, qd_i + 0]
            joint_qd[wqd_i + 4] = qvel[worldid, qd_i + 2]
            joint_qd[wqd_i + 5] = -qvel[worldid, qd_i + 1]
        else:
            joint_qd[wqd_i + 3] = qvel[worldid, qd_i + 0]
            joint_qd[wqd_i + 4] = qvel[worldid, qd_i + 1]
            joint_qd[wqd_i + 5] = qvel[worldid, qd_i + 2]
    elif type == newton.JOINT_BALL:
        # change quaternion order from wxyz to xyzw
        rot = wp.quat(
            qpos[worldid, q_i + 1],
            qpos[worldid, q_i + 2],
            qpos[worldid, q_i + 3],
            qpos[worldid, q_i],
        )
        # if up_axis == 1:
        #     rot_y2z = wp.quat_from_axis_angle(wp.vec3(1.0, 0.0, 0.0), wp.pi * 0.5)
        #     rot = rot * rot_y2z
        joint_q[wq_i] = rot[0]
        joint_q[wq_i + 1] = rot[1]
        joint_q[wq_i + 2] = rot[2]
        joint_q[wq_i + 3] = rot[3]
        for i in range(3):
            # convert velocity components
            joint_qd[wqd_i + i] = qvel[worldid, qd_i + i]
    else:
        axis_count = joint_dof_dim[jntid, 0] + joint_dof_dim[jntid, 1]
        for i in range(axis_count):
            # convert position components
            joint_q[wq_i + i] = qpos[worldid, q_i + i]
        for i in range(axis_count):
            # convert velocity components
            joint_qd[wqd_i + i] = qvel[worldid, qd_i + i]


@wp.kernel
def convert_warp_coords_to_mj_kernel(
    joint_q: wp.array(dtype=wp.float32),
    joint_qd: wp.array(dtype=wp.float32),
    joints_per_env: int,
    up_axis: int,
    joint_type: wp.array(dtype=wp.int32),
    joint_q_start: wp.array(dtype=wp.int32),
    joint_qd_start: wp.array(dtype=wp.int32),
    joint_dof_dim: wp.array(dtype=wp.int32, ndim=2),
    # outputs
    qpos: wp.array2d(dtype=wp.float32),
    qvel: wp.array2d(dtype=wp.float32),
):
    worldid, jntid = wp.tid()

    type = joint_type[jntid]
    q_i = joint_q_start[jntid]
    qd_i = joint_qd_start[jntid]
    wq_i = joint_q_start[joints_per_env * worldid + jntid]
    wqd_i = joint_qd_start[joints_per_env * worldid + jntid]

    if type == newton.JOINT_FREE:
        # convert position components
        if up_axis == 1:
            qpos[worldid, q_i + 0] = joint_q[wq_i + 0]
            qpos[worldid, q_i + 1] = -joint_q[wq_i + 2]
            qpos[worldid, q_i + 2] = joint_q[wq_i + 1]
        else:
            for i in range(3):
                qpos[worldid, q_i + i] = joint_q[wq_i + i]

        rot = wp.quat(
            joint_q[wq_i + 3],
            joint_q[wq_i + 4],
            joint_q[wq_i + 5],
            joint_q[wq_i + 6],
        )
        if up_axis == 1:
            rot_y2z = wp.static(wp.quat_from_axis_angle(wp.vec3(1.0, 0.0, 0.0), wp.pi * 0.5))
            rot_z_up = rot_y2z * rot
        else:
            rot_z_up = rot
        # change quaternion order from xyzw to wxyz
        qpos[worldid, q_i + 3] = rot_z_up[3]
        qpos[worldid, q_i + 4] = rot_z_up[0]
        qpos[worldid, q_i + 5] = rot_z_up[1]
        qpos[worldid, q_i + 6] = rot_z_up[2]
        # for i in range(6):
        #     # convert velocity components
        #     qvel[worldid, qd_i + i] = joint_qd[qd_i + i]

        # XXX swap angular and linear velocities
        # convert linear velocity
        if up_axis == 1:
            qvel[worldid, qd_i + 0] = joint_qd[wqd_i + 3]
            qvel[worldid, qd_i + 1] = -joint_qd[wqd_i + 5]
            qvel[worldid, qd_i + 2] = joint_qd[wqd_i + 4]
        else:
            qvel[worldid, qd_i + 0] = joint_qd[wqd_i + 3]
            qvel[worldid, qd_i + 1] = joint_qd[wqd_i + 4]
            qvel[worldid, qd_i + 2] = joint_qd[wqd_i + 5]

        # rotate angular velocity to body frame
        w = wp.vec3(joint_qd[wqd_i + 0], joint_qd[wqd_i + 1], joint_qd[wqd_i + 2])
        w = wp.quat_rotate_inv(rot, w)
        qvel[worldid, qd_i + 3] = w[0]
        qvel[worldid, qd_i + 4] = w[1]
        qvel[worldid, qd_i + 5] = w[2]

    elif type == newton.JOINT_BALL:
        # change quaternion order from xyzw to wxyz
        qpos[worldid, q_i + 0] = joint_q[wq_i + 1]
        qpos[worldid, q_i + 1] = joint_q[wq_i + 2]
        qpos[worldid, q_i + 2] = joint_q[wq_i + 3]
        qpos[worldid, q_i + 3] = joint_q[wq_i + 0]
        for i in range(3):
            # convert velocity components
            qvel[worldid, qd_i + i] = joint_qd[wqd_i + i]
    else:
        axis_count = joint_dof_dim[jntid, 0] + joint_dof_dim[jntid, 1]
        for i in range(axis_count):
            # convert position components
            qpos[worldid, q_i + i] = joint_q[wq_i + i]
        for i in range(axis_count):
            # convert velocity components
            qvel[worldid, qd_i + i] = joint_qd[wqd_i + i]


@wp.kernel
def apply_mjc_control_kernel(
    joint_target: wp.array(dtype=wp.float32),
    joint_f: wp.array(dtype=wp.float32),
    axis_mode: wp.array(dtype=wp.int32),
    axis_to_actuator: wp.array(dtype=wp.int32),
    axes_per_env: int,
    # outputs
    mj_act: wp.array2d(dtype=wp.float32),
):
    worldid, axisid = wp.tid()
    actuator_id = axis_to_actuator[axisid]
    if actuator_id != -1:
        if axis_mode[axisid] != newton.JOINT_MODE_FORCE:
            mj_act[worldid, actuator_id] = joint_target[worldid * axes_per_env + axisid]
        else:
            mj_act[worldid, actuator_id] = joint_f[worldid * axes_per_env + axisid]


@wp.kernel
def apply_mjc_qfrc_kernel(
    body_q: wp.array(dtype=wp.transform),
    joint_f: wp.array(dtype=wp.float32),
    joint_type: wp.array(dtype=wp.int32),
    body_com: wp.array(dtype=wp.vec3),
    joint_child: wp.array(dtype=wp.int32),
    joint_q_start: wp.array(dtype=wp.int32),
    joint_qd_start: wp.array(dtype=wp.int32),
    joint_dof_dim: wp.array2d(dtype=wp.int32),
    joints_per_env: int,
    bodies_per_env: int,
    # outputs
    qfrc_applied: wp.array2d(dtype=wp.float32),
):
    worldid, jntid = wp.tid()
    child = joint_child[jntid]
    # q_i = joint_q_start[jntid]
    qd_i = joint_qd_start[jntid]
    # wq_i = joint_q_start[joints_per_env * worldid + jntid]
    wqd_i = joint_qd_start[joints_per_env * worldid + jntid]
    jtype = joint_type[jntid]
    if jtype == newton.JOINT_FREE or jtype == newton.JOINT_DISTANCE:
        tf = body_q[worldid * bodies_per_env + child]
        rot = wp.transform_get_rotation(tf)
        # com_world = wp.transform_point(tf, body_com[child])
        # swap angular and linear components
        w = wp.vec3(joint_f[wqd_i + 0], joint_f[wqd_i + 1], joint_f[wqd_i + 2])
        v = wp.vec3(joint_f[wqd_i + 3], joint_f[wqd_i + 4], joint_f[wqd_i + 5])

        # rotate angular torque to world frame
        w = wp.quat_rotate_inv(rot, w)

        qfrc_applied[worldid, qd_i + 0] = v[0]
        qfrc_applied[worldid, qd_i + 1] = v[1]
        qfrc_applied[worldid, qd_i + 2] = v[2]
        qfrc_applied[worldid, qd_i + 3] = w[0]
        qfrc_applied[worldid, qd_i + 4] = w[1]
        qfrc_applied[worldid, qd_i + 5] = w[2]
    elif jtype == newton.JOINT_BALL:
        qfrc_applied[worldid, qd_i + 0] = joint_f[wqd_i + 0]
        qfrc_applied[worldid, qd_i + 1] = joint_f[wqd_i + 1]
        qfrc_applied[worldid, qd_i + 2] = joint_f[wqd_i + 2]
    else:
        for i in range(joint_dof_dim[jntid, 0] + joint_dof_dim[jntid, 1]):
            qfrc_applied[worldid, qd_i + i] = joint_f[wqd_i + i]


@wp.func
def eval_single_articulation_fk(
    joint_start: int,
    joint_end: int,
    joint_q: wp.array(dtype=float),
    joint_qd: wp.array(dtype=float),
    joint_q_start: wp.array(dtype=int),
    joint_qd_start: wp.array(dtype=int),
    joint_type: wp.array(dtype=int),
    joint_parent: wp.array(dtype=int),
    joint_child: wp.array(dtype=int),
    joint_X_p: wp.array(dtype=wp.transform),
    joint_X_c: wp.array(dtype=wp.transform),
    joint_axis: wp.array(dtype=wp.vec3),
    joint_dof_dim: wp.array(dtype=int, ndim=2),
    body_com: wp.array(dtype=wp.vec3),
    # outputs
    body_q: wp.array(dtype=wp.transform),
    body_qd: wp.array(dtype=wp.spatial_vector),
):
    for i in range(joint_start, joint_end):
        parent = joint_parent[i]
        child = joint_child[i]

        # compute transform across the joint
        type = joint_type[i]

        X_pj = joint_X_p[i]
        X_cj = joint_X_c[i]

        # parent anchor frame in world space
        X_wpj = X_pj
        # velocity of parent anchor point in world space
        v_wpj = wp.spatial_vector()
        if parent >= 0:
            X_wp = body_q[parent]
            X_wpj = X_wp * X_wpj
            r_p = wp.transform_get_translation(X_wpj) - wp.transform_point(X_wp, body_com[parent])

            v_wp = body_qd[parent]
            w_p = wp.spatial_top(v_wp)
            v_p = wp.spatial_bottom(v_wp) + wp.cross(w_p, r_p)
            v_wpj = wp.spatial_vector(w_p, v_p)

        q_start = joint_q_start[i]
        qd_start = joint_qd_start[i]
        lin_axis_count = joint_dof_dim[i, 0]
        ang_axis_count = joint_dof_dim[i, 1]

        X_j = wp.transform_identity()
        v_j = wp.spatial_vector(wp.vec3(), wp.vec3())

        if type == newton.JOINT_PRISMATIC:
            axis = joint_axis[qd_start]

            q = joint_q[q_start]
            qd = joint_qd[qd_start]

            X_j = wp.transform(axis * q, wp.quat_identity())
            v_j = wp.spatial_vector(wp.vec3(), axis * qd)

        if type == newton.JOINT_REVOLUTE:
            axis = joint_axis[qd_start]

            q = joint_q[q_start]
            qd = joint_qd[qd_start]

            X_j = wp.transform(wp.vec3(), wp.quat_from_axis_angle(axis, q))
            v_j = wp.spatial_vector(axis * qd, wp.vec3())

        if type == newton.JOINT_BALL:
            r = wp.quat(joint_q[q_start + 0], joint_q[q_start + 1], joint_q[q_start + 2], joint_q[q_start + 3])

            w = wp.vec3(joint_qd[qd_start + 0], joint_qd[qd_start + 1], joint_qd[qd_start + 2])

            X_j = wp.transform(wp.vec3(), r)
            v_j = wp.spatial_vector(w, wp.vec3())

        if type == newton.JOINT_FREE or type == newton.JOINT_DISTANCE:
            t = wp.transform(
                wp.vec3(joint_q[q_start + 0], joint_q[q_start + 1], joint_q[q_start + 2]),
                wp.quat(joint_q[q_start + 3], joint_q[q_start + 4], joint_q[q_start + 5], joint_q[q_start + 6]),
            )

            v = wp.spatial_vector(
                wp.vec3(joint_qd[qd_start + 0], joint_qd[qd_start + 1], joint_qd[qd_start + 2]),
                wp.vec3(joint_qd[qd_start + 3], joint_qd[qd_start + 4], joint_qd[qd_start + 5]),
            )

            X_j = t
            v_j = v

        if type == newton.JOINT_D6:
            pos = wp.vec3(0.0)
            rot = wp.quat_identity()
            vel_v = wp.vec3(0.0)
            vel_w = wp.vec3(0.0)

            for j in range(lin_axis_count):
                axis = joint_axis[qd_start + j]
                pos += axis * joint_q[q_start + j]
                vel_v += axis * joint_qd[qd_start + j]

            iq = q_start + lin_axis_count
            iqd = qd_start + lin_axis_count
            for j in range(ang_axis_count):
                axis = joint_axis[iqd + j]
                rot = rot * wp.quat_from_axis_angle(axis, joint_q[iq + j])
                vel_w += joint_qd[iqd + j] * axis

            X_j = wp.transform(pos, rot)
            v_j = wp.spatial_vector(vel_w, vel_v)

        # transform from world to joint anchor frame at child body
        X_wcj = X_wpj * X_j
        # transform from world to child body frame
        X_wc = X_wcj * wp.transform_inverse(X_cj)

        # transform velocity across the joint to world space
        angular_vel = wp.transform_vector(X_wpj, wp.spatial_top(v_j))
        linear_vel = wp.transform_vector(X_wpj, wp.spatial_bottom(v_j))

        v_wc = v_wpj + wp.spatial_vector(angular_vel, linear_vel)

        body_q[child] = X_wc
        body_qd[child] = v_wc


@wp.kernel
def eval_articulation_fk(
    articulation_start: wp.array(dtype=int),
    joint_q: wp.array(dtype=float),
    joint_qd: wp.array(dtype=float),
    joint_q_start: wp.array(dtype=int),
    joint_qd_start: wp.array(dtype=int),
    joint_type: wp.array(dtype=int),
    joint_parent: wp.array(dtype=int),
    joint_child: wp.array(dtype=int),
    joint_X_p: wp.array(dtype=wp.transform),
    joint_X_c: wp.array(dtype=wp.transform),
    joint_axis: wp.array(dtype=wp.vec3),
    joint_dof_dim: wp.array(dtype=int, ndim=2),
    body_com: wp.array(dtype=wp.vec3),
    # outputs
    body_q: wp.array(dtype=wp.transform),
    body_qd: wp.array(dtype=wp.spatial_vector),
):
    tid = wp.tid()

    joint_start = articulation_start[tid]
    joint_end = articulation_start[tid + 1]

    eval_single_articulation_fk(
        joint_start,
        joint_end,
        joint_q,
        joint_qd,
        joint_q_start,
        joint_qd_start,
        joint_type,
        joint_parent,
        joint_child,
        joint_X_p,
        joint_X_c,
        joint_axis,
        joint_dof_dim,
        body_com,
        # outputs
        body_q,
        body_qd,
    )


@wp.kernel
def convert_body_xforms_to_warp_kernel(
    xpos: wp.array2d(dtype=wp.vec3),
    xquat: wp.array2d(dtype=wp.quat),
    to_mjc_body_index: wp.array(dtype=wp.int32),
    bodies_per_env: int,
    up_axis: int,
    # outputs
    body_q: wp.array(dtype=wp.transform),
):
    worldid, bodyid = wp.tid()
    wbi = bodies_per_env * worldid + bodyid
    mbi = to_mjc_body_index[bodyid]
    pos = xpos[worldid, mbi]
    quat = xquat[worldid, mbi]
    # convert from wxyz to xyzw
    quat = wp.quat(quat[1], quat[2], quat[3], quat[0])
    # quat = wp.quat(quat[3], quat[0], quat[1], quat[2])
    # quat = wp.quat_identity()
    # quat = wp.quat_inverse(quat)
    # rot_y2z = wp.quat_from_axis_angle(wp.vec3(1.0, 0.0, 0.0), wp.pi * 0.5)
    # quat = rot_y2z * quat
    if up_axis == 1:
        pos = wp.vec3(pos[0], pos[2], -pos[1])
        rot_y2z = wp.quat_from_axis_angle(wp.vec3(1.0, 0.0, 0.0), -wp.pi * 0.5)
        # pos = wp.quat_rotate(rot_y2z, pos)
        quat = rot_y2z * quat
    body_q[wbi] = wp.transform(pos, quat)


@wp.kernel
def update_body_mass_ipos_kernel(
    body_com: wp.array(dtype=wp.vec3f),
    body_mass: wp.array(dtype=float),
    bodies_per_env: int,
    up_axis: int,
    body_mapping: wp.array(dtype=int),
    # outputs
    body_ipos: wp.array2d(dtype=wp.vec3f),
    body_mass_out: wp.array2d(dtype=float),
):
    tid = wp.tid()
    worldid = wp.tid() // bodies_per_env
    index_in_env = wp.tid() % bodies_per_env
    mjc_idx = body_mapping[index_in_env]
    if mjc_idx == -1:
        return

    # Update COM position
    if up_axis == 1:
        body_ipos[worldid, mjc_idx] = wp.vec3f(body_com[tid][0], -body_com[tid][2], body_com[tid][1])
    else:
        body_ipos[worldid, mjc_idx] = body_com[tid]

    # Update mass
    body_mass_out[worldid, mjc_idx] = body_mass[tid]


@wp.kernel
def update_body_inertia_kernel(
    body_inertia: wp.array(dtype=wp.mat33f),
    body_quat: wp.array2d(dtype=wp.quatf),
    bodies_per_env: int,
    body_mapping: wp.array(dtype=int),
    up_axis: int,
    # outputs
    body_inertia_out: wp.array2d(dtype=wp.vec3f),
    body_iquat_out: wp.array2d(dtype=wp.quatf),
):
    tid = wp.tid()
    worldid = wp.tid() // bodies_per_env
    index_in_env = wp.tid() % bodies_per_env
    mjc_idx = body_mapping[index_in_env]
    if mjc_idx == -1:
        return

    # Get inertia tensor and body orientation
    I = body_inertia[tid]
    # body_q = body_quat[worldid, mjc_idx]

    # Calculate eigenvalues and eigenvectors
    eigenvectors, eigenvalues = wp.eig3(I)

    # Bubble sort for 3 elements in descending order
    for i in range(2):
        for j in range(2 - i):
            if eigenvalues[j] < eigenvalues[j + 1]:
                # Swap eigenvalues
                temp_val = eigenvalues[j]
                eigenvalues[j] = eigenvalues[j + 1]
                eigenvalues[j + 1] = temp_val
                # Swap eigenvectors
                temp_vec = eigenvectors[j]
                eigenvectors[j] = eigenvectors[j + 1]
                eigenvectors[j + 1] = temp_vec

    # this does not work yet, I think we are reporting in the wrong reference frame
    # Convert eigenvectors to quaternion (xyzw format for mujoco)
    # q = wp.quat_from_matrix(wp.mat33f(eigenvectors[0], eigenvectors[1], eigenvectors[2]))
    # q = wp.normalize(q)

    # if up_axis == 1:
    #     q_y2z = wp.static(wp.quat_from_axis_angle(wp.vec3(1.0, 0.0, 0.0), wp.pi * 0.5))
    #     q = q_y2z * q

    # Convert from wxyz to xyzw format and compose with body orientation
    # q = wp.quat(q[1], q[2], q[3], q[0])

    # Store results
    body_inertia_out[worldid, mjc_idx] = eigenvalues
    # body_iquat_out[worldid, mjc_idx] = q


@wp.kernel
def repeat_array_kernel(
    src: wp.array(dtype=Any),
    nelems_per_world: int,
    dst: wp.array(dtype=Any),
):
    tid = wp.tid()
    src_idx = tid % nelems_per_world
    dst[tid] = src[src_idx]


@wp.kernel
def update_axis_properties_kernel(
    joint_effort_limit: wp.array(dtype=float),
    axis_to_actuator: wp.array(dtype=wp.int32),
    axes_per_env: int,
    # outputs
    actuator_forcerange: wp.array2d(dtype=wp.vec2f),
):
    """Update actuator force ranges based on joint effort limits."""
    tid = wp.tid()
    worldid = tid // axes_per_env
    axis_in_env = tid % axes_per_env

    actuator_idx = axis_to_actuator[axis_in_env]
    if actuator_idx >= 0:  # Valid actuator
        effort_limit = joint_effort_limit[tid]
        actuator_forcerange[worldid, actuator_idx] = wp.vec2f(-effort_limit, effort_limit)


@wp.kernel
def update_dof_properties_kernel(
    joint_armature: wp.array(dtype=float),
    joint_friction: wp.array(dtype=float),
    dofs_per_env: int,
    # outputs
    dof_armature: wp.array2d(dtype=float),
    dof_frictionloss: wp.array2d(dtype=float),
):
    """Update DOF armature and friction loss values."""
    tid = wp.tid()
    worldid = tid // dofs_per_env
    dof_in_env = tid % dofs_per_env

    # Update armature
    dof_armature[worldid, dof_in_env] = joint_armature[tid]

    # Update friction loss
    dof_frictionloss[worldid, dof_in_env] = joint_friction[tid]


class MuJoCoSolver(SolverBase):
    """
    This solver provides an interface to simulate physics using the `MuJoCo <https://github.com/google-deepmind/mujoco>`_ physics engine,
    optimized with GPU acceleration through `mujoco_warp <https://github.com/google-deepmind/mujoco_warp>`_. It supports both MuJoCo and
    mujoco_warp backends, enabling efficient simulation of articulated systems with
    contacts and constraints.

    .. note::

        - This solver requires `mujoco_warp`_ and its dependencies to be installed.
        - For installation instructions, see the `mujoco_warp`_ repository.

    Example
    -------

    .. code-block:: python

        solver = newton.MuJoCoSolver(model)

        # simulation loop
        for i in range(100):
            solver.step(model, state_in, state_out, control, contacts, dt)
            state_in, state_out = state_out, state_in
    """

    def __init__(
        self,
        model: Model,
        *,
        mjw_model: MjWarpModel | None = None,
        mjw_data: MjWarpData | None = None,
        separate_envs_to_worlds: bool | None = None,
        nefc_per_env: int = 100,
        iterations: int = 20,
        ls_iterations: int = 10,
        solver: int | str = "cg",
        integrator: int | str = "euler",
        use_mujoco: bool = False,
        disable_contacts: bool = False,
        register_collision_groups: bool = True,
        default_actuator_gear: float | None = None,
        actuator_gears: dict[str, float] | None = None,
        update_data_interval: int = 1,
        save_to_mjcf: str | None = None,
    ):
        """
        Args:
            model (Model): the model to be simulated.
            mjw_model (MjWarpModel | None): Optional pre-existing MuJoCo Warp model. If provided with `mjw_data`, conversion from Newton model is skipped.
            mjw_data (MjWarpData | None): Optional pre-existing MuJoCo Warp data. If provided with `mjw_model`, conversion from Newton model is skipped.
            separate_envs_to_worlds (bool | None): If True, each Newton environment is mapped to a separate MuJoCo world. Defaults to `not use_mujoco`.
            nefc_per_env (int): Number of constraints per environment (world).
            iterations (int): Number of solver iterations.
            ls_iterations (int): Number of line search iterations for the solver.
            solver (int | str): Solver type. Can be "cg" or "newton", or their corresponding MuJoCo integer constants.
            integrator (int | str): Integrator type. Can be "euler", "rk4", or "implicit", or their corresponding MuJoCo integer constants.
            use_mujoco (bool): If True, use the pure MuJoCo backend instead of `mujoco_warp`.
            disable_contacts (bool): If True, disable contact computation in MuJoCo.
            register_collision_groups (bool): If True, register collision groups from the Newton model in MuJoCo.
            default_actuator_gear (float | None): Default gear ratio for all actuators. Can be overridden by `actuator_gears`.
            actuator_gears (dict[str, float] | None): Dictionary mapping joint names to specific gear ratios, overriding the `default_actuator_gear`.
            update_data_interval (int): Frequency (in simulation steps) at which to update the MuJoCo Data object from the Newton state. If 0, Data is never updated after initialization.
            save_to_mjcf (str | None): Optional path to save the generated MJCF model file.

        """
        super().__init__(model)
        self.mujoco, self.mujoco_warp = import_mujoco()

        disableflags = 0
        if disable_contacts:
            disableflags |= self.mujoco.mjtDisableBit.mjDSBL_CONTACT
        if mjw_model is not None and mjw_data is not None:
            self.mjw_model = mjw_model
            self.mjw_data = mjw_data
            self.use_mujoco = False
        else:
            self.use_mujoco = use_mujoco
            if separate_envs_to_worlds is None:
                separate_envs_to_worlds = not use_mujoco
            self.convert_to_mjc(
                model,
                disableflags=disableflags,
                separate_envs_to_worlds=separate_envs_to_worlds,
                nefc_per_env=nefc_per_env,
                iterations=iterations,
                ls_iterations=ls_iterations,
                solver=solver,
                integrator=integrator,
                register_collision_groups=register_collision_groups,
                default_actuator_gear=default_actuator_gear,
                actuator_gears=actuator_gears,
                target_filename=save_to_mjcf,
            )
        self.update_data_interval = update_data_interval
        self._step = 0

    @override
    def step(self, model: Model, state_in: State, state_out: State, control: Control, contacts: Contacts, dt: float):
        if self.use_mujoco:
            self.apply_mjc_control(self.model, state_in, control, self.mj_data)
            if self.update_data_interval > 0 and self._step % self.update_data_interval == 0:
                # XXX updating the mujoco state at every step may introduce numerical instability
                self.update_mjc_data(self.mj_data, model, state_in)
            self.mj_model.opt.timestep = dt
            self.mujoco.mj_step(self.mj_model, self.mj_data)
            self.update_newton_state(self.model, state_out, self.mj_data)
        else:
            self.apply_mjc_control(self.model, state_in, control, self.mjw_data)
            if self.update_data_interval > 0 and self._step % self.update_data_interval == 0:
                self.update_mjc_data(self.mjw_data, model, state_in)
            self.mjw_model.opt.timestep = dt
            with wp.ScopedDevice(self.model.device):
                self.mujoco_warp.step(self.mjw_model, self.mjw_data)
            self.update_newton_state(self.model, state_out, self.mjw_data)
        self._step += 1
        return state_out

    @override
    def notify_model_changed(self, flags: int):
        if flags & newton.sim.NOTIFY_FLAG_BODY_INERTIAL_PROPERTIES:
            self.update_model_inertial_properties()
        if flags & (newton.sim.NOTIFY_FLAG_JOINT_AXIS_PROPERTIES | newton.sim.NOTIFY_FLAG_DOF_PROPERTIES):
            self.update_joint_properties()

    @staticmethod
    def _data_is_mjwarp(data):
        # Check if the data is a mujoco_warp Data object
        return hasattr(data, "nworld")

    @staticmethod
    def apply_mjc_control(model: Model, state: State, control: Control | None, mj_data: MjWarpData | MjData):
        if control is None or control.joint_f is None:
            return
        is_mjwarp = MuJoCoSolver._data_is_mjwarp(mj_data)
        if is_mjwarp:
            ctrl = mj_data.ctrl
            qfrc = mj_data.qfrc_applied
            nworld = mj_data.nworld
        else:
            ctrl = wp.empty((1, len(mj_data.ctrl)), dtype=wp.float32, device=model.device)
            qfrc = wp.empty((1, len(mj_data.qfrc_applied)), dtype=wp.float32, device=model.device)
            nworld = 1
        axes_per_env = model.joint_dof_count // nworld
        joints_per_env = model.joint_count // nworld
        bodies_per_env = model.body_count // nworld
        wp.launch(
            apply_mjc_control_kernel,
            dim=(nworld, axes_per_env),
            inputs=[
                control.joint_target,
                control.joint_f,
                model.joint_axis_mode,
                model.mjc_axis_to_actuator,  # pyright: ignore[reportAttributeAccessIssue]
                axes_per_env,
            ],
            outputs=[
                ctrl,
            ],
            device=model.device,
        )
        wp.launch(
            apply_mjc_qfrc_kernel,
            dim=(nworld, joints_per_env),
            inputs=[
                state.body_q,
                control.joint_f,
                model.joint_type,
                model.body_com,
                model.joint_child,
                model.joint_q_start,
                model.joint_qd_start,
                model.joint_dof_dim,
                joints_per_env,
                bodies_per_env,
            ],
            outputs=[
                qfrc,
            ],
            device=model.device,
        )
        if not is_mjwarp:
            mj_data.ctrl[:] = ctrl.numpy().flatten()
            mj_data.qfrc_applied[:] = qfrc.numpy()

    @staticmethod
    def update_mjc_data(mj_data: MjWarpData | MjData, model: Model, state: State | None = None):
        is_mjwarp = MuJoCoSolver._data_is_mjwarp(mj_data)
        if is_mjwarp:
            # we have a MjWarp Data object
            qpos = mj_data.qpos
            qvel = mj_data.qvel
            nworld = mj_data.nworld
        else:
            # we have a MjData object from Mujoco
            qpos = wp.empty((1, model.joint_coord_count), dtype=wp.float32, device=model.device)
            qvel = wp.empty((1, model.joint_dof_count), dtype=wp.float32, device=model.device)
            nworld = 1
        if state is None:
            joint_q = model.joint_q
            joint_qd = model.joint_qd
        else:
            joint_q = state.joint_q
            joint_qd = state.joint_qd
        joints_per_env = model.joint_count // nworld
        wp.launch(
            convert_warp_coords_to_mj_kernel,
            dim=(nworld, joints_per_env),
            inputs=[
                joint_q,
                joint_qd,
                joints_per_env,
                model.up_axis,
                model.joint_type,
                model.joint_q_start,
                model.joint_qd_start,
                model.joint_dof_dim,
            ],
            outputs=[qpos, qvel],
            device=model.device,
        )
        if not is_mjwarp:
            mj_data.qpos[:] = qpos.numpy().flatten()[: len(mj_data.qpos)]
            mj_data.qvel[:] = qvel.numpy().flatten()[: len(mj_data.qvel)]

    @staticmethod
    def update_newton_state(model: Model, state: State, mj_data: MjWarpData | MjData, eval_fk: bool = True):
        is_mjwarp = MuJoCoSolver._data_is_mjwarp(mj_data)
        if is_mjwarp:
            # we have a MjWarp Data object
            qpos = mj_data.qpos
            qvel = mj_data.qvel
            nworld = mj_data.nworld

            xpos = mj_data.xpos
            xquat = mj_data.xquat
        else:
            # we have a MjData object from Mujoco
            qpos = wp.array([mj_data.qpos], dtype=wp.float32, device=model.device)
            qvel = wp.array([mj_data.qvel], dtype=wp.float32, device=model.device)
            nworld = 1

            xpos = wp.array([mj_data.xpos], dtype=wp.vec3, device=model.device)
            xquat = wp.array([mj_data.xquat], dtype=wp.quat, device=model.device)
        joints_per_env = model.joint_count // nworld
        wp.launch(
            convert_mj_coords_to_warp_kernel,
            dim=(nworld, joints_per_env),
            inputs=[
                qpos,
                qvel,
                joints_per_env,
                int(model.up_axis),
                model.joint_type,
                model.joint_q_start,
                model.joint_qd_start,
                model.joint_dof_dim,
            ],
            outputs=[state.joint_q, state.joint_qd],
            device=model.device,
        )
        if eval_fk:
            # custom forward kinematics for handling multi-dof joints
            wp.launch(
                kernel=eval_articulation_fk,
                dim=model.articulation_count,
                inputs=[
                    model.articulation_start,
                    state.joint_q,
                    state.joint_qd,
                    model.joint_q_start,
                    model.joint_qd_start,
                    model.joint_type,
                    model.joint_parent,
                    model.joint_child,
                    model.joint_X_p,
                    model.joint_X_c,
                    model.joint_axis,
                    model.joint_dof_dim,
                    model.body_com,
                ],
                outputs=[
                    state.body_q,
                    state.body_qd,
                ],
                device=model.device,
            )
        else:
            bodies_per_env = model.body_count // model.num_envs
            wp.launch(
                convert_body_xforms_to_warp_kernel,
                dim=(nworld, bodies_per_env),
                inputs=[
                    xpos,
                    xquat,
                    model.to_mjc_body_index,
                    bodies_per_env,
                    int(model.up_axis),
                ],
                outputs=[state.body_q],
                device=model.device,
            )

    def convert_to_mjc(
        self,
        model: Model,
        state: State | None = None,
        *,
        separate_envs_to_worlds: bool = True,
        iterations: int = 20,
        ls_iterations: int = 10,
        nefc_per_env: int = 100,  # number of constraints per world
        solver: int | str = "cg",
        integrator: int | str = "euler",
        disableflags: int = 0,
        impratio: float = 1.0,
        tolerance: float = 1e-8,
        ls_tolerance: float = 0.01,
        timestep: float = 0.01,
        cone: int = 0,
        register_collision_groups: bool = True,
        # maximum absolute joint limit value after which the joint is considered not limited
        joint_limit_threshold: float = 1e3,
        # these numbers come from the cartpole.xml model
        # joint_solref=(0.08, 1.0),
        # joint_solimp=(0.9, 0.95, 0.001, 0.5, 2.0),
        geom_solref: tuple[float, float] = (0.02, 1.0),
        geom_solimp: tuple[float, float, float, float, float] = (0.9, 0.95, 0.001, 0.5, 2.0),
        geom_friction: tuple[float, float, float] = (1.0, 0.05, 0.05),
        geom_condim: int = 3,
        target_filename: str | None = None,
        default_actuator_args: dict | None = None,
        default_actuator_gear: float | None = None,
        actuator_gears: dict[str, float] | None = None,
        actuated_axes: list[int] | None = None,
        skip_visual_only_geoms: bool = True,
        add_axes: bool = True,
<<<<<<< HEAD
    ):
=======
        maxhullvert: int = 64,
    ) -> tuple[MjWarpModel, MjWarpData, MjModel, MjData]:
>>>>>>> 96eaea8f
        """
        Convert a Newton model and state to MuJoCo (Warp) model and data.

        Args:
            Model (newton.Model): The Newton model to convert.
            State (newton.State): The Newton state to convert.

        Returns:
            tuple[MjWarpModel, MjWarpData, MjModel, MjData]: A tuple containing the model and data objects for ``mujoco_warp`` and MuJoCo.
        """
        mujoco, mujoco_warp = import_mujoco()

        actuator_args = {
            # "ctrllimited": True,
            # "ctrlrange": (-1.0, 1.0),
            "gear": [1.0, 0.0, 0.0, 0.0, 0.0, 0.0],
            "trntype": mujoco.mjtTrn.mjTRN_JOINT,
            # motor actuation properties (already the default settings in Mujoco)
            "gainprm": [1.0, 0, 0, 0, 0, 0, 0, 0, 0, 0],
            "biasprm": [0.0, 0.0, 0.0, 0.0, 0.0, 0.0, 0.0, 0.0, 0.0, 0.0],
            "dyntype": mujoco.mjtDyn.mjDYN_NONE,
            "gaintype": mujoco.mjtGain.mjGAIN_FIXED,
            "biastype": mujoco.mjtBias.mjBIAS_AFFINE,
        }
        if default_actuator_args is not None:
            actuator_args.update(default_actuator_args)
        if default_actuator_gear is not None:
            actuator_args["gear"][0] = default_actuator_gear
        if actuator_gears is None:
            actuator_gears = {}

        if isinstance(solver, str):
            solver = {
                "cg": mujoco.mjtSolver.mjSOL_CG,
                "newton": mujoco.mjtSolver.mjSOL_NEWTON,
            }.get(solver.lower(), mujoco.mjtSolver.mjSOL_CG)

        if isinstance(integrator, str):
            integrator = {
                "euler": mujoco.mjtIntegrator.mjINT_EULER,
                "rk4": mujoco.mjtIntegrator.mjINT_RK4,
                "implicit": mujoco.mjtIntegrator.mjINT_IMPLICITFAST,
            }.get(integrator.lower(), mujoco.mjtIntegrator.mjINT_EULER)

        def quat2mjc(q):
            # convert from xyzw to wxyz
            return [q[3], q[0], q[1], q[2]]

        def pos2mjc(p):
            if model.up_axis == 1:
                # mujoco uses y-axis up, Warp uses z-axis up
                return [p[0], -p[2], p[1]]
            else:
                return p

        spec = mujoco.MjSpec()
        spec.option.disableflags = disableflags
        spec.option.gravity = pos2mjc(wp.vec3(*model.gravity))
        spec.option.timestep = timestep
        spec.option.solver = solver
        spec.option.integrator = integrator
        spec.option.iterations = iterations
        spec.option.ls_iterations = ls_iterations
        defaults = spec.default
        if callable(defaults):
            defaults = defaults()
        defaults.geom.condim = geom_condim
        defaults.geom.solref = geom_solref
        defaults.geom.solimp = geom_solimp
        defaults.geom.friction = geom_friction
        # defaults.geom.contype = 0
        spec.compiler.inertiafromgeom = mujoco.mjtInertiaFromGeom.mjINERTIAFROMGEOM_AUTO

        if add_axes:
            # add axes for debug visualization in MuJoCo viewer when loading the generated XML
            spec.worldbody.add_geom(
                type=mujoco.mjtGeom.mjGEOM_CYLINDER,
                name="axis_x",
                fromto=[0.0, 0.0, 0.0, 1.0, 0.0, 0.0],
                rgba=[1.0, 0.0, 0.0, 1.0],
                size=[0.01, 0.01, 0.01],
                contype=0,
                conaffinity=0,
            )
            spec.worldbody.add_geom(
                type=mujoco.mjtGeom.mjGEOM_CYLINDER,
                name="axis_y",
                fromto=[0.0, 0.0, 0.0, 0.0, 1.0, 0.0],
                rgba=[0.0, 1.0, 0.0, 1.0],
                size=[0.01, 0.01, 0.01],
                contype=0,
                conaffinity=0,
            )
            spec.worldbody.add_geom(
                type=mujoco.mjtGeom.mjGEOM_CYLINDER,
                name="axis_z",
                fromto=[0.0, 0.0, 0.0, 0.0, 0.0, 1.0],
                rgba=[0.0, 0.0, 1.0, 1.0],
                size=[0.01, 0.01, 0.01],
                contype=0,
                conaffinity=0,
            )

        joint_parent = model.joint_parent.numpy().tolist()
        joint_child = model.joint_child.numpy().tolist()
        joint_parent_xform = model.joint_X_p.numpy()
        joint_child_xform = model.joint_X_c.numpy()
        joint_limit_lower = model.joint_limit_lower.numpy()
        joint_limit_upper = model.joint_limit_upper.numpy()
        joint_type = model.joint_type.numpy()
        joint_axis = model.joint_axis.numpy()
        joint_dof_dim = model.joint_dof_dim.numpy()
        joint_dof_mode = model.joint_dof_mode.numpy()
        joint_target_kd = model.joint_target_kd.numpy()
        joint_target_ke = model.joint_target_ke.numpy()
        joint_qd_start = model.joint_qd_start.numpy()
        joint_armature = model.joint_armature.numpy()
        joint_effort_limit = model.joint_effort_limit.numpy()
        # MoJoCo doesn't have velocity limit
        # joint_velocity_limit = model.joint_velocity_limit.numpy()
        joint_friction = model.joint_friction.numpy()
        body_q = model.body_q.numpy()
        body_mass = model.body_mass.numpy()
        body_inertia = model.body_inertia.numpy()
        body_com = model.body_com.numpy()
        shape_transform = model.shape_transform.numpy()
        shape_type = model.shape_geo.type.numpy()
        shape_size = model.shape_geo.scale.numpy()
        shape_collision_group = model.shape_collision_group
        num_collision_groups = int(np.max(shape_collision_group) + 1)

        # collision bitmask that corresponds to collision group -1 which collides with everything
        collision_mask_everything = 0
        for i in range(num_collision_groups + 1):
            collision_mask_everything |= 1 << i
        INT32_MAX = np.iinfo(np.int32).max
        if collision_mask_everything > INT32_MAX:
            wp.utils.warn(
                "Collision mask exceeds INT32_MAX while converting Newton model to MuJoCo, some collision groups will be ignored when using MuJoCo C."
            )
            collision_mask_everything = INT32_MAX

        # mapping from joint axis to actuator index
        axis_to_actuator = np.zeros((model.joint_dof_count,), dtype=np.int32) - 1
        actuator_count = 0

        # rotate Y axis to Z axis (used for correcting the alignment of capsules, cylinders)
        rot_y2z = wp.quat_from_axis_angle(wp.vec3(1.0, 0.0, 0.0), wp.pi * 0.5)
        rot_y2z_mat = np.array(wp.quat_to_matrix(rot_y2z)).reshape(3, 3)

        # supported non-fixed joint types in MuJoCo (fixed joints are handled by nesting bodies)
        supported_joint_types = {
            newton.JOINT_FREE,
            newton.JOINT_BALL,
            newton.JOINT_PRISMATIC,
            newton.JOINT_REVOLUTE,
            newton.JOINT_D6,
        }

        geom_type_mapping = {
            newton.GEO_SPHERE: mujoco.mjtGeom.mjGEOM_SPHERE,
            newton.GEO_PLANE: mujoco.mjtGeom.mjGEOM_PLANE,
            newton.GEO_CAPSULE: mujoco.mjtGeom.mjGEOM_CAPSULE,
            newton.GEO_CYLINDER: mujoco.mjtGeom.mjGEOM_CYLINDER,
            newton.GEO_BOX: mujoco.mjtGeom.mjGEOM_BOX,
            newton.GEO_MESH: mujoco.mjtGeom.mjGEOM_MESH,
        }
        geom_type_name = {
            newton.GEO_SPHERE: "sphere",
            newton.GEO_PLANE: "plane",
            newton.GEO_CAPSULE: "capsule",
            newton.GEO_CYLINDER: "cylinder",
            newton.GEO_BOX: "box",
            newton.GEO_MESH: "mesh",
        }

        mj_bodies = [spec.worldbody]
        # mapping from warp body id to mujoco body id
        body_mapping = {-1: 0}

        # ensure unique names
        body_names = {}
        joint_names = {}

        # only generate the first environment, replicate state of multiple worlds in MjData
        bodies_per_env = model.body_count
        shapes_per_env = model.shape_count
        joints_per_env = model.joint_count
        if separate_envs_to_worlds and model.num_envs > 0:
            bodies_per_env //= model.num_envs
            shapes_per_env //= model.num_envs
            joints_per_env //= model.num_envs

        # sort joints topologically depth-first since this is the order that will also be used
        # for placing bodies in the MuJoCo model
        joints_simple = list(zip(joint_parent, joint_child))
        joint_order = newton.utils.topological_sort(joints_simple[:joints_per_env], use_dfs=True)
        if any(joint_order != np.arange(joints_per_env)):
            wp.utils.warn(
                "Joint order is not in depth-first topological order while converting Newton model to MuJoCo, this may lead to diverging kinematics between MuJoCo and Newton."
            )

        # maps from body_id to transform to be applied to its children
        # i.e. its inverse child transform
        body_child_tf = {}

        def add_geoms(warp_body_id: int, perm_position: bool = False, incoming_xform: wp.transform | None = None):
            body = mj_bodies[body_mapping[warp_body_id]]
            shapes = model.body_shapes.get(warp_body_id)
            shape_flags = model.shape_flags.numpy()
            if not shapes:
                return
            for shape in shapes:
                if skip_visual_only_geoms and not (shape_flags[shape] & int(newton.geometry.SHAPE_FLAG_COLLIDE_SHAPES)):
                    continue
                # elif separate_envs_to_worlds and shape >= shapes_per_env and shape != model.shape_count - 1:
                #     # this is a shape in a different environment, skip it
                #     # TODO fix handling of static shapes here, see cartpole.xml replication
                #     # that is missing the rail shapes
                #     continue
                stype = shape_type[shape]
                name = f"{geom_type_name[stype]}_{shape}"
                if stype == newton.GEO_PLANE and warp_body_id != -1:
                    raise ValueError("Planes can only be attached to static bodies")
                geom_params = {
                    "type": geom_type_mapping[stype],
                    "name": name,
                }
                if stype == newton.GEO_MESH:
                    mesh_src = model.shape_geo_src[shape]
                    spec.add_mesh(
                        name=name,
                        uservert=mesh_src.vertices.flatten(),
                        userface=mesh_src.indices.flatten(),
                        maxhullvert=maxhullvert,
                    )
                    geom_params["meshname"] = name
                q = wp.quat(*shape_transform[shape, 3:])
                p = wp.vec3(*shape_transform[shape, :3])
                tf = wp.transform(p, q)
                if incoming_xform is not None:
                    # transform to world space
                    tf: wp.transform = incoming_xform * tf
                    q = tf.q
                    p = tf.p
                if stype in (newton.GEO_CAPSULE, newton.GEO_CYLINDER):
                    # mujoco aligns these shapes with the z-axis, Warp uses the y-axis
                    q = q * rot_y2z
                if model.up_axis == 2 and warp_body_id == -1:
                    # reverse rotation that aligned the z-axis with the y-axis
                    q = q * wp.quat_inverse(rot_y2z)
                if perm_position:
                    # mujoco aligns these shapes with the z-axis, Warp uses the y-axis
                    p = wp.vec3(p[0], -p[2], p[1])
                geom_params["pos"] = p
                geom_params["quat"] = quat2mjc(q)
                size = shape_size[shape]
                if np.any(size > 0.0):
                    # duplicate nonzero entries at places where size is 0
                    nonzero = size[size > 0.0][0]
                    size[size == 0.0] = nonzero
                    geom_params["size"] = size
                else:
                    # planes are always infinite for collision purposes in mujoco
                    geom_params["size"] = [5.0, 5.0, 5.0]
                if register_collision_groups:
                    # add contype, conaffinity for collision groups
                    if shape_collision_group[shape] == -1:
                        # this shape collides with everything
                        cmask = collision_mask_everything
                    else:
                        cmask = 1 << (shape_collision_group[shape] + 1)
                    if cmask <= INT32_MAX:
                        geom_params["contype"] = cmask
                        geom_params["conaffinity"] = cmask
                body.add_geom(**geom_params)

        # add static geoms attached to the worldbody
        add_geoms(-1, perm_position=model.up_axis == 1)

        # add joints, bodies and geoms
        for ji in joint_order:
            parent, child = joints_simple[ji]
            if child in body_mapping:
                raise ValueError(f"Body {child} already exists in the mapping")
            if child >= bodies_per_env:
                # this is a body in a different environment, skip it
                continue

            # add body
            body_mapping[child] = len(mj_bodies)
            parent_xform = joint_parent_xform[ji]
            tf_p = body_q[child, :3]
            tf_q = wp.quat(*body_q[child, 3:])
            joint_pos = wp.vec3(*joint_child_xform[ji, :3])
            if parent == -1:
                # reverse rotation that aligned the z-axis with the y-axis
                tf_q = wp.quat(*parent_xform[3:])
                if model.up_axis == 1:
                    tf_q = rot_y2z * tf_q
                tf_p = pos2mjc(tf_p)
            else:
                tf_p = parent_xform[:3]
                tf_q = wp.quat(*parent_xform[3:])

                incoming_xform = body_child_tf.get(parent)
                if incoming_xform is not None:
                    # apply the incoming transform from the parent body,
                    # which is the inverse of the parent joint's child transform
                    tf = incoming_xform * wp.transform(tf_p, tf_q)
                    tf_p = tf.p
                    tf_q = tf.q
                    joint_pos = wp.vec3(0.0, 0.0, 0.0)
            # ensure unique body name
            name = model.body_key[child]
            if name not in body_names:
                body_names[name] = 1
            else:
                while name in body_names:
                    body_names[name] += 1
                    name = f"{name}_{body_names[name]}"

            inertia = body_inertia[child]
            if model.up_axis == 1:
                inertia = rot_y2z_mat @ inertia @ rot_y2z_mat.T
            body = mj_bodies[body_mapping[parent]].add_body(
                name=name,
                pos=tf_p,
                quat=quat2mjc(tf_q),
                mass=body_mass[child],
                ipos=pos2mjc(body_com[child, :]),
                fullinertia=[inertia[0, 0], inertia[1, 1], inertia[2, 2], inertia[0, 1], inertia[0, 2], inertia[1, 2]],
                explicitinertial=True,
            )
            mj_bodies.append(body)

            # add joint
            j_type = joint_type[ji]
            qd_start = joint_qd_start[ji]
            name = model.joint_key[ji]
            if name not in joint_names:
                joint_names[name] = 1
            else:
                while name in joint_names:
                    joint_names[name] += 1
                    name = f"{name}_{joint_names[name]}"

            if j_type == newton.JOINT_FREE:
                body.add_joint(
                    name=name,
                    type=mujoco.mjtJoint.mjJNT_FREE,
                    damping=0.0,
                    limited=False,
                )
            elif j_type in supported_joint_types:
                lin_axis_count, ang_axis_count = joint_dof_dim[ji]
                # linear dofs
                for i in range(lin_axis_count):
                    ai = qd_start + i
                    axis = wp.vec3(*joint_axis[ai])
                    # reverse rotation of body to joint axis
                    # axis = wp.quat_rotate_inv(rot_correction2 * tf_q, axis)
                    # axis = wp.quat_rotate_inv(tf_q, axis)
                    joint_params = {
                        "armature": joint_armature[qd_start + i],
                        "pos": joint_pos,
                        # "quat": quat2mjc(joint_child_xform[ji, 3:]),
                    }
                    # Set friction
                    joint_params["frictionloss"] = joint_friction[ai]
<<<<<<< HEAD
=======
                    if joint_dof_mode[ai] == newton.JOINT_MODE_TARGET_POSITION:
                        joint_params["stiffness"] = joint_target_ke[ai]
                        joint_params["damping"] = joint_target_kd[ai]
>>>>>>> 96eaea8f
                    lower, upper = joint_limit_lower[ai], joint_limit_upper[ai]
                    if lower == upper or (abs(lower) > joint_limit_threshold and abs(upper) > joint_limit_threshold):
                        joint_params["limited"] = False
                    else:
                        joint_params["limited"] = True
                        joint_params["range"] = (lower, upper)
                    axname = name
                    if lin_axis_count > 1 or ang_axis_count > 1:
                        axname += "_lin"
                    if lin_axis_count > 1:
                        axname += str(i)
                    body.add_joint(
                        name=axname,
                        type=mujoco.mjtJoint.mjJNT_SLIDE,
                        axis=axis,
                        **joint_params,
                    )
                    if actuated_axes is None or ai in actuated_axes:
                        # add actuator for this axis
                        gear = actuator_gears.get(axname)
                        if gear is not None:
                            args = {}
                            args.update(actuator_args)
                            args["gear"] = [gear, 0.0, 0.0, 0.0, 0.0, 0.0]
                        else:
                            args = actuator_args

                        if joint_axis_mode[ai] == newton.JOINT_MODE_TARGET_POSITION:
                            kp = joint_target_ke[ai]
                            kv = joint_target_kd[ai]
                            args["biasprm"] = [0.0, -kp, -kv, 0, 0, 0, 0, 0, 0, 0]
                            args["gainprm"] = [kp, 0, 0, 0, 0, 0, 0, 0, 0, 0]
                        elif joint_axis_mode[ai] == newton.JOINT_MODE_TARGET_VELOCITY:
                            kv = joint_target_kd[ai]
                            args["biasprm"] = [0.0, 0.0, -kv, 0, 0, 0, 0, 0, 0, 0]
                            args["gainprm"] = [kv, 0, 0, 0, 0, 0, 0, 0, 0, 0]
                        else:
                            # no target position or velocity, just use the default gain
                            args["biasprm"] = [0.0, 0.0, 0.0, 0, 0, 0, 0, 0, 0, 0]
                            args["gainprm"] = [1.0, 0, 0, 0, 0, 0, 0, 0, 0, 0]

                        # Add effort limits from Newton model
                        effort_limit = joint_effort_limit[ai]
                        args["forcerange"] = [-effort_limit, effort_limit]

                        spec.add_actuator(target=axname, **args)
                        axis_to_actuator[ai] = actuator_count
                        actuator_count += 1

                # angular dofs
                for i in range(lin_axis_count, lin_axis_count + ang_axis_count):
                    ai = qd_start + i
                    axis = wp.vec3(*joint_axis[ai])
                    # reverse rotation of body to joint axis
                    # axis = wp.quat_rotate_inv(rot_correction2 * tf_q, axis)
                    # axis = wp.quat_rotate_inv(tf_q, axis)
                    joint_params = {
                        "armature": joint_armature[qd_start + i],
                        "pos": joint_pos,
                        # "quat": quat2mjc(joint_child_xform[ji, 3:]),
                    }
                    # Set friction
                    joint_params["frictionloss"] = joint_friction[ai]
<<<<<<< HEAD
=======
                    if joint_dof_mode[ai] == newton.JOINT_MODE_TARGET_POSITION:
                        joint_params["stiffness"] = joint_target_ke[ai]
                        joint_params["damping"] = joint_target_kd[ai]
>>>>>>> 96eaea8f
                    lower, upper = joint_limit_lower[ai], joint_limit_upper[ai]
                    if lower == upper or (abs(lower) > joint_limit_threshold and abs(upper) > joint_limit_threshold):
                        joint_params["limited"] = False
                    else:
                        joint_params["limited"] = True
                        joint_params["range"] = (np.rad2deg(lower), np.rad2deg(upper))
                    axname = name
                    if lin_axis_count > 1 or ang_axis_count > 1:
                        axname += "_ang"
                    if ang_axis_count > 1:
                        axname += str(i - lin_axis_count)
                    body.add_joint(
                        name=axname,
                        type=mujoco.mjtJoint.mjJNT_HINGE,
                        axis=axis,
                        **joint_params,
                    )
                    if actuated_axes is None or ai in actuated_axes:
                        # add actuator for this axis
                        gear = actuator_gears.get(axname)
                        if gear is not None:
                            args = {}
                            args.update(actuator_args)
                            args["gear"] = [gear, 0.0, 0.0, 0.0, 0.0, 0.0]
                        else:
                            args = actuator_args

                        if joint_axis_mode[ai] == newton.JOINT_MODE_TARGET_POSITION:
                            kp = joint_target_ke[ai]
                            kv = joint_target_kd[ai]
                            args["biasprm"] = [0.0, -kp, -kv, 0, 0, 0, 0, 0, 0, 0]
                            args["gainprm"] = [kp, 0, 0, 0, 0, 0, 0, 0, 0, 0]
                        elif joint_axis_mode[ai] == newton.JOINT_MODE_TARGET_VELOCITY:
                            kv = joint_target_kd[ai]
                            args["biasprm"] = [0.0, 0.0, -kv, 0, 0, 0, 0, 0, 0, 0]
                            args["gainprm"] = [kv, 0, 0, 0, 0, 0, 0, 0, 0, 0]
                        else:
                            # no target position or velocity, just use the default gain
                            args["biasprm"] = [0.0, 0.0, 0.0, 0, 0, 0, 0, 0, 0, 0]
                            args["gainprm"] = [1.0, 0, 0, 0, 0, 0, 0, 0, 0, 0]

                        # Add effort limits from Newton model
                        effort_limit = joint_effort_limit[ai]
                        args["forcerange"] = [-effort_limit, effort_limit]

                        spec.add_actuator(target=axname, **args)
                        axis_to_actuator[ai] = actuator_count
                        actuator_count += 1

            elif j_type != newton.JOINT_FIXED:
                raise NotImplementedError(f"Joint type {j_type} is not supported yet")

            # add geoms
            child_tf = wp.transform_inverse(wp.transform(*joint_child_xform[ji]))
            body_child_tf[child] = child_tf

            add_geoms(child, incoming_xform=child_tf)

        self.mj_model = spec.compile()

        if target_filename:
            import os

            with open(target_filename, "w") as f:
                f.write(spec.to_xml())
                print(f"Saved mujoco model to {os.path.abspath(target_filename)}")

        self.mj_data = mujoco.MjData(self.mj_model)
        self.mj_data.nefc = nefc_per_env

        self.mj_model.opt.tolerance = tolerance
        self.mj_model.opt.ls_tolerance = ls_tolerance
        self.mj_model.opt.cone = cone
        self.mj_model.opt.iterations = iterations
        self.mj_model.opt.ls_iterations = ls_iterations
        self.mj_model.opt.integrator = integrator
        self.mj_model.opt.solver = solver
        # m.opt.disableflags = disableflags
        self.mj_model.opt.impratio = impratio
        self.mj_model.opt.jacobian = mujoco.mjtJacobian.mjJAC_AUTO

        MuJoCoSolver.update_mjc_data(self.mj_data, model, state)

        # fill some MjWarp model fields that outdated after update_mjc_data.
        # just setting qpos0 to d.qpos leads to weird behavior here, needs
        # to be investigated.

        mujoco.mj_forward(self.mj_model, self.mj_data)

        with wp.ScopedDevice(model.device):
            # mapping from Newton joint axis index to MJC actuator index
            model.mjc_axis_to_actuator = wp.array(axis_to_actuator, dtype=wp.int32)  # pyright: ignore[reportAttributeAccessIssue]
            # mapping from MJC body index to Newton body index (skip world index -1)
            reverse_body_mapping = {v: k for k, v in body_mapping.items()}
            model.to_mjc_body_index = wp.array(  # pyright: ignore[reportAttributeAccessIssue]
                [reverse_body_mapping[i] + 1 for i in range(1, len(reverse_body_mapping))],
                dtype=wp.int32,
            )

            self.mjw_model = mujoco_warp.put_model(self.mj_model)
            if separate_envs_to_worlds:
                nworld = model.num_envs
            else:
                nworld = 1

            # expand model fields that can be expanded:
            self.expand_model_fields(self.mjw_model, nworld)

            # so far we have only defined the first environment,
            # now complete the data from the Newton model
            flags = (
                newton.sim.NOTIFY_FLAG_BODY_INERTIAL_PROPERTIES
                | newton.sim.NOTIFY_FLAG_JOINT_AXIS_PROPERTIES
                | newton.sim.NOTIFY_FLAG_DOF_PROPERTIES
            )
            self.notify_model_changed(flags)

            # TODO find better heuristics to determine nconmax and njmax
            rigid_contact_max = newton.sim.count_rigid_contact_points(model)
            nconmax = max(rigid_contact_max, self.mj_data.ncon * nworld)  # this avoids error in mujoco.
            njmax = max(nworld * nefc_per_env, nworld * self.mj_data.nefc)
            self.mjw_data = mujoco_warp.put_data(
                self.mj_model, self.mj_data, nworld=nworld, nconmax=nconmax, njmax=njmax
            )

    def expand_model_fields(self, mj_model: MjWarpModel, nworld: int):
        if nworld == 1:
            return

        model_fields_to_expand = [
            # "qpos0",
            # "qpos_spring",
            # "body_pos",
            # "body_quat",
            "body_ipos",
            # "body_iquat",
            "body_mass",
            # "body_subtreemass",
            # "subtree_mass",
            "body_inertia",
            # "body_invweight0",
            # "body_gravcomp",
            # "jnt_solref",
            # "jnt_solimp",
            # "jnt_pos",
            # "jnt_axis",
            # "jnt_stiffness",
            # "jnt_range",
            # "jnt_actfrcrange",
            # "jnt_margin",
            "dof_armature",
            # "dof_damping",
            # "dof_invweight0",
            "dof_frictionloss",
            # "dof_solimp",
            # "dof_solref",
            # "geom_matid",
            # "geom_solmix",
            # "geom_solref",
            # "geom_solimp",
            # "geom_size",
            # "geom_rbound",
            # "geom_pos",
            # "geom_quat",
            # "geom_friction",
            # "geom_margin",
            # "geom_gap",
            # "geom_rgba",
            # "site_pos",
            # "site_quat",
            # "cam_pos",
            # "cam_quat",
            # "cam_poscom0",
            # "cam_pos0",
            # "cam_mat0",
            # "light_pos",
            # "light_dir",
            # "light_poscom0",
            # "light_pos0",
            # "eq_solref",
            # "eq_solimp",
            # "eq_data",
            # "actuator_dynprm",
            # "actuator_gainprm",
            # "actuator_biasprm",
            # "actuator_ctrlrange",
            "actuator_forcerange",
            # "actuator_actrange",
            # "actuator_gear",
            # "pair_solref",
            # "pair_solreffriction",
            # "pair_solimp",
            # "pair_margin",
            # "pair_gap",
            # "pair_friction",
            # "tendon_solref_lim",
            # "tendon_solimp_lim",
            # "tendon_range",
            # "tendon_margin",
            # "tendon_length0",
            # "tendon_invweight0",
            # "mat_rgba",
        ]

        def tile(x: wp.array):
            # Create new array with same shape but first dim multiplied by nworld
            new_shape = list(x.shape)
            new_shape[0] = nworld
            wp_array = {1: wp.array, 2: wp.array2d, 3: wp.array3d, 4: wp.array4d}[len(new_shape)]
            dst = wp_array(shape=new_shape, dtype=x.dtype, device=x.device)

            # Flatten arrays for kernel
            src_flat = x.flatten()
            dst_flat = dst.flatten()

            # Launch kernel to repeat data - one thread per destination element
            n_elems_per_world = dst_flat.shape[0] // nworld
            wp.launch(
                repeat_array_kernel, dim=dst_flat.shape[0], inputs=[src_flat, n_elems_per_world], outputs=[dst_flat]
            )
            return dst

        for field in mj_model.__dataclass_fields__:
            if field in model_fields_to_expand:
                array = getattr(mj_model, field)
                setattr(mj_model, field, tile(array))

    def update_model_inertial_properties(self):
        bodies_per_env = self.model.body_count // self.model.num_envs

        wp.launch(
            update_body_mass_ipos_kernel,
            dim=self.model.body_count,
            inputs=[
                self.model.body_com,
                self.model.body_mass,
                bodies_per_env,
                self.model.up_axis,
                self.model.to_mjc_body_index,
            ],
            outputs=[self.mjw_model.body_ipos, self.mjw_model.body_mass],
            device=self.model.device,
        )

        wp.launch(
            update_body_inertia_kernel,
            dim=self.model.body_count,
            inputs=[
                self.model.body_inertia,
                self.mjw_model.body_quat,
                bodies_per_env,
                self.model.to_mjc_body_index,
                self.model.up_axis,
            ],
            outputs=[self.mjw_model.body_inertia, self.mjw_model.body_iquat],
            device=self.model.device,
        )

    def update_joint_properties(self):
        """Update all joint properties including effort limits, velocity limits, friction, and armature in the MuJoCo model."""
        if not hasattr(self, "mjw_model") or self.mjw_model is None:
            return

        dofs_per_env = self.model.joint_dof_count // self.model.num_envs

        # Update actuator force ranges (effort limits) if actuators exist
        if (
            hasattr(self.model, "mjc_axis_to_actuator")
            and self.model.mjc_axis_to_actuator is not None
            and hasattr(self.mjw_model, "actuator_forcerange")
            and len(self.mjw_model.actuator_forcerange.shape) == 2
        ):
            wp.launch(
                update_axis_properties_kernel,
                dim=self.model.joint_dof_count,
                inputs=[
                    self.model.joint_effort_limit,
                    self.model.mjc_axis_to_actuator,
                    dofs_per_env,
                ],
                outputs=[self.mjw_model.actuator_forcerange],
                device=self.model.device,
            )

        # Update DOF properties (armature and friction) in a single kernel launch
        if (
            hasattr(self.mjw_model, "dof_armature")
            and len(self.mjw_model.dof_armature.shape) == 2
            and hasattr(self.mjw_model, "dof_frictionloss")
            and len(self.mjw_model.dof_frictionloss.shape) == 2
        ):
            wp.launch(
                update_dof_properties_kernel,
                dim=self.model.joint_dof_count,
                inputs=[
                    self.model.joint_armature,
                    self.model.joint_friction,
                    dofs_per_env,
                ],
                outputs=[self.mjw_model.dof_armature, self.mjw_model.dof_frictionloss],
                device=self.model.device,
            )<|MERGE_RESOLUTION|>--- conflicted
+++ resolved
@@ -789,7 +789,7 @@
             inputs=[
                 control.joint_target,
                 control.joint_f,
-                model.joint_axis_mode,
+                model.joint_dof_mode,
                 model.mjc_axis_to_actuator,  # pyright: ignore[reportAttributeAccessIssue]
                 axes_per_env,
             ],
@@ -974,12 +974,8 @@
         actuated_axes: list[int] | None = None,
         skip_visual_only_geoms: bool = True,
         add_axes: bool = True,
-<<<<<<< HEAD
-    ):
-=======
         maxhullvert: int = 64,
     ) -> tuple[MjWarpModel, MjWarpData, MjModel, MjData]:
->>>>>>> 96eaea8f
         """
         Convert a Newton model and state to MuJoCo (Warp) model and data.
 
@@ -1350,12 +1346,6 @@
                     }
                     # Set friction
                     joint_params["frictionloss"] = joint_friction[ai]
-<<<<<<< HEAD
-=======
-                    if joint_dof_mode[ai] == newton.JOINT_MODE_TARGET_POSITION:
-                        joint_params["stiffness"] = joint_target_ke[ai]
-                        joint_params["damping"] = joint_target_kd[ai]
->>>>>>> 96eaea8f
                     lower, upper = joint_limit_lower[ai], joint_limit_upper[ai]
                     if lower == upper or (abs(lower) > joint_limit_threshold and abs(upper) > joint_limit_threshold):
                         joint_params["limited"] = False
@@ -1383,12 +1373,12 @@
                         else:
                             args = actuator_args
 
-                        if joint_axis_mode[ai] == newton.JOINT_MODE_TARGET_POSITION:
+                        if joint_dof_mode[ai] == newton.JOINT_MODE_TARGET_POSITION:
                             kp = joint_target_ke[ai]
                             kv = joint_target_kd[ai]
                             args["biasprm"] = [0.0, -kp, -kv, 0, 0, 0, 0, 0, 0, 0]
                             args["gainprm"] = [kp, 0, 0, 0, 0, 0, 0, 0, 0, 0]
-                        elif joint_axis_mode[ai] == newton.JOINT_MODE_TARGET_VELOCITY:
+                        elif joint_dof_mode[ai] == newton.JOINT_MODE_TARGET_VELOCITY:
                             kv = joint_target_kd[ai]
                             args["biasprm"] = [0.0, 0.0, -kv, 0, 0, 0, 0, 0, 0, 0]
                             args["gainprm"] = [kv, 0, 0, 0, 0, 0, 0, 0, 0, 0]
@@ -1419,12 +1409,6 @@
                     }
                     # Set friction
                     joint_params["frictionloss"] = joint_friction[ai]
-<<<<<<< HEAD
-=======
-                    if joint_dof_mode[ai] == newton.JOINT_MODE_TARGET_POSITION:
-                        joint_params["stiffness"] = joint_target_ke[ai]
-                        joint_params["damping"] = joint_target_kd[ai]
->>>>>>> 96eaea8f
                     lower, upper = joint_limit_lower[ai], joint_limit_upper[ai]
                     if lower == upper or (abs(lower) > joint_limit_threshold and abs(upper) > joint_limit_threshold):
                         joint_params["limited"] = False
@@ -1452,12 +1436,12 @@
                         else:
                             args = actuator_args
 
-                        if joint_axis_mode[ai] == newton.JOINT_MODE_TARGET_POSITION:
+                        if joint_dof_mode[ai] == newton.JOINT_MODE_TARGET_POSITION:
                             kp = joint_target_ke[ai]
                             kv = joint_target_kd[ai]
                             args["biasprm"] = [0.0, -kp, -kv, 0, 0, 0, 0, 0, 0, 0]
                             args["gainprm"] = [kp, 0, 0, 0, 0, 0, 0, 0, 0, 0]
-                        elif joint_axis_mode[ai] == newton.JOINT_MODE_TARGET_VELOCITY:
+                        elif joint_dof_mode[ai] == newton.JOINT_MODE_TARGET_VELOCITY:
                             kv = joint_target_kd[ai]
                             args["biasprm"] = [0.0, 0.0, -kv, 0, 0, 0, 0, 0, 0, 0]
                             args["gainprm"] = [kv, 0, 0, 0, 0, 0, 0, 0, 0, 0]
