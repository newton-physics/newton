--- conflicted
+++ resolved
@@ -1667,10 +1667,6 @@
                 [reverse_body_mapping[i] + 1 for i in range(1, len(reverse_body_mapping))],
                 dtype=wp.int32,
             )
-<<<<<<< HEAD
-            # mapping from Newton shape index to MJC geom index
-            model.mjc_shape_to_geom = wp.array(shape_to_geom, dtype=wp.int32)  # pyright: ignore[reportAttributeAccessIssue]
-=======
             model.to_mjc_geom_index = shape_mapping  # pyright: ignore[reportAttributeAccessIssue]
             reverse_shape_mapping = {v: k for k, v in shape_mapping.items()}
             # mapping from MJC geom index to Newton shape index
@@ -1678,7 +1674,9 @@
                 [reverse_shape_mapping[i] for i in range(len(shape_mapping))],
                 dtype=wp.int32,
             )
->>>>>>> 8494a2e4
+
+            # mapping from Newton shape index to MJC geom index
+            model.mjc_shape_to_geom = wp.array(shape_to_geom, dtype=wp.int32)  # pyright: ignore[reportAttributeAccessIssue]
 
             self.mjw_model = mujoco_warp.put_model(self.mj_model)
             if separate_envs_to_worlds:
