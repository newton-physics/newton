# SPDX-FileCopyrightText: Copyright (c) 2025 The Newton Developers
# SPDX-License-Identifier: Apache-2.0
#
# Licensed under the Apache License, Version 2.0 (the "License");
# you may not use this file except in compliance with the License.
# You may obtain a copy of the License at
#
# http://www.apache.org/licenses/LICENSE-2.0
#
# Unless required by applicable law or agreed to in writing, software
# distributed under the License is distributed on an "AS IS" BASIS,
# WITHOUT WARRANTIES OR CONDITIONS OF ANY KIND, either express or implied.
# See the License for the specific language governing permissions and
# limitations under the License.

from __future__ import annotations

import numpy as np
import warp as wp
from warp.types import float32, matrix

from newton.core.types import override
from newton.geometry import PARTICLE_FLAG_ACTIVE
from newton.geometry.kernels import triangle_closest_point
from newton.sim import Contacts, Control, Model, State
from newton.sim.model import ShapeMaterials

from ..solver import SolverBase
from .tri_mesh_collision import (
    TriMeshCollisionDetector,
    TriMeshCollisionInfo,
)

# TODO: Grab changes from Warp that has fixed the backward pass
wp.set_module_options({"enable_backward": False})

VBD_DEBUG_PRINTING_OPTIONS = {
    # "elasticity_force_hessian",
    # "contact_force_hessian",
    # "contact_force_hessian_vt",
    # "contact_force_hessian_ee",
    # "overall_force_hessian",
    # "inertia_force_hessian",
    # "connectivity",
    # "contact_info",
}

NUM_THREADS_PER_COLLISION_PRIMITIVE = 4
TILE_SIZE_TRI_MESH_ELASTICITY_SOLVE = 16


class mat32(matrix(shape=(3, 2), dtype=float32)):
    pass


@wp.struct
class ForceElementAdjacencyInfo:
    r"""
    - vertex_adjacent_[element]: the flatten adjacency information. Its size is \sum_{i\inV} 2*N_i, where N_i is the
    number of vertex i's adjacent [element]. For each adjacent element it stores 2 information:
        - the id of the adjacent element
        - the order of the vertex in the element, which is essential to compute the force and hessian for the vertex
    - vertex_adjacent_[element]_offsets: stores where each vertex information starts in the  flatten adjacency array.
    Its size is |V|+1 such that the number of vertex i's adjacent [element] can be computed as
    vertex_adjacent_[element]_offsets[i+1]-vertex_adjacent_[element]_offsets[i].
    """

    v_adj_faces: wp.array(dtype=int)
    v_adj_faces_offsets: wp.array(dtype=int)

    v_adj_edges: wp.array(dtype=int)
    v_adj_edges_offsets: wp.array(dtype=int)

    def to(self, device):
        if device.is_cpu:
            return self
        else:
            adjacency_gpu = ForceElementAdjacencyInfo()
            adjacency_gpu.v_adj_faces = self.v_adj_faces.to(device)
            adjacency_gpu.v_adj_faces_offsets = self.v_adj_faces_offsets.to(device)

            adjacency_gpu.v_adj_edges = self.v_adj_edges.to(device)
            adjacency_gpu.v_adj_edges_offsets = self.v_adj_edges_offsets.to(device)

            return adjacency_gpu


@wp.func
def get_vertex_num_adjacent_edges(adjacency: ForceElementAdjacencyInfo, vertex: wp.int32):
    return (adjacency.v_adj_edges_offsets[vertex + 1] - adjacency.v_adj_edges_offsets[vertex]) >> 1


@wp.func
def get_vertex_adjacent_edge_id_order(adjacency: ForceElementAdjacencyInfo, vertex: wp.int32, edge: wp.int32):
    offset = adjacency.v_adj_edges_offsets[vertex]
    return adjacency.v_adj_edges[offset + edge * 2], adjacency.v_adj_edges[offset + edge * 2 + 1]


@wp.func
def get_vertex_num_adjacent_faces(adjacency: ForceElementAdjacencyInfo, vertex: wp.int32):
    return (adjacency.v_adj_faces_offsets[vertex + 1] - adjacency.v_adj_faces_offsets[vertex]) >> 1


@wp.func
def get_vertex_adjacent_face_id_order(adjacency: ForceElementAdjacencyInfo, vertex: wp.int32, face: wp.int32):
    offset = adjacency.v_adj_faces_offsets[vertex]
    return adjacency.v_adj_faces[offset + face * 2], adjacency.v_adj_faces[offset + face * 2 + 1]


@wp.kernel
def _test_compute_force_element_adjacency(
    adjacency: ForceElementAdjacencyInfo,
    edge_indices: wp.array(dtype=wp.int32, ndim=2),
    face_indices: wp.array(dtype=wp.int32, ndim=2),
):
    wp.printf("num vertices: %d\n", adjacency.v_adj_edges_offsets.shape[0] - 1)
    for vertex in range(adjacency.v_adj_edges_offsets.shape[0] - 1):
        num_adj_edges = get_vertex_num_adjacent_edges(adjacency, vertex)
        for i_bd in range(num_adj_edges):
            bd_id, v_order = get_vertex_adjacent_edge_id_order(adjacency, vertex, i_bd)

            if edge_indices[bd_id, v_order] != vertex:
                print("Error!!!")
                wp.printf("vertex: %d | num_adj_edges: %d\n", vertex, num_adj_edges)
                wp.printf("--iBd: %d | ", i_bd)
                wp.printf("edge id: %d | v_order: %d\n", bd_id, v_order)

        num_adj_faces = get_vertex_num_adjacent_faces(adjacency, vertex)

        for i_face in range(num_adj_faces):
            face, v_order = get_vertex_adjacent_face_id_order(
                adjacency,
                vertex,
                i_face,
            )

            if face_indices[face, v_order] != vertex:
                print("Error!!!")
                wp.printf("vertex: %d | num_adj_faces: %d\n", vertex, num_adj_faces)
                wp.printf("--i_face: %d | face id: %d | v_order: %d\n", i_face, face, v_order)
                wp.printf(
                    "--face: %d %d %d\n",
                    face_indices[face, 0],
                    face_indices[face, 1],
                    face_indices[face, 2],
                )


@wp.func
def build_orthonormal_basis(n: wp.vec3):
    """
    Builds an orthonormal basis given a normal vector `n`. Return the two axes that is perpendicular to `n`.

    :param n: A 3D vector (list or array-like) representing the normal vector
    """
    b1 = wp.vec3()
    b2 = wp.vec3()
    if n[2] < 0.0:
        a = 1.0 / (1.0 - n[2])
        b = n[0] * n[1] * a
        b1[0] = 1.0 - n[0] * n[0] * a
        b1[1] = -b
        b1[2] = n[0]

        b2[0] = b
        b2[1] = n[1] * n[1] * a - 1.0
        b2[2] = -n[1]
    else:
        a = 1.0 / (1.0 + n[2])
        b = -n[0] * n[1] * a
        b1[0] = 1.0 - n[0] * n[0] * a
        b1[1] = b
        b1[2] = -n[0]

        b2[0] = b
        b2[1] = 1.0 - n[1] * n[1] * a
        b2[2] = -n[1]

    return b1, b2


@wp.func
def calculate_triangle_deformation_gradient(
    face: int, tri_indices: wp.array(dtype=wp.int32, ndim=2), pos: wp.array(dtype=wp.vec3), tri_pose: wp.mat22
):
    v0 = tri_indices[face, 0]  # vertex 0
    v1 = tri_indices[face, 1]  # vertex 1
    v2 = tri_indices[face, 2]  # vertex 2

    x0 = pos[v0]
    x01 = pos[v1] - x0
    x02 = pos[v2] - x0

    # Compute F columns directly: F = [x01, x02] * tri_pose
    f0 = x01 * tri_pose[0, 0] + x02 * tri_pose[1, 0]
    f1 = x01 * tri_pose[0, 1] + x02 * tri_pose[1, 1]

    return f0, f1


@wp.func
def evaluate_stvk_force_hessian(
    face: int,
    v_order: int,
    pos: wp.array(dtype=wp.vec3),
    pos_prev: wp.array(dtype=wp.vec3),
    tri_indices: wp.array(dtype=wp.int32, ndim=2),
    tri_pose: wp.mat22,
    area: float,
    mu: float,
    lmbd: float,
    damping: float,
    dt: float,
):
<<<<<<< HEAD
    D2W_DFDF = mat66(0.0)
    F = calculate_triangle_deformation_gradient(face, tri_indices, pos, tri_pose)
    G = green_strain(F)

    S = 2.0 * mu * G + lmbd * (G[0, 0] + G[1, 1]) * wp.identity(n=2, dtype=float)
=======
    # StVK energy density: psi = mu * ||G||_F^2 + 0.5 * lambda * (trace(G))^2
>>>>>>> 7017f315

    # Deformation gradient F = [f0, f1] (3x2 matrix as two 3D column vectors)
    f0, f1 = calculate_triangle_deformation_gradient(face, tri_indices, pos, tri_pose)

    # Green strain tensor: G = 0.5(F^T F - I) = [[G00, G01], [G01, G11]] (symmetric 2x2)
    f0_dot_f0 = wp.dot(f0, f0)
    f1_dot_f1 = wp.dot(f1, f1)
    f0_dot_f1 = wp.dot(f0, f1)

    G00 = 0.5 * (f0_dot_f0 - 1.0)
    G11 = 0.5 * (f1_dot_f1 - 1.0)
    G01 = 0.5 * f0_dot_f1

    # Frobenius norm squared of Green strain: ||G||_F^2 = G00^2 + G11^2 + 2 * G01^2
    G_frobenius_sq = G00 * G00 + G11 * G11 + 2.0 * G01 * G01
    if G_frobenius_sq < 1.0e-20:
        return wp.vec3(0.0), wp.mat33(0.0)

    # FG = [FG_col0, FG_col1] (3x2)
    FG_col0 = f0 * G00 + f1 * G01
    FG_col1 = f0 * G01 + f1 * G11

    # First Piola-Kirchhoff stress tensor (StVK model)
    # PK1 = 2*mu*F*G + lambda*trace(G)*F = [PK1_col0, PK1_col1] (3x2)
    trace_G = G00 + G11
    PK1_col0 = 2.0 * mu * FG_col0 + lmbd * trace_G * f0
    PK1_col1 = 2.0 * mu * FG_col1 + lmbd * trace_G * f1

    DmInv00 = tri_pose[0, 0]
    DmInv01 = tri_pose[0, 1]
    DmInv10 = tri_pose[1, 0]
    DmInv11 = tri_pose[1, 1]

    s0 = DmInv00 + DmInv10
    s1 = DmInv01 + DmInv11

    # Triangle vertex indexing: x0 = (d0,d1,d2), x1 = (d3,d4,d5), x2 = (d6,d7,d8)

    # Deformation gradient Jacobian: dF/dd_i for each vertex coordinate
    # vertex0: dF_dd0 = (-s0, 0, 0, -s1, 0, 0),         dF_dd1 = (0, -s0, 0, 0, -s1, 0),         dF_dd2 = (0, 0, -s0, 0, 0, -s1)
    # vertex1: dF_dd3 = (DmInv00, 0, 0, DmInv01, 0, 0), dF_dd4 = (0, DmInv00, 0, 0, DmInv01, 0), dF_dd5 = (0, 0, DmInv00, 0, 0, DmInv01)
    # vertex2: dF_dd6 = (DmInv10, 0, 0, DmInv11, 0, 0), dF_dd7 = (0, DmInv10, 0, 0, DmInv11, 0), dF_dd8 = (0, 0, DmInv10, 0, 0, DmInv11)

    # Energy density gradients via chain rule: dpsi/dd_i = (dpsi/dF) : (dF/dd_i) where : is double contraction
    dpsi_dx0 = -(s0 * PK1_col0 + s1 * PK1_col1)  # vertex0
    dpsi_dx1 = DmInv00 * PK1_col0 + DmInv01 * PK1_col1  # vertex1
    dpsi_dx2 = DmInv10 * PK1_col0 + DmInv11 * PK1_col1  # vertex2

    # First Cauchy-Green invariant: Ic = tr(F^T F)
    Ic = f0_dot_f0 + f1_dot_f1

    # Gradient of Ic w.r.t. F (vectorized): grad_Ic = [2*f0; 2*f1] (6x1)
    # Hessian of Ic w.r.t. F: H_Ic = diag(2*I3, 2*I3) (6x6 block diagonal)
    I33 = wp.identity(n=3, dtype=float)
    H_Ic_diag_block = 2.0 * I33  # Diagonal blocks of H_Ic

    # Second Cauchy-Green invariant: IIc = ||F^T F||_F^2
    # Gradient: grad_IIc = 4FF^TF (6x1 vectorized), Hessian: H_IIc (6x6)

    # Outer products for Hessian computation
    f0_outer_f0 = wp.outer(f0, f0)
    f1_outer_f1 = wp.outer(f1, f1)
    f0_outer_f1 = wp.outer(f0, f1)
    f1_outer_f0 = wp.outer(f1, f0)

    # Hessian blocks: H_IIc = [[H00, H01], [H10, H11]] where each block is 3x3
    H_IIc00 = 4.0 * (f0_dot_f0 * I33 + 2.0 * f0_outer_f0 + f1_outer_f1)
    H_IIc11 = 4.0 * (f1_dot_f1 * I33 + 2.0 * f1_outer_f1 + f0_outer_f0)
    H_IIc01 = 4.0 * (f0_dot_f1 * I33 + f1_outer_f0)

    # Energy density in terms of invariants: psi = mu*(0.25*IIc - 0.5*Ic + 0.5) + lambda/8 * (Ic^2 - 4*Ic + 4)
    dpsi_dIc = -0.5 * mu + (0.25 * Ic - 0.5) * lmbd
    d2psi_dIc2 = 0.25 * lmbd
    dpsi_dIIc = 0.25 * mu

    # Chain rule for Hessian: d2psi/dF2 = sum_I (d2psi/dI2 * outer(dI/dF, dI/dF) + dpsi/dI * d2I/dF2) for I in {Ic, IIc}.
    d2E_dF2_flattened00 = (
        d2psi_dIc2 * 4.0 * f0_outer_f0 + dpsi_dIc * H_Ic_diag_block + dpsi_dIIc * H_IIc00
    )  # d2psi/df0df0
    d2E_dF2_flattened01 = d2psi_dIc2 * 4.0 * f0_outer_f1 + dpsi_dIIc * H_IIc01  # d2psi/df0df1
    d2E_dF2_flattened11 = (
        d2psi_dIc2 * 4.0 * f1_outer_f1 + dpsi_dIc * H_Ic_diag_block + dpsi_dIIc * H_IIc11
    )  # d2psi/df1df1

    # Compute force and deformation gradient derivatives
    mask0 = float(v_order == 0)
    mask1 = float(v_order == 1)
    mask2 = float(v_order == 2)

<<<<<<< HEAD
    D2W_DFDF[0, 0] += area * (
        F1_1 * (F1_1 * lmbd + 2.0 * F1_1 * mu) + 2.0 * mu * e_uu + lmbd * (e_uuvvSum) + F1_2_sqr * mu
    )

    D2W_DFDF[1, 0] += area * (F1_1 * (F2_1 * lmbd + 2.0 * F2_1 * mu) + F1_2 * F2_2 * mu)
    D2W_DFDF[0, 1] += D2W_DFDF[1, 0]

    D2W_DFDF[2, 0] += area * (F1_1 * (F3_1 * lmbd + 2.0 * F3_1 * mu) + F1_2 * F3_2 * mu)
    D2W_DFDF[0, 2] += D2W_DFDF[2, 0]

    D2W_DFDF[3, 0] += area * (2.0 * mu * e_uv + F1_1 * F1_2 * lmbd + F1_1 * F1_2 * mu)
    D2W_DFDF[0, 3] += D2W_DFDF[3, 0]

    D2W_DFDF[4, 0] += area * (F1_1 * F2_2 * lmbd + F1_2 * F2_1 * mu)
    D2W_DFDF[0, 4] += D2W_DFDF[4, 0]

    D2W_DFDF[5, 0] += area * (F1_1 * F3_2 * lmbd + F1_2 * F3_1 * mu)
    D2W_DFDF[0, 5] += D2W_DFDF[5, 0]

    D2W_DFDF[1, 1] += area * (
        F2_1 * (F2_1 * lmbd + 2.0 * F2_1 * mu) + 2.0 * mu * e_uu + lmbd * (e_uuvvSum) + F2_2_sqr * mu
    )

    D2W_DFDF[2, 1] += area * (F2_1 * (F3_1 * lmbd + 2.0 * F3_1 * mu) + F2_2 * F3_2 * mu)
    D2W_DFDF[1, 2] += D2W_DFDF[2, 1]

    D2W_DFDF[3, 1] += area * (F1_2 * F2_1 * lmbd + F1_1 * F2_2 * mu)
    D2W_DFDF[1, 3] += D2W_DFDF[3, 1]

    D2W_DFDF[4, 1] += area * (2.0 * mu * e_uv + F2_1 * F2_2 * lmbd + F2_1 * F2_2 * mu)
    D2W_DFDF[1, 4] += D2W_DFDF[4, 1]

    D2W_DFDF[5, 1] += area * (F2_1 * F3_2 * lmbd + F2_2 * F3_1 * mu)
    D2W_DFDF[1, 5] += D2W_DFDF[5, 1]

    D2W_DFDF[2, 2] += area * (
        F3_1 * (F3_1 * lmbd + 2.0 * F3_1 * mu) + 2.0 * mu * e_uu + lmbd * (e_uuvvSum) + F3_2_sqr * mu
    )

    D2W_DFDF[3, 2] += area * (F1_2 * F3_1 * lmbd + F1_1 * F3_2 * mu)
    D2W_DFDF[2, 3] += D2W_DFDF[3, 2]

    D2W_DFDF[4, 2] += area * (F2_2 * F3_1 * lmbd + F2_1 * F3_2 * mu)
    D2W_DFDF[2, 4] += D2W_DFDF[4, 2]

    D2W_DFDF[5, 2] += area * (2.0 * mu * e_uv + F3_1 * F3_2 * lmbd + F3_1 * F3_2 * mu)
    D2W_DFDF[2, 5] += D2W_DFDF[5, 2]

    D2W_DFDF[3, 3] += area * (
        F1_2 * (F1_2 * lmbd + 2.0 * F1_2 * mu) + 2.0 * mu * e_vv + lmbd * (e_uuvvSum) + F1_1_sqr * mu
    )

    D2W_DFDF[4, 3] += area * (F1_2 * (F2_2 * lmbd + 2.0 * F2_2 * mu) + F1_1 * F2_1 * mu)
    D2W_DFDF[3, 4] += D2W_DFDF[4, 3]

    D2W_DFDF[5, 3] += area * (F1_2 * (F3_2 * lmbd + 2.0 * F3_2 * mu) + F1_1 * F3_1 * mu)
    D2W_DFDF[3, 5] += D2W_DFDF[5, 3]

    D2W_DFDF[4, 4] += area * (
        F2_2 * (F2_2 * lmbd + 2.0 * F2_2 * mu) + 2.0 * mu * e_vv + lmbd * (e_uuvvSum) + F2_1_sqr * mu
    )

    D2W_DFDF[5, 4] += area * (F2_2 * (F3_2 * lmbd + 2.0 * F3_2 * mu) + F2_1 * F3_1 * mu)
    D2W_DFDF[4, 5] += D2W_DFDF[5, 4]

    D2W_DFDF[5, 5] += area * (
        F3_2 * (F3_2 * lmbd + 2.0 * F3_2 * mu) + 2.0 * mu * e_vv + lmbd * (e_uuvvSum) + F3_1_sqr * mu
    )
=======
    # Select force vector for current vertex without branching
    force = -(mask0 * dpsi_dx0 + mask1 * dpsi_dx1 + mask2 * dpsi_dx2) * area

    # Derivatives of deformation gradient columns w.r.t. current vertex position
    # vertex 0: (-s0, -s1), vertex 1: (DmInv00, DmInv01), vertex 2: (DmInv10, DmInv11)
    df0_dx = mask0 * (-s0) + mask1 * DmInv00 + mask2 * DmInv10  # df0/dx for current vertex
    df1_dx = mask0 * (-s1) + mask1 * DmInv01 + mask2 * DmInv11  # df1/dx for current vertex

    df0_dx_sq = df0_dx * df0_dx
    df1_dx_sq = df1_dx * df1_dx
    df0_df1_cross = df0_dx * df1_dx

    # Chain rule applied: d2E/ddi_ddj = (dF/ddi)^T * (d2E/dF2) * (dF/ddj)
    # Diagonal elements (xx, yy, zz components)
    H_00 = (
        df0_dx_sq * d2E_dF2_flattened00[0, 0]
        + 2.0 * df0_df1_cross * d2E_dF2_flattened01[0, 0]
        + df1_dx_sq * d2E_dF2_flattened11[0, 0]
    )

    H_11 = (
        df0_dx_sq * d2E_dF2_flattened00[1, 1]
        + 2.0 * df0_df1_cross * d2E_dF2_flattened01[1, 1]
        + df1_dx_sq * d2E_dF2_flattened11[1, 1]
    )

    H_22 = (
        df0_dx_sq * d2E_dF2_flattened00[2, 2]
        + 2.0 * df0_df1_cross * d2E_dF2_flattened01[2, 2]
        + df1_dx_sq * d2E_dF2_flattened11[2, 2]
    )

    # Off-diagonal elements (xy, xz, yz components)
    H_01 = (
        df0_dx_sq * d2E_dF2_flattened00[0, 1]
        + df0_df1_cross * (d2E_dF2_flattened01[0, 1] + d2E_dF2_flattened01[1, 0])
        + df1_dx_sq * d2E_dF2_flattened11[0, 1]
    )

    H_02 = (
        df0_dx_sq * d2E_dF2_flattened00[0, 2]
        + df0_df1_cross * (d2E_dF2_flattened01[0, 2] + d2E_dF2_flattened01[2, 0])
        + df1_dx_sq * d2E_dF2_flattened11[0, 2]
    )

    H_12 = (
        df0_dx_sq * d2E_dF2_flattened00[1, 2]
        + df0_df1_cross * (d2E_dF2_flattened01[1, 2] + d2E_dF2_flattened01[2, 1])
        + df1_dx_sq * d2E_dF2_flattened11[1, 2]
    )

    # Assemble symmetric 3x3 Hessian: [[H_00, H_01, H_02], [H_01, H_11, H_12], [H_02, H_12, H_22]]
    # Scale by triangle area to get total element contribution
    hessian = area * wp.mat33(H_00, H_01, H_02, H_01, H_11, H_12, H_02, H_12, H_22)

    if damping > 0.0:
        inv_dt = 1.0 / dt

        # F_prev = [f0_prev, f1_prev]
        f0_prev, f1_prev = calculate_triangle_deformation_gradient(face, tri_indices, pos_prev, tri_pose)
        df0_dt = (f0 - f0_prev) * inv_dt
        df1_dt = (f1 - f1_prev) * inv_dt

        # First constraint: Cmu = ||G||_F (Frobenius norm of Green strain)
        Cmu = wp.sqrt(G_frobenius_sq)
        inv_Cmu = 1.0 / Cmu

        G00_normalized = G00 * inv_Cmu
        G01_normalized = G01 * inv_Cmu
        G11_normalized = G11 * inv_Cmu

        # Time derivative of Green strain: dG/dt = 0.5 * (F^T * dF/dt + (dF/dt)^T * F)
        dG_dt_00 = wp.dot(f0, df0_dt)  # dG00/dt
        dG_dt_11 = wp.dot(f1, df1_dt)  # dG11/dt
        dG_dt_01 = 0.5 * (wp.dot(f0, df1_dt) + wp.dot(f1, df0_dt))  # dG01/dt

        # Time derivative of first constraint: dCmu/dt = (1/||G||_F) * (G : dG/dt)
        dCmu_dt = G00_normalized * dG_dt_00 + G11_normalized * dG_dt_11 + 2.0 * G01_normalized * dG_dt_01

        # Gradient of first constraint w.r.t. deformation gradient: dCmu/dF = (G/||G||_F) * F
        dCmu_dF_col0 = G00_normalized * f0 + G01_normalized * f1  # dCmu/df0
        dCmu_dF_col1 = G01_normalized * f0 + G11_normalized * f1  # dCmu/df1

        # Gradient of constraint w.r.t. vertex position: dCmu/dx = (dCmu/dF) : (dF/dx)
        dCmu_dx = df0_dx * dCmu_dF_col0 + df1_dx * dCmu_dF_col1

        # Damping force from first constraint: -mu * damping * area * (dCmu/dt) * (dCmu/dx)
        kd_mu = mu * damping * area
        force += -kd_mu * dCmu_dt * dCmu_dx

        # Damping Hessian: mu * damping * area * (1/dt) * (dCmu/dx) x (dCmu/dx)
        hessian += kd_mu * inv_dt * wp.outer(dCmu_dx, dCmu_dx)

        # Second constraint: Clmbd = trace(G) = G00 + G11 (trace of Green strain)
        # Time derivative of second constraint: dClmbd/dt = trace(dG/dt)
        dClmbd_dt = dG_dt_00 + dG_dt_11

        # Gradient of second constraint w.r.t. deformation gradient: dClmbd/dF = F
        dClmbd_dF_col0 = f0  # dClmbd/df0
        dClmbd_dF_col1 = f1  # dClmbd/df1
>>>>>>> 7017f315

        # Gradient of Clmbd w.r.t. vertex position: dClmbd/dx = (dClmbd/dF) : (dF/dx)
        dClmbd_dx = df0_dx * dClmbd_dF_col0 + df1_dx * dClmbd_dF_col1

        # Damping force from second constraint: -lambda * damping * area * (dClmbd/dt) * (dClmbd/dx)
        kd_lmbd = lmbd * damping * area
        force += -kd_lmbd * dClmbd_dt * dClmbd_dx

        # Damping Hessian from second constraint: lambda * damping * area * (1/dt) * (dClmbd/dx) x (dClmbd/dx)
        hessian += kd_lmbd * inv_dt * wp.outer(dClmbd_dx, dClmbd_dx)

    return force, hessian


@wp.func
def compute_normalized_vector_derivative(
    unnormalized_vec_length: float, normalized_vec: wp.vec3, unnormalized_vec_derivative: wp.mat33
) -> wp.mat33:
    projection_matrix = wp.identity(n=3, dtype=float) - wp.outer(normalized_vec, normalized_vec)

    # d(normalized_vec)/dx = (1/|unnormalized_vec|) * (I - normalized_vec * normalized_vec^T) * d(unnormalized_vec)/dx
    return (1.0 / unnormalized_vec_length) * projection_matrix * unnormalized_vec_derivative


@wp.func
def compute_angle_derivative(
    n1_hat: wp.vec3,
    n2_hat: wp.vec3,
    e_hat: wp.vec3,
    dn1hat_dx: wp.mat33,
    dn2hat_dx: wp.mat33,
    sin_theta: float,
    cos_theta: float,
    skew_n1: wp.mat33,
    skew_n2: wp.mat33,
) -> wp.vec3:
    dsin_dx = wp.transpose(skew_n1 * dn2hat_dx - skew_n2 * dn1hat_dx) * e_hat
    dcos_dx = wp.transpose(dn1hat_dx) * n2_hat + wp.transpose(dn2hat_dx) * n1_hat

    # dtheta/dx = dsin/dx * cos - dcos/dx * sin
    return dsin_dx * cos_theta - dcos_dx * sin_theta


@wp.func
def evaluate_dihedral_angle_based_bending_force_hessian(
    bending_index: int,
    v_order: int,
    pos: wp.array(dtype=wp.vec3),
    pos_prev: wp.array(dtype=wp.vec3),
    edge_indices: wp.array(dtype=wp.int32, ndim=2),
    edge_rest_angle: wp.array(dtype=float),
    edge_rest_length: wp.array(dtype=float),
    stiffness: float,
    damping: float,
    dt: float,
):
    # Skip invalid edges (boundary edges with missing opposite vertices)
    if edge_indices[bending_index, 0] == -1 or edge_indices[bending_index, 1] == -1:
        return wp.vec3(0.0), wp.mat33(0.0)

    eps = 1.0e-6

    vi0 = edge_indices[bending_index, 0]
    vi1 = edge_indices[bending_index, 1]
    vi2 = edge_indices[bending_index, 2]
    vi3 = edge_indices[bending_index, 3]

    x0 = pos[vi0]  # opposite 0
    x1 = pos[vi1]  # opposite 1
    x2 = pos[vi2]  # edge start
    x3 = pos[vi3]  # edge end

    # Compute edge vectors
    x02 = x2 - x0
    x03 = x3 - x0
    x13 = x3 - x1
    x12 = x2 - x1
    e = x3 - x2

    # Compute normals
    n1 = wp.cross(x02, x03)
    n2 = wp.cross(x13, x12)

    n1_norm = wp.length(n1)
    n2_norm = wp.length(n2)
    e_norm = wp.length(e)

    # Early exit for degenerate cases
    if n1_norm < eps or n2_norm < eps or e_norm < eps:
        return wp.vec3(0.0), wp.mat33(0.0)

    n1_hat = n1 / n1_norm
    n2_hat = n2 / n2_norm
    e_hat = e / e_norm

    sin_theta = wp.dot(wp.cross(n1_hat, n2_hat), e_hat)
    cos_theta = wp.dot(n1_hat, n2_hat)
    theta = wp.atan2(sin_theta, cos_theta)

    k = stiffness * edge_rest_length[bending_index]
    dE_dtheta = k * (theta - edge_rest_angle[bending_index])

    # Pre-compute skew matrices (shared across all angle derivative computations)
    skew_e = wp.skew(e)
    skew_x03 = wp.skew(x03)
    skew_x02 = wp.skew(x02)
    skew_x13 = wp.skew(x13)
    skew_x12 = wp.skew(x12)
    skew_n1 = wp.skew(n1_hat)
    skew_n2 = wp.skew(n2_hat)

    # Compute the derivatives of unit normals with respect to each vertex; required for computing angle derivatives
    dn1hat_dx0 = compute_normalized_vector_derivative(n1_norm, n1_hat, skew_e)
    dn2hat_dx0 = wp.mat33(0.0)

    dn1hat_dx1 = wp.mat33(0.0)
    dn2hat_dx1 = compute_normalized_vector_derivative(n2_norm, n2_hat, -skew_e)

    dn1hat_dx2 = compute_normalized_vector_derivative(n1_norm, n1_hat, -skew_x03)
    dn2hat_dx2 = compute_normalized_vector_derivative(n2_norm, n2_hat, skew_x13)

    dn1hat_dx3 = compute_normalized_vector_derivative(n1_norm, n1_hat, skew_x02)
    dn2hat_dx3 = compute_normalized_vector_derivative(n2_norm, n2_hat, -skew_x12)

    # Compute all angle derivatives (required for damping)
    dtheta_dx0 = compute_angle_derivative(
        n1_hat, n2_hat, e_hat, dn1hat_dx0, dn2hat_dx0, sin_theta, cos_theta, skew_n1, skew_n2
    )
    dtheta_dx1 = compute_angle_derivative(
        n1_hat, n2_hat, e_hat, dn1hat_dx1, dn2hat_dx1, sin_theta, cos_theta, skew_n1, skew_n2
    )
    dtheta_dx2 = compute_angle_derivative(
        n1_hat, n2_hat, e_hat, dn1hat_dx2, dn2hat_dx2, sin_theta, cos_theta, skew_n1, skew_n2
    )
    dtheta_dx3 = compute_angle_derivative(
        n1_hat, n2_hat, e_hat, dn1hat_dx3, dn2hat_dx3, sin_theta, cos_theta, skew_n1, skew_n2
    )

    # Use float masks for branch-free selection
    mask0 = float(v_order == 0)
    mask1 = float(v_order == 1)
    mask2 = float(v_order == 2)
    mask3 = float(v_order == 3)

    # Select the derivative for the current vertex without branching
    dtheta_dx = dtheta_dx0 * mask0 + dtheta_dx1 * mask1 + dtheta_dx2 * mask2 + dtheta_dx3 * mask3

    # Compute elastic force and hessian
    bending_force = -dE_dtheta * dtheta_dx
    bending_hessian = k * wp.outer(dtheta_dx, dtheta_dx)

    if damping > 0.0:
        inv_dt = 1.0 / dt
        x_prev0 = pos_prev[vi0]
        x_prev1 = pos_prev[vi1]
        x_prev2 = pos_prev[vi2]
        x_prev3 = pos_prev[vi3]

        # Compute displacement vectors
        dx0 = x0 - x_prev0
        dx1 = x1 - x_prev1
        dx2 = x2 - x_prev2
        dx3 = x3 - x_prev3

        # Compute angular velocity using all derivatives
        dtheta_dt = (
            wp.dot(dtheta_dx0, dx0) + wp.dot(dtheta_dx1, dx1) + wp.dot(dtheta_dx2, dx2) + wp.dot(dtheta_dx3, dx3)
        ) * inv_dt

        damping_coeff = damping * k  # damping coefficients following the VBD convention
        damping_force = -damping_coeff * dtheta_dt * dtheta_dx
        damping_hessian = damping_coeff * inv_dt * wp.outer(dtheta_dx, dtheta_dx)

        bending_force = bending_force + damping_force
        bending_hessian = bending_hessian + damping_hessian

    return bending_force, bending_hessian


@wp.func
def evaluate_body_particle_contact(
    particle_index: int,
    particle_pos: wp.vec3,
    particle_prev_pos: wp.vec3,
    contact_index: int,
    soft_contact_ke: float,
    soft_contact_kd: float,
    friction_mu: float,
    friction_epsilon: float,
    particle_radius: wp.array(dtype=float),
    shape_materials: ShapeMaterials,
    shape_body: wp.array(dtype=int),
    body_q: wp.array(dtype=wp.transform),
    body_q_prev: wp.array(dtype=wp.transform),
    body_qd: wp.array(dtype=wp.spatial_vector),
    body_com: wp.array(dtype=wp.vec3),
    contact_shape: wp.array(dtype=int),
    contact_body_pos: wp.array(dtype=wp.vec3),
    contact_body_vel: wp.array(dtype=wp.vec3),
    contact_normal: wp.array(dtype=wp.vec3),
    dt: float,
):
    shape_index = contact_shape[contact_index]
    body_index = shape_body[shape_index]

    X_wb = wp.transform_identity()
    X_com = wp.vec3()
    if body_index >= 0:
        X_wb = body_q[body_index]
        X_com = body_com[body_index]

    # body position in world space
    bx = wp.transform_point(X_wb, contact_body_pos[contact_index])

    n = contact_normal[contact_index]

    penetration_depth = -(wp.dot(n, particle_pos - bx) - particle_radius[particle_index])
    if penetration_depth > 0:
        body_contact_force_norm = penetration_depth * soft_contact_ke
        body_contact_force = n * body_contact_force_norm
        body_contact_hessian = soft_contact_ke * wp.outer(n, n)

        mu = shape_materials.mu[shape_index]

        dx = particle_pos - particle_prev_pos

        if wp.dot(n, dx) < 0:
            damping_hessian = (soft_contact_kd / dt) * body_contact_hessian
            body_contact_hessian = body_contact_hessian + damping_hessian
            body_contact_force = body_contact_force - damping_hessian * dx

        # body velocity
        if body_q_prev:
            # if body_q_prev is available, compute velocity using finite difference method
            # this is more accurate for simulating static friction
            X_wb_prev = wp.transform_identity()
            if body_index >= 0:
                X_wb_prev = body_q_prev[body_index]
            bx_prev = wp.transform_point(X_wb_prev, contact_body_pos[contact_index])
            bv = (bx - bx_prev) / dt + wp.transform_vector(X_wb, contact_body_vel[contact_index])

        else:
            # otherwise use the instantaneous velocity
            r = bx - wp.transform_point(X_wb, X_com)
            body_v_s = wp.spatial_vector()
            if body_index >= 0:
                body_v_s = body_qd[body_index]

            body_w = wp.spatial_top(body_v_s)
            body_v = wp.spatial_bottom(body_v_s)

            # compute the body velocity at the particle position
            bv = body_v + wp.cross(body_w, r) + wp.transform_vector(X_wb, contact_body_vel[contact_index])

        relative_translation = dx - bv * dt

        # friction
        e0, e1 = build_orthonormal_basis(n)

        T = mat32(e0[0], e1[0], e0[1], e1[1], e0[2], e1[2])

        u = wp.transpose(T) * relative_translation
        eps_u = friction_epsilon * dt

        friction_force, friction_hessian = compute_friction(mu, body_contact_force_norm, T, u, eps_u)
        body_contact_force = body_contact_force + friction_force
        body_contact_hessian = body_contact_hessian + friction_hessian
    else:
        body_contact_force = wp.vec3(0.0, 0.0, 0.0)
        body_contact_hessian = wp.mat33(0.0, 0.0, 0.0, 0.0, 0.0, 0.0, 0.0, 0.0, 0.0)

    return body_contact_force, body_contact_hessian


@wp.func
def evaluate_self_contact_force_norm(dis: float, collision_radius: float, k: float):
    # Adjust distance and calculate penetration depth

    penetration_depth = collision_radius - dis

    # Initialize outputs
    dEdD = wp.float32(0.0)
    d2E_dDdD = wp.float32(0.0)

    # C2 continuity calculation
    tau = collision_radius * 0.5
    if tau > dis > 1e-5:
        k2 = 0.5 * tau * tau * k
        dEdD = -k2 / dis
        d2E_dDdD = k2 / (dis * dis)
    else:
        dEdD = -k * penetration_depth
        d2E_dDdD = k

    return dEdD, d2E_dDdD


@wp.func
def damp_collision(
    displacement: wp.vec3,
    collision_normal: wp.vec3,
    collision_hessian: wp.mat33,
    collision_damping: float,
    dt: float,
):
    if wp.dot(displacement, collision_normal) > 0:
        damping_hessian = (collision_damping / dt) * collision_hessian
        damping_force = damping_hessian * displacement
        return damping_force, damping_hessian
    else:
        return wp.vec3(0.0), wp.mat33(0.0)


@wp.func
def evaluate_edge_edge_contact(
    v: int,
    v_order: int,
    e1: int,
    e2: int,
    pos: wp.array(dtype=wp.vec3),
    pos_prev: wp.array(dtype=wp.vec3),
    edge_indices: wp.array(dtype=wp.int32, ndim=2),
    collision_radius: float,
    collision_stiffness: float,
    collision_damping: float,
    friction_coefficient: float,
    friction_epsilon: float,
    dt: float,
    edge_edge_parallel_epsilon: float,
):
    r"""
    Returns the edge-edge contact force and hessian, including the friction force.
    Args:
        v:
        v_order: \in {0, 1, 2, 3}, 0, 1 is vertex 0, 1 of e1, 2,3 is vertex 0, 1 of e2
        e0
        e1
        pos
        pos_prev,
        edge_indices
        collision_radius
        collision_stiffness
        dt
        edge_edge_parallel_epsilon: threshold to determine whether 2 edges are parallel
    """
    e1_v1 = edge_indices[e1, 2]
    e1_v2 = edge_indices[e1, 3]

    e1_v1_pos = pos[e1_v1]
    e1_v2_pos = pos[e1_v2]

    e2_v1 = edge_indices[e2, 2]
    e2_v2 = edge_indices[e2, 3]

    e2_v1_pos = pos[e2_v1]
    e2_v2_pos = pos[e2_v2]

    st = wp.closest_point_edge_edge(e1_v1_pos, e1_v2_pos, e2_v1_pos, e2_v2_pos, edge_edge_parallel_epsilon)
    s = st[0]
    t = st[1]
    e1_vec = e1_v2_pos - e1_v1_pos
    e2_vec = e2_v2_pos - e2_v1_pos
    c1 = e1_v1_pos + e1_vec * s
    c2 = e2_v1_pos + e2_vec * t

    # c1, c2, s, t = closest_point_edge_edge_2(e1_v1_pos, e1_v2_pos, e2_v1_pos, e2_v2_pos)

    diff = c1 - c2
    dis = st[2]
    collision_normal = diff / dis

    if dis < collision_radius:
        bs = wp.vec4(1.0 - s, s, -1.0 + t, -t)
        v_bary = bs[v_order]

        dEdD, d2E_dDdD = evaluate_self_contact_force_norm(dis, collision_radius, collision_stiffness)

        collision_force = -dEdD * v_bary * collision_normal
        collision_hessian = d2E_dDdD * v_bary * v_bary * wp.outer(collision_normal, collision_normal)

        # friction
        c1_prev = pos_prev[e1_v1] + (pos_prev[e1_v2] - pos_prev[e1_v1]) * s
        c2_prev = pos_prev[e2_v1] + (pos_prev[e2_v2] - pos_prev[e2_v1]) * t

        dx = (c1 - c1_prev) - (c2 - c2_prev)
        axis_1, axis_2 = build_orthonormal_basis(collision_normal)

        T = mat32(
            axis_1[0],
            axis_2[0],
            axis_1[1],
            axis_2[1],
            axis_1[2],
            axis_2[2],
        )

        u = wp.transpose(T) * dx
        eps_U = friction_epsilon * dt

        # fmt: off
        if wp.static("contact_force_hessian_ee" in VBD_DEBUG_PRINTING_OPTIONS):
            wp.printf(
                "    collision force:\n    %f %f %f,\n    collision hessian:\n    %f %f %f,\n    %f %f %f,\n    %f %f %f\n",
                collision_force[0], collision_force[1], collision_force[2], collision_hessian[0, 0], collision_hessian[0, 1], collision_hessian[0, 2], collision_hessian[1, 0], collision_hessian[1, 1], collision_hessian[1, 2], collision_hessian[2, 0], collision_hessian[2, 1], collision_hessian[2, 2],
            )
        # fmt: on

        friction_force, friction_hessian = compute_friction(friction_coefficient, -dEdD, T, u, eps_U)
        friction_force = friction_force * v_bary
        friction_hessian = friction_hessian * v_bary * v_bary

        # # fmt: off
        # if wp.static("contact_force_hessian_ee" in VBD_DEBUG_PRINTING_OPTIONS):
        #     wp.printf(
        #         "    friction force:\n    %f %f %f,\n    friction hessian:\n    %f %f %f,\n    %f %f %f,\n    %f %f %f\n",
        #         friction_force[0], friction_force[1], friction_force[2], friction_hessian[0, 0], friction_hessian[0, 1], friction_hessian[0, 2], friction_hessian[1, 0], friction_hessian[1, 1], friction_hessian[1, 2], friction_hessian[2, 0], friction_hessian[2, 1], friction_hessian[2, 2],
        #     )
        # # fmt: on

        if v_order == 0:
            displacement = pos_prev[e1_v1] - e1_v1_pos
        elif v_order == 1:
            displacement = pos_prev[e1_v2] - e1_v2_pos
        elif v_order == 2:
            displacement = pos_prev[e2_v1] - e2_v1_pos
        else:
            displacement = pos_prev[e2_v2] - e2_v2_pos

        collision_normal_sign = wp.vec4(1.0, 1.0, -1.0, -1.0)
        if wp.dot(displacement, collision_normal * collision_normal_sign[v_order]) > 0:
            damping_hessian = (collision_damping / dt) * collision_hessian
            collision_hessian = collision_hessian + damping_hessian
            collision_force = collision_force + damping_hessian * displacement

        collision_force = collision_force + friction_force
        collision_hessian = collision_hessian + friction_hessian
    else:
        collision_force = wp.vec3(0.0, 0.0, 0.0)
        collision_hessian = wp.mat33(0.0, 0.0, 0.0, 0.0, 0.0, 0.0, 0.0, 0.0, 0.0)

    return collision_force, collision_hessian


@wp.func
def evaluate_edge_edge_contact_2_vertices(
    e1: int,
    e2: int,
    pos: wp.array(dtype=wp.vec3),
    pos_prev: wp.array(dtype=wp.vec3),
    edge_indices: wp.array(dtype=wp.int32, ndim=2),
    collision_radius: float,
    collision_stiffness: float,
    collision_damping: float,
    friction_coefficient: float,
    friction_epsilon: float,
    dt: float,
    edge_edge_parallel_epsilon: float,
):
    r"""
    Returns the edge-edge contact force and hessian, including the friction force.
    Args:
        v:
        v_order: \in {0, 1, 2, 3}, 0, 1 is vertex 0, 1 of e1, 2,3 is vertex 0, 1 of e2
        e0
        e1
        pos
        edge_indices
        collision_radius
        collision_stiffness
        dt
    """
    e1_v1 = edge_indices[e1, 2]
    e1_v2 = edge_indices[e1, 3]

    e1_v1_pos = pos[e1_v1]
    e1_v2_pos = pos[e1_v2]

    e2_v1 = edge_indices[e2, 2]
    e2_v2 = edge_indices[e2, 3]

    e2_v1_pos = pos[e2_v1]
    e2_v2_pos = pos[e2_v2]

    st = wp.closest_point_edge_edge(e1_v1_pos, e1_v2_pos, e2_v1_pos, e2_v2_pos, edge_edge_parallel_epsilon)
    s = st[0]
    t = st[1]
    e1_vec = e1_v2_pos - e1_v1_pos
    e2_vec = e2_v2_pos - e2_v1_pos
    c1 = e1_v1_pos + e1_vec * s
    c2 = e2_v1_pos + e2_vec * t

    # c1, c2, s, t = closest_point_edge_edge_2(e1_v1_pos, e1_v2_pos, e2_v1_pos, e2_v2_pos)

    diff = c1 - c2
    dis = st[2]
    collision_normal = diff / dis

    if dis < collision_radius:
        bs = wp.vec4(1.0 - s, s, -1.0 + t, -t)

        dEdD, d2E_dDdD = evaluate_self_contact_force_norm(dis, collision_radius, collision_stiffness)

        collision_force = -dEdD * collision_normal
        collision_hessian = d2E_dDdD * wp.outer(collision_normal, collision_normal)

        # friction
        c1_prev = pos_prev[e1_v1] + (pos_prev[e1_v2] - pos_prev[e1_v1]) * s
        c2_prev = pos_prev[e2_v1] + (pos_prev[e2_v2] - pos_prev[e2_v1]) * t

        dx = (c1 - c1_prev) - (c2 - c2_prev)
        axis_1, axis_2 = build_orthonormal_basis(collision_normal)

        T = mat32(
            axis_1[0],
            axis_2[0],
            axis_1[1],
            axis_2[1],
            axis_1[2],
            axis_2[2],
        )

        u = wp.transpose(T) * dx
        eps_U = friction_epsilon * dt

        # fmt: off
        if wp.static("contact_force_hessian_ee" in VBD_DEBUG_PRINTING_OPTIONS):
            wp.printf(
                "    collision force:\n    %f %f %f,\n    collision hessian:\n    %f %f %f,\n    %f %f %f,\n    %f %f %f\n",
                collision_force[0], collision_force[1], collision_force[2], collision_hessian[0, 0], collision_hessian[0, 1], collision_hessian[0, 2], collision_hessian[1, 0], collision_hessian[1, 1], collision_hessian[1, 2], collision_hessian[2, 0], collision_hessian[2, 1], collision_hessian[2, 2],
            )
        # fmt: on

        friction_force, friction_hessian = compute_friction(friction_coefficient, -dEdD, T, u, eps_U)

        # # fmt: off
        # if wp.static("contact_force_hessian_ee" in VBD_DEBUG_PRINTING_OPTIONS):
        #     wp.printf(
        #         "    friction force:\n    %f %f %f,\n    friction hessian:\n    %f %f %f,\n    %f %f %f,\n    %f %f %f\n",
        #         friction_force[0], friction_force[1], friction_force[2], friction_hessian[0, 0], friction_hessian[0, 1], friction_hessian[0, 2], friction_hessian[1, 0], friction_hessian[1, 1], friction_hessian[1, 2], friction_hessian[2, 0], friction_hessian[2, 1], friction_hessian[2, 2],
        #     )
        # # fmt: on

        displacement_0 = pos_prev[e1_v1] - e1_v1_pos
        displacement_1 = pos_prev[e1_v2] - e1_v2_pos

        collision_force_0 = collision_force * bs[0]
        collision_force_1 = collision_force * bs[1]

        collision_hessian_0 = collision_hessian * bs[0] * bs[0]
        collision_hessian_1 = collision_hessian * bs[1] * bs[1]

        collision_normal_sign = wp.vec4(1.0, 1.0, -1.0, -1.0)
        damping_force, damping_hessian = damp_collision(
            displacement_0,
            collision_normal * collision_normal_sign[0],
            collision_hessian_0,
            collision_damping,
            dt,
        )

        collision_force_0 += damping_force + bs[0] * friction_force
        collision_hessian_0 += damping_hessian + bs[0] * bs[0] * friction_hessian

        damping_force, damping_hessian = damp_collision(
            displacement_1,
            collision_normal * collision_normal_sign[1],
            collision_hessian_1,
            collision_damping,
            dt,
        )
        collision_force_1 += damping_force + bs[1] * friction_force
        collision_hessian_1 += damping_hessian + bs[1] * bs[1] * friction_hessian

        return True, collision_force_0, collision_force_1, collision_hessian_0, collision_hessian_1
    else:
        collision_force = wp.vec3(0.0, 0.0, 0.0)
        collision_hessian = wp.mat33(0.0, 0.0, 0.0, 0.0, 0.0, 0.0, 0.0, 0.0, 0.0)

        return False, collision_force, collision_force, collision_hessian, collision_hessian


@wp.func
def evaluate_vertex_triangle_collision_force_hessian(
    v: int,
    v_order: int,
    tri: int,
    pos: wp.array(dtype=wp.vec3),
    pos_prev: wp.array(dtype=wp.vec3),
    tri_indices: wp.array(dtype=wp.int32, ndim=2),
    collision_radius: float,
    collision_stiffness: float,
    collision_damping: float,
    friction_coefficient: float,
    friction_epsilon: float,
    dt: float,
):
    a = pos[tri_indices[tri, 0]]
    b = pos[tri_indices[tri, 1]]
    c = pos[tri_indices[tri, 2]]

    p = pos[v]

    closest_p, bary, feature_type = triangle_closest_point(a, b, c, p)

    diff = p - closest_p
    dis = wp.length(diff)
    collision_normal = diff / dis

    if dis < collision_radius:
        bs = wp.vec4(-bary[0], -bary[1], -bary[2], 1.0)
        v_bary = bs[v_order]

        dEdD, d2E_dDdD = evaluate_self_contact_force_norm(dis, collision_radius, collision_stiffness)

        collision_force = -dEdD * v_bary * collision_normal
        collision_hessian = d2E_dDdD * v_bary * v_bary * wp.outer(collision_normal, collision_normal)

        # friction force
        dx_v = p - pos_prev[v]

        closest_p_prev = (
            bary[0] * pos_prev[tri_indices[tri, 0]]
            + bary[1] * pos_prev[tri_indices[tri, 1]]
            + bary[2] * pos_prev[tri_indices[tri, 2]]
        )

        dx = dx_v - (closest_p - closest_p_prev)

        e0, e1 = build_orthonormal_basis(collision_normal)

        T = mat32(e0[0], e1[0], e0[1], e1[1], e0[2], e1[2])

        u = wp.transpose(T) * dx
        eps_U = friction_epsilon * dt

        friction_force, friction_hessian = compute_friction(friction_coefficient, -dEdD, T, u, eps_U)

        # fmt: off
        if wp.static("contact_force_hessian_vt" in VBD_DEBUG_PRINTING_OPTIONS):
            wp.printf(
                "v: %d dEdD: %f\nnormal force: %f %f %f\nfriction force: %f %f %f\n",
                v,
                dEdD,
                collision_force[0], collision_force[1], collision_force[2], friction_force[0], friction_force[1], friction_force[2],
            )
        # fmt: on

        if v_order == 0:
            displacement = pos_prev[tri_indices[tri, 0]] - a
        elif v_order == 1:
            displacement = pos_prev[tri_indices[tri, 1]] - b
        elif v_order == 2:
            displacement = pos_prev[tri_indices[tri, 2]] - c
        else:
            displacement = pos_prev[v] - p

        collision_normal_sign = wp.vec4(-1.0, -1.0, -1.0, 1.0)
        if wp.dot(displacement, collision_normal * collision_normal_sign[v_order]) > 0:
            damping_hessian = (collision_damping / dt) * collision_hessian
            collision_hessian = collision_hessian + damping_hessian
            collision_force = collision_force + damping_hessian * displacement

        collision_force = collision_force + v_bary * friction_force
        collision_hessian = collision_hessian + v_bary * v_bary * friction_hessian
    else:
        collision_force = wp.vec3(0.0, 0.0, 0.0)
        collision_hessian = wp.mat33(0.0, 0.0, 0.0, 0.0, 0.0, 0.0, 0.0, 0.0, 0.0)

    return collision_force, collision_hessian


@wp.func
def evaluate_vertex_triangle_collision_force_hessian_4_vertices(
    v: int,
    tri: int,
    pos: wp.array(dtype=wp.vec3),
    pos_prev: wp.array(dtype=wp.vec3),
    tri_indices: wp.array(dtype=wp.int32, ndim=2),
    collision_radius: float,
    collision_stiffness: float,
    collision_damping: float,
    friction_coefficient: float,
    friction_epsilon: float,
    dt: float,
):
    a = pos[tri_indices[tri, 0]]
    b = pos[tri_indices[tri, 1]]
    c = pos[tri_indices[tri, 2]]

    p = pos[v]

    closest_p, bary, feature_type = triangle_closest_point(a, b, c, p)

    diff = p - closest_p
    dis = wp.length(diff)
    collision_normal = diff / dis

    if dis < collision_radius:
        bs = wp.vec4(-bary[0], -bary[1], -bary[2], 1.0)

        dEdD, d2E_dDdD = evaluate_self_contact_force_norm(dis, collision_radius, collision_stiffness)

        collision_force = -dEdD * collision_normal
        collision_hessian = d2E_dDdD * wp.outer(collision_normal, collision_normal)

        # friction force
        dx_v = p - pos_prev[v]

        closest_p_prev = (
            bary[0] * pos_prev[tri_indices[tri, 0]]
            + bary[1] * pos_prev[tri_indices[tri, 1]]
            + bary[2] * pos_prev[tri_indices[tri, 2]]
        )

        dx = dx_v - (closest_p - closest_p_prev)

        e0, e1 = build_orthonormal_basis(collision_normal)

        T = mat32(e0[0], e1[0], e0[1], e1[1], e0[2], e1[2])

        u = wp.transpose(T) * dx
        eps_U = friction_epsilon * dt

        friction_force, friction_hessian = compute_friction(friction_coefficient, -dEdD, T, u, eps_U)

        # fmt: off
        if wp.static("contact_force_hessian_vt" in VBD_DEBUG_PRINTING_OPTIONS):
            wp.printf(
                "v: %d dEdD: %f\nnormal force: %f %f %f\nfriction force: %f %f %f\n",
                v,
                dEdD,
                collision_force[0], collision_force[1], collision_force[2], friction_force[0], friction_force[1],
                friction_force[2],
            )
        # fmt: on

        displacement_0 = pos_prev[tri_indices[tri, 0]] - a
        displacement_1 = pos_prev[tri_indices[tri, 1]] - b
        displacement_2 = pos_prev[tri_indices[tri, 2]] - c
        displacement_3 = pos_prev[v] - p

        collision_force_0 = collision_force * bs[0]
        collision_force_1 = collision_force * bs[1]
        collision_force_2 = collision_force * bs[2]
        collision_force_3 = collision_force * bs[3]

        collision_hessian_0 = collision_hessian * bs[0] * bs[0]
        collision_hessian_1 = collision_hessian * bs[1] * bs[1]
        collision_hessian_2 = collision_hessian * bs[2] * bs[2]
        collision_hessian_3 = collision_hessian * bs[3] * bs[3]

        collision_normal_sign = wp.vec4(-1.0, -1.0, -1.0, 1.0)
        damping_force, damping_hessian = damp_collision(
            displacement_0,
            collision_normal * collision_normal_sign[0],
            collision_hessian_0,
            collision_damping,
            dt,
        )

        collision_force_0 += damping_force + bs[0] * friction_force
        collision_hessian_0 += damping_hessian + bs[0] * bs[0] * friction_hessian

        damping_force, damping_hessian = damp_collision(
            displacement_1,
            collision_normal * collision_normal_sign[1],
            collision_hessian_1,
            collision_damping,
            dt,
        )
        collision_force_1 += damping_force + bs[1] * friction_force
        collision_hessian_1 += damping_hessian + bs[1] * bs[1] * friction_hessian

        damping_force, damping_hessian = damp_collision(
            displacement_2,
            collision_normal * collision_normal_sign[2],
            collision_hessian_2,
            collision_damping,
            dt,
        )
        collision_force_2 += damping_force + bs[2] * friction_force
        collision_hessian_2 += damping_hessian + bs[2] * bs[2] * friction_hessian

        damping_force, damping_hessian = damp_collision(
            displacement_3,
            collision_normal * collision_normal_sign[3],
            collision_hessian_3,
            collision_damping,
            dt,
        )
        collision_force_3 += damping_force + bs[3] * friction_force
        collision_hessian_3 += damping_hessian + bs[3] * bs[3] * friction_hessian
        return (
            True,
            collision_force_0,
            collision_force_1,
            collision_force_2,
            collision_force_3,
            collision_hessian_0,
            collision_hessian_1,
            collision_hessian_2,
            collision_hessian_3,
        )
    else:
        collision_force = wp.vec3(0.0, 0.0, 0.0)
        collision_hessian = wp.mat33(0.0, 0.0, 0.0, 0.0, 0.0, 0.0, 0.0, 0.0, 0.0)

        return (
            False,
            collision_force,
            collision_force,
            collision_force,
            collision_force,
            collision_hessian,
            collision_hessian,
            collision_hessian,
            collision_hessian,
        )


@wp.func
def compute_friction(mu: float, normal_contact_force: float, T: mat32, u: wp.vec2, eps_u: float):
    """
    Returns the 1D friction force and hessian.
    Args:
        mu: Friction coefficient.
        normal_contact_force: normal contact force.
        T: Transformation matrix (3x2 matrix).
        u: 2D displacement vector.
    """
    # Friction
    u_norm = wp.length(u)

    if u_norm > 0.0:
        # IPC friction
        if u_norm > eps_u:
            # constant stage
            f1_SF_over_x = 1.0 / u_norm
        else:
            # smooth transition
            f1_SF_over_x = (-u_norm / eps_u + 2.0) / eps_u

        force = -mu * normal_contact_force * T * (f1_SF_over_x * u)

        # Different from IPC, we treat the contact normal as constant
        # this significantly improves the stability
        hessian = mu * normal_contact_force * T * (f1_SF_over_x * wp.identity(2, float)) * wp.transpose(T)
    else:
        force = wp.vec3(0.0, 0.0, 0.0)
        hessian = wp.mat33(0.0, 0.0, 0.0, 0.0, 0.0, 0.0, 0.0, 0.0, 0.0)

    return force, hessian


@wp.kernel
def forward_step(
    dt: float,
    gravity: wp.vec3,
    prev_pos: wp.array(dtype=wp.vec3),
    pos: wp.array(dtype=wp.vec3),
    vel: wp.array(dtype=wp.vec3),
    inv_mass: wp.array(dtype=float),
    external_force: wp.array(dtype=wp.vec3),
    particle_flags: wp.array(dtype=wp.uint32),
    inertia: wp.array(dtype=wp.vec3),
):
    particle = wp.tid()

    prev_pos[particle] = pos[particle]
    if not particle_flags[particle] & PARTICLE_FLAG_ACTIVE:
        inertia[particle] = prev_pos[particle]
        return
    vel_new = vel[particle] + (gravity + external_force[particle] * inv_mass[particle]) * dt
    pos[particle] = pos[particle] + vel_new * dt
    inertia[particle] = pos[particle]


@wp.kernel
def forward_step_penetration_free(
    dt: float,
    gravity: wp.vec3,
    prev_pos: wp.array(dtype=wp.vec3),
    pos: wp.array(dtype=wp.vec3),
    vel: wp.array(dtype=wp.vec3),
    inv_mass: wp.array(dtype=float),
    external_force: wp.array(dtype=wp.vec3),
    particle_flags: wp.array(dtype=wp.uint32),
    pos_prev_collision_detection: wp.array(dtype=wp.vec3),
    particle_conservative_bounds: wp.array(dtype=float),
    inertia: wp.array(dtype=wp.vec3),
):
    particle_index = wp.tid()

    prev_pos[particle_index] = pos[particle_index]
    if not particle_flags[particle_index] & PARTICLE_FLAG_ACTIVE:
        inertia[particle_index] = prev_pos[particle_index]
        return
    vel_new = vel[particle_index] + (gravity + external_force[particle_index] * inv_mass[particle_index]) * dt
    pos_inertia = pos[particle_index] + vel_new * dt
    inertia[particle_index] = pos_inertia

    pos[particle_index] = apply_conservative_bound_truncation(
        particle_index, pos_inertia, pos_prev_collision_detection, particle_conservative_bounds
    )


@wp.kernel
def compute_particle_conservative_bound(
    # inputs
    conservative_bound_relaxation: float,
    collision_query_radius: float,
    adjacency: ForceElementAdjacencyInfo,
    collision_info: TriMeshCollisionInfo,
    # outputs
    particle_conservative_bounds: wp.array(dtype=float),
):
    particle_index = wp.tid()
    min_dist = wp.min(collision_query_radius, collision_info.vertex_colliding_triangles_min_dist[particle_index])

    # bound from neighbor triangles
    for i_adj_tri in range(
        get_vertex_num_adjacent_faces(
            adjacency,
            particle_index,
        )
    ):
        tri_index, vertex_order = get_vertex_adjacent_face_id_order(
            adjacency,
            particle_index,
            i_adj_tri,
        )
        min_dist = wp.min(min_dist, collision_info.triangle_colliding_vertices_min_dist[tri_index])

    # bound from neighbor edges
    for i_adj_edge in range(
        get_vertex_num_adjacent_edges(
            adjacency,
            particle_index,
        )
    ):
        nei_edge_index, vertex_order_on_edge = get_vertex_adjacent_edge_id_order(
            adjacency,
            particle_index,
            i_adj_edge,
        )
        # vertex is on the edge; otherwise it only effects the bending energy
        if vertex_order_on_edge == 2 or vertex_order_on_edge == 3:
            # collisions of neighbor edges
            min_dist = wp.min(min_dist, collision_info.edge_colliding_edges_min_dist[nei_edge_index])

    particle_conservative_bounds[particle_index] = conservative_bound_relaxation * min_dist


@wp.kernel
def validate_conservative_bound(
    pos: wp.array(dtype=wp.vec3),
    pos_prev_collision_detection: wp.array(dtype=wp.vec3),
    particle_conservative_bounds: wp.array(dtype=float),
):
    v_index = wp.tid()

    displacement = wp.length(pos[v_index] - pos_prev_collision_detection[v_index])

    if displacement > particle_conservative_bounds[v_index] * 1.01 and displacement > 1e-5:
        # wp.expect_eq(displacement <= particle_conservative_bounds[v_index] * 1.01, True)
        wp.printf(
            "Vertex %d has moved by %f exceeded the limit of %f\n",
            v_index,
            displacement,
            particle_conservative_bounds[v_index],
        )


@wp.func
def apply_conservative_bound_truncation(
    v_index: wp.int32,
    pos_new: wp.vec3,
    pos_prev_collision_detection: wp.array(dtype=wp.vec3),
    particle_conservative_bounds: wp.array(dtype=float),
):
    particle_pos_prev_collision_detection = pos_prev_collision_detection[v_index]
    accumulated_displacement = pos_new - particle_pos_prev_collision_detection
    conservative_bound = particle_conservative_bounds[v_index]

    accumulated_displacement_norm = wp.length(accumulated_displacement)
    if accumulated_displacement_norm > conservative_bound and conservative_bound > 1e-5:
        accumulated_displacement_norm_truncated = conservative_bound
        accumulated_displacement = accumulated_displacement * (
            accumulated_displacement_norm_truncated / accumulated_displacement_norm
        )

        return particle_pos_prev_collision_detection + accumulated_displacement
    else:
        return pos_new


@wp.kernel
def solve_trimesh_no_self_contact_tile(
    dt: float,
    particle_ids_in_color: wp.array(dtype=wp.int32),
    prev_pos: wp.array(dtype=wp.vec3),
    pos: wp.array(dtype=wp.vec3),
    vel: wp.array(dtype=wp.vec3),
    mass: wp.array(dtype=float),
    inertia: wp.array(dtype=wp.vec3),
    particle_flags: wp.array(dtype=wp.uint32),
    tri_indices: wp.array(dtype=wp.int32, ndim=2),
    tri_poses: wp.array(dtype=wp.mat22),
    tri_materials: wp.array(dtype=float, ndim=2),
    tri_areas: wp.array(dtype=float),
    edge_indices: wp.array(dtype=wp.int32, ndim=2),
    edge_rest_angles: wp.array(dtype=float),
    edge_rest_length: wp.array(dtype=float),
    edge_bending_properties: wp.array(dtype=float, ndim=2),
    adjacency: ForceElementAdjacencyInfo,
    # contact info
    particle_forces: wp.array(dtype=wp.vec3),
    particle_hessians: wp.array(dtype=wp.mat33),
    # output
    pos_new: wp.array(dtype=wp.vec3),
):
    tid = wp.tid()
    block_idx = tid // TILE_SIZE_TRI_MESH_ELASTICITY_SOLVE
    thread_idx = tid % TILE_SIZE_TRI_MESH_ELASTICITY_SOLVE
    particle_index = particle_ids_in_color[block_idx]

    # wp.printf("block_idx %d thread_idx %d particle_index %d\n", block_idx, thread_idx, particle_index)

    if not particle_flags[particle_index] & PARTICLE_FLAG_ACTIVE:
        if thread_idx == 0:
            pos_new[particle_index] = pos[particle_index]
        return

    particle_pos = pos[particle_index]
    particle_prev_pos = prev_pos[particle_index]

    dt_sqr_reciprocal = 1.0 / (dt * dt)

    # # inertia force and hessian
    # f = mass[particle_index] * (inertia[particle_index] - pos[particle_index]) * (dt_sqr_reciprocal)
    # h = mass[particle_index] * dt_sqr_reciprocal * wp.identity(n=3, dtype=float)

    f = wp.vec3(0.0)
    h = wp.mat33(0.0)

    num_adj_faces = get_vertex_num_adjacent_faces(adjacency, particle_index)

    batch_counter = wp.int32(0)

    # loop through all the adjacent triangles using whole blcok
    while batch_counter + thread_idx < num_adj_faces:
        adj_tri_counter = thread_idx + batch_counter
        batch_counter += TILE_SIZE_TRI_MESH_ELASTICITY_SOLVE
        # elastic force and hessian
        tri_id, particle_order = get_vertex_adjacent_face_id_order(adjacency, particle_index, adj_tri_counter)

        f_tri, h_tri = evaluate_stvk_force_hessian(
            tri_id,
            particle_order,
            pos,
            tri_indices,
            tri_poses[tri_id],
            tri_areas[tri_id],
            tri_materials[tri_id, 0],
            tri_materials[tri_id, 1],
            tri_materials[tri_id, 2],
        )
        # compute damping
        k_d = tri_materials[tri_id, 2]
        h_d = h_tri * (k_d / dt)

        f_d = h_d * (particle_prev_pos - particle_pos)

        f += f_tri + f_d
        h += h_tri + h_d

        # wp.printf("particle: %d, thread_id: %d, f_total:\n %f %f %f,\n", particle_index, thread_idx, f_tri[0], f_tri[1], f_tri[2])

        # fmt: off
        if wp.static("elasticity_force_hessian" in VBD_DEBUG_PRINTING_OPTIONS):
            wp.printf(
                "particle: %d, i_adj_tri: %d, particle_order: %d, \nforce:\n %f %f %f, \nhessian:, \n%f %f %f, \n%f %f %f, \n%f %f %f\n",
                particle_index,
                thread_idx,
                particle_order,
                f[0], f[1], f[2], h[0, 0], h[0, 1], h[0, 2], h[1, 0], h[1, 1], h[1, 2], h[2, 0], h[2, 1], h[2, 2],
            )
            # fmt: on

    #
    batch_counter = wp.int32(0)
    num_adj_edges = get_vertex_num_adjacent_edges(adjacency, particle_index)
    while batch_counter + thread_idx < num_adj_edges:
        adj_edge_counter = batch_counter + thread_idx
        batch_counter += TILE_SIZE_TRI_MESH_ELASTICITY_SOLVE
        nei_edge_index, vertex_order_on_edge = get_vertex_adjacent_edge_id_order(
            adjacency, particle_index, adj_edge_counter
        )
        if edge_bending_properties[nei_edge_index, 0] != 0.0:
            f_edge, h_edge = evaluate_dihedral_angle_based_bending_force_hessian(
                nei_edge_index,
                vertex_order_on_edge,
                pos,
                prev_pos,
                edge_indices,
                edge_rest_angles,
                edge_rest_length,
                edge_bending_properties[nei_edge_index, 0],
                edge_bending_properties[nei_edge_index, 1],
                dt,
            )

            f += f_edge
            h += h_edge

    # wp.printf("particle: %d, thread_id: %d, f_total:\n %f %f %f,\n", particle_index, thread_idx, f[0], f[1], f[2])
    f_tile = wp.tile(f, preserve_type=True)
    h_tile = wp.tile(h, preserve_type=True)
    # wp.printf("f_tile shape: %d | h_tile shape: %d\n", f_tile.shape[0], h_tile.shape[0])

    f_total = wp.tile_reduce(wp.add, f_tile)[0]
    h_total = wp.tile_reduce(wp.add, h_tile)[0]

    if thread_idx == 0:
        # wp.printf(
        #     "particle: %d, f_total:\n %f %f %f,\n", particle_index, f_total[0], f_total[1], f_total[2])
        h_total = (
            h_total
            + mass[particle_index] * dt_sqr_reciprocal * wp.identity(n=3, dtype=float)
            + particle_hessians[particle_index]
        )
        if abs(wp.determinant(h)) > 1e-5:
            h_inv = wp.inverse(h_total)
            # wp.printf(
            #     "particle: %d, \nforce:\n %f %f %f, \nhessian:, \n%f %f %f, \n%f %f %f, \n%f %f %f\n",
            #     particle_index,
            #     f_total[0], f_total[1], f_total[2],
            #     h_total[0, 0], h_total[0, 1], h_total[0, 2], h_total[1, 0], h_total[1, 1], h_total[1, 2], h_total[2, 0], h_total[2, 1], h_total[2, 2],
            # )
            f_total = (
                f_total
                + mass[particle_index] * (inertia[particle_index] - pos[particle_index]) * (dt_sqr_reciprocal)
                + particle_forces[particle_index]
            )

            pos_new[particle_index] = particle_pos + h_inv * f_total


@wp.kernel
def solve_trimesh_no_self_contact(
    dt: float,
    particle_ids_in_color: wp.array(dtype=wp.int32),
    prev_pos: wp.array(dtype=wp.vec3),
    pos: wp.array(dtype=wp.vec3),
    vel: wp.array(dtype=wp.vec3),
    mass: wp.array(dtype=float),
    inertia: wp.array(dtype=wp.vec3),
    particle_flags: wp.array(dtype=wp.uint32),
    tri_indices: wp.array(dtype=wp.int32, ndim=2),
    tri_poses: wp.array(dtype=wp.mat22),
    tri_materials: wp.array(dtype=float, ndim=2),
    tri_areas: wp.array(dtype=float),
    edge_indices: wp.array(dtype=wp.int32, ndim=2),
    edge_rest_angles: wp.array(dtype=float),
    edge_rest_length: wp.array(dtype=float),
    edge_bending_properties: wp.array(dtype=float, ndim=2),
    adjacency: ForceElementAdjacencyInfo,
    # contact info
    particle_forces: wp.array(dtype=wp.vec3),
    particle_hessians: wp.array(dtype=wp.mat33),
    # output
    pos_new: wp.array(dtype=wp.vec3),
):
    tid = wp.tid()

    particle_index = particle_ids_in_color[tid]

    if not particle_flags[particle_index] & PARTICLE_FLAG_ACTIVE:
        pos_new[particle_index] = pos[particle_index]
        return

    particle_pos = pos[particle_index]

    dt_sqr_reciprocal = 1.0 / (dt * dt)

    # inertia force and hessian
    f = mass[particle_index] * (inertia[particle_index] - pos[particle_index]) * (dt_sqr_reciprocal)
    h = mass[particle_index] * dt_sqr_reciprocal * wp.identity(n=3, dtype=float)

    # elastic force and hessian
    for i_adj_tri in range(get_vertex_num_adjacent_faces(adjacency, particle_index)):
        tri_id, particle_order = get_vertex_adjacent_face_id_order(adjacency, particle_index, i_adj_tri)

        # fmt: off
        if wp.static("connectivity" in VBD_DEBUG_PRINTING_OPTIONS):
            wp.printf(
                "particle: %d | num_adj_faces: %d | ",
                particle_index,
                get_vertex_num_adjacent_faces(particle_index, adjacency),
            )
            wp.printf("i_face: %d | face id: %d | v_order: %d | ", i_adj_tri, tri_id, particle_order)
            wp.printf(
                "face: %d %d %d\n",
                tri_indices[tri_id, 0],
                tri_indices[tri_id, 1],
                tri_indices[tri_id, 2],
            )
        # fmt: on

        f_tri, h_tri = evaluate_stvk_force_hessian(
            tri_id,
            particle_order,
            pos,
            prev_pos,
            tri_indices,
            tri_poses[tri_id],
            tri_areas[tri_id],
            tri_materials[tri_id, 0],
            tri_materials[tri_id, 1],
            tri_materials[tri_id, 2],
            dt,
        )

<<<<<<< HEAD
        f += f_tri + f_d
        h += h_tri + h_d
=======
        f = f + f_tri
        h = h + h_tri
>>>>>>> 7017f315

        # fmt: off
        if wp.static("elasticity_force_hessian" in VBD_DEBUG_PRINTING_OPTIONS):
            wp.printf(
                "particle: %d, i_adj_tri: %d, particle_order: %d, \nforce:\n %f %f %f, \nhessian:, \n%f %f %f, \n%f %f %f, \n%f %f %f\n",
                particle_index,
                i_adj_tri,
                particle_order,
                f[0], f[1], f[2], h[0, 0], h[0, 1], h[0, 2], h[1, 0], h[1, 1], h[1, 2], h[2, 0], h[2, 1], h[2, 2],
            )
        # fmt: on

    for i_adj_edge in range(get_vertex_num_adjacent_edges(adjacency, particle_index)):
        nei_edge_index, vertex_order_on_edge = get_vertex_adjacent_edge_id_order(adjacency, particle_index, i_adj_edge)
        f_edge, h_edge = evaluate_dihedral_angle_based_bending_force_hessian(
            nei_edge_index,
            vertex_order_on_edge,
            pos,
            prev_pos,
            edge_indices,
            edge_rest_angles,
            edge_rest_length,
            edge_bending_properties[nei_edge_index, 0],
            edge_bending_properties[nei_edge_index, 1],
            dt,
        )

        f += f_edge
        h += h_edge

    h += particle_hessians[particle_index]
    f += particle_forces[particle_index]

    if abs(wp.determinant(h)) > 1e-5:
        hInv = wp.inverse(h)
        pos_new[particle_index] = particle_pos + hInv * f


@wp.kernel
def copy_particle_positions_back(
    particle_ids_in_color: wp.array(dtype=wp.int32),
    pos: wp.array(dtype=wp.vec3),
    pos_new: wp.array(dtype=wp.vec3),
):
    tid = wp.tid()
    particle = particle_ids_in_color[tid]

    pos[particle] = pos_new[particle]


@wp.kernel
def update_velocity(
    dt: float, prev_pos: wp.array(dtype=wp.vec3), pos: wp.array(dtype=wp.vec3), vel: wp.array(dtype=wp.vec3)
):
    particle = wp.tid()
    vel[particle] = (pos[particle] - prev_pos[particle]) / dt


@wp.kernel
def convert_body_particle_contact_data_kernel(
    # inputs
    body_particle_contact_buffer_pre_alloc: int,
    soft_contact_particle: wp.array(dtype=int),
    contact_count: wp.array(dtype=int),
    contact_max: int,
    # outputs
    body_particle_contact_buffer: wp.array(dtype=int),
    body_particle_contact_count: wp.array(dtype=int),
):
    contact_index = wp.tid()
    count = min(contact_max, contact_count[0])
    if contact_index >= count:
        return

    particle_index = soft_contact_particle[contact_index]
    offset = particle_index * body_particle_contact_buffer_pre_alloc

    contact_counter = wp.atomic_add(body_particle_contact_count, particle_index, 1)
    if contact_counter < body_particle_contact_buffer_pre_alloc:
        body_particle_contact_buffer[offset + contact_counter] = contact_index


@wp.kernel
def accumulate_contact_force_and_hessian(
    # inputs
    dt: float,
    current_color: int,
    pos_prev: wp.array(dtype=wp.vec3),
    pos: wp.array(dtype=wp.vec3),
    particle_colors: wp.array(dtype=int),
    tri_indices: wp.array(dtype=wp.int32, ndim=2),
    edge_indices: wp.array(dtype=wp.int32, ndim=2),
    # self contact
    collision_info_array: wp.array(dtype=TriMeshCollisionInfo),
    collision_radius: float,
    soft_contact_ke: float,
    soft_contact_kd: float,
    friction_mu: float,
    friction_epsilon: float,
    edge_edge_parallel_epsilon: float,
    # body-particle contact
    particle_radius: wp.array(dtype=float),
    soft_contact_particle: wp.array(dtype=int),
    contact_count: wp.array(dtype=int),
    contact_max: int,
    shape_materials: ShapeMaterials,
    shape_body: wp.array(dtype=int),
    body_q: wp.array(dtype=wp.transform),
    body_q_prev: wp.array(dtype=wp.transform),
    body_qd: wp.array(dtype=wp.spatial_vector),
    body_com: wp.array(dtype=wp.vec3),
    contact_shape: wp.array(dtype=int),
    contact_body_pos: wp.array(dtype=wp.vec3),
    contact_body_vel: wp.array(dtype=wp.vec3),
    contact_normal: wp.array(dtype=wp.vec3),
    # outputs: particle force and hessian
    particle_forces: wp.array(dtype=wp.vec3),
    particle_hessians: wp.array(dtype=wp.mat33),
):
    t_id = wp.tid()
    collision_info = collision_info_array[0]

    primitive_id = t_id // NUM_THREADS_PER_COLLISION_PRIMITIVE
    t_id_current_primitive = t_id % NUM_THREADS_PER_COLLISION_PRIMITIVE

    # process edge-edge collisions
    if primitive_id < collision_info.edge_colliding_edges_buffer_sizes.shape[0]:
        e1_idx = primitive_id

        collision_buffer_counter = t_id_current_primitive
        collision_buffer_offset = collision_info.edge_colliding_edges_offsets[primitive_id]
        while collision_buffer_counter < collision_info.edge_colliding_edges_buffer_sizes[primitive_id]:
            e2_idx = collision_info.edge_colliding_edges[2 * (collision_buffer_offset + collision_buffer_counter) + 1]

            if e1_idx != -1 and e2_idx != -1:
                e1_v1 = edge_indices[e1_idx, 2]
                e1_v2 = edge_indices[e1_idx, 3]

                c_e1_v1 = particle_colors[e1_v1]
                c_e1_v2 = particle_colors[e1_v2]
                if c_e1_v1 == current_color or c_e1_v2 == current_color:
                    has_contact, collision_force_0, collision_force_1, collision_hessian_0, collision_hessian_1 = (
                        evaluate_edge_edge_contact_2_vertices(
                            e1_idx,
                            e2_idx,
                            pos,
                            pos_prev,
                            edge_indices,
                            collision_radius,
                            soft_contact_ke,
                            soft_contact_kd,
                            friction_mu,
                            friction_epsilon,
                            dt,
                            edge_edge_parallel_epsilon,
                        )
                    )

                    if has_contact:
                        # here we only handle the e1 side, because e2 will also detection this contact and add force and hessian on its own
                        if c_e1_v1 == current_color:
                            wp.atomic_add(particle_forces, e1_v1, collision_force_0)
                            wp.atomic_add(particle_hessians, e1_v1, collision_hessian_0)
                        if c_e1_v2 == current_color:
                            wp.atomic_add(particle_forces, e1_v2, collision_force_1)
                            wp.atomic_add(particle_hessians, e1_v2, collision_hessian_1)
            collision_buffer_counter += NUM_THREADS_PER_COLLISION_PRIMITIVE

    # process vertex-triangle collisions
    if primitive_id < collision_info.vertex_colliding_triangles_buffer_sizes.shape[0]:
        particle_idx = primitive_id
        collision_buffer_counter = t_id_current_primitive
        collision_buffer_offset = collision_info.vertex_colliding_triangles_offsets[primitive_id]
        while collision_buffer_counter < collision_info.vertex_colliding_triangles_buffer_sizes[primitive_id]:
            tri_idx = collision_info.vertex_colliding_triangles[
                (collision_buffer_offset + collision_buffer_counter) * 2 + 1
            ]

            if particle_idx != -1 and tri_idx != -1:
                tri_a = tri_indices[tri_idx, 0]
                tri_b = tri_indices[tri_idx, 1]
                tri_c = tri_indices[tri_idx, 2]

                c_v = particle_colors[particle_idx]
                c_tri_a = particle_colors[tri_a]
                c_tri_b = particle_colors[tri_b]
                c_tri_c = particle_colors[tri_c]

                if (
                    c_v == current_color
                    or c_tri_a == current_color
                    or c_tri_b == current_color
                    or c_tri_c == current_color
                ):
                    (
                        has_contact,
                        collision_force_0,
                        collision_force_1,
                        collision_force_2,
                        collision_force_3,
                        collision_hessian_0,
                        collision_hessian_1,
                        collision_hessian_2,
                        collision_hessian_3,
                    ) = evaluate_vertex_triangle_collision_force_hessian_4_vertices(
                        particle_idx,
                        tri_idx,
                        pos,
                        pos_prev,
                        tri_indices,
                        collision_radius,
                        soft_contact_ke,
                        soft_contact_kd,
                        friction_mu,
                        friction_epsilon,
                        dt,
                    )

                    if has_contact:
                        # particle
                        if c_v == current_color:
                            wp.atomic_add(particle_forces, particle_idx, collision_force_3)
                            wp.atomic_add(particle_hessians, particle_idx, collision_hessian_3)

                        # tri_a
                        if c_tri_a == current_color:
                            wp.atomic_add(particle_forces, tri_a, collision_force_0)
                            wp.atomic_add(particle_hessians, tri_a, collision_hessian_0)

                        # tri_b
                        if c_tri_b == current_color:
                            wp.atomic_add(particle_forces, tri_b, collision_force_1)
                            wp.atomic_add(particle_hessians, tri_b, collision_hessian_1)

                        # tri_c
                        if c_tri_c == current_color:
                            wp.atomic_add(particle_forces, tri_c, collision_force_2)
                            wp.atomic_add(particle_hessians, tri_c, collision_hessian_2)
            collision_buffer_counter += NUM_THREADS_PER_COLLISION_PRIMITIVE

    particle_body_contact_count = min(contact_max, contact_count[0])

    if t_id < particle_body_contact_count:
        particle_idx = soft_contact_particle[t_id]

        if particle_colors[particle_idx] == current_color:
            body_contact_force, body_contact_hessian = evaluate_body_particle_contact(
                particle_idx,
                pos[particle_idx],
                pos_prev[particle_idx],
                t_id,
                soft_contact_ke,
                soft_contact_kd,
                friction_mu,
                friction_epsilon,
                particle_radius,
                shape_materials,
                shape_body,
                body_q,
                body_q_prev,
                body_qd,
                body_com,
                contact_shape,
                contact_body_pos,
                contact_body_vel,
                contact_normal,
                dt,
            )
            wp.atomic_add(particle_forces, particle_idx, body_contact_force)
            wp.atomic_add(particle_hessians, particle_idx, body_contact_hessian)


@wp.kernel
def accumulate_contact_force_and_hessian_no_self_contact(
    # inputs
    dt: float,
    current_color: int,
    pos_prev: wp.array(dtype=wp.vec3),
    pos: wp.array(dtype=wp.vec3),
    particle_colors: wp.array(dtype=int),
    # body-particle contact
    soft_contact_ke: float,
    soft_contact_kd: float,
    friction_mu: float,
    friction_epsilon: float,
    particle_radius: wp.array(dtype=float),
    soft_contact_particle: wp.array(dtype=int),
    contact_count: wp.array(dtype=int),
    contact_max: int,
    shape_materials: ShapeMaterials,
    shape_body: wp.array(dtype=int),
    body_q: wp.array(dtype=wp.transform),
    body_q_prev: wp.array(dtype=wp.transform),
    body_qd: wp.array(dtype=wp.spatial_vector),
    body_com: wp.array(dtype=wp.vec3),
    contact_shape: wp.array(dtype=int),
    contact_body_pos: wp.array(dtype=wp.vec3),
    contact_body_vel: wp.array(dtype=wp.vec3),
    contact_normal: wp.array(dtype=wp.vec3),
    # outputs: particle force and hessian
    particle_forces: wp.array(dtype=wp.vec3),
    particle_hessians: wp.array(dtype=wp.mat33),
):
    t_id = wp.tid()

    particle_body_contact_count = min(contact_max, contact_count[0])

    if t_id < particle_body_contact_count:
        particle_idx = soft_contact_particle[t_id]

        if particle_colors[particle_idx] == current_color:
            body_contact_force, body_contact_hessian = evaluate_body_particle_contact(
                particle_idx,
                pos[particle_idx],
                pos_prev[particle_idx],
                t_id,
                soft_contact_ke,
                soft_contact_kd,
                friction_mu,
                friction_epsilon,
                particle_radius,
                shape_materials,
                shape_body,
                body_q,
                body_q_prev,
                body_qd,
                body_com,
                contact_shape,
                contact_body_pos,
                contact_body_vel,
                contact_normal,
                dt,
            )
            wp.atomic_add(particle_forces, particle_idx, body_contact_force)
            wp.atomic_add(particle_hessians, particle_idx, body_contact_hessian)


@wp.kernel
def solve_trimesh_with_self_contact_penetration_free(
    dt: float,
    particle_ids_in_color: wp.array(dtype=wp.int32),
    pos_prev: wp.array(dtype=wp.vec3),
    pos: wp.array(dtype=wp.vec3),
    vel: wp.array(dtype=wp.vec3),
    mass: wp.array(dtype=float),
    inertia: wp.array(dtype=wp.vec3),
    particle_flags: wp.array(dtype=wp.uint32),
    tri_indices: wp.array(dtype=wp.int32, ndim=2),
    tri_poses: wp.array(dtype=wp.mat22),
    tri_materials: wp.array(dtype=float, ndim=2),
    tri_areas: wp.array(dtype=float),
    edge_indices: wp.array(dtype=wp.int32, ndim=2),
    edge_rest_angles: wp.array(dtype=float),
    edge_rest_length: wp.array(dtype=float),
    edge_bending_properties: wp.array(dtype=float, ndim=2),
    adjacency: ForceElementAdjacencyInfo,
    particle_forces: wp.array(dtype=wp.vec3),
    particle_hessians: wp.array(dtype=wp.mat33),
    pos_prev_collision_detection: wp.array(dtype=wp.vec3),
    particle_conservative_bounds: wp.array(dtype=float),
    # output
    pos_new: wp.array(dtype=wp.vec3),
):
    t_id = wp.tid()

    particle_index = particle_ids_in_color[t_id]
    particle_pos = pos[particle_index]

    if not particle_flags[particle_index] & PARTICLE_FLAG_ACTIVE:
        pos_new[particle_index] = particle_pos
        return

    dt_sqr_reciprocal = 1.0 / (dt * dt)

    # inertia force and hessian
    f = mass[particle_index] * (inertia[particle_index] - pos[particle_index]) * (dt_sqr_reciprocal)
    h = mass[particle_index] * dt_sqr_reciprocal * wp.identity(n=3, dtype=float)

    # fmt: off
    if wp.static("inertia_force_hessian" in VBD_DEBUG_PRINTING_OPTIONS):
        wp.printf(
            "particle: %d after accumulate inertia\nforce:\n %f %f %f, \nhessian:, \n%f %f %f, \n%f %f %f, \n%f %f %f\n",
            particle_index,
            f[0], f[1], f[2], h[0, 0], h[0, 1], h[0, 2], h[1, 0], h[1, 1], h[1, 2], h[2, 0], h[2, 1], h[2, 2],
        )

    # elastic force and hessian
    for i_adj_tri in range(get_vertex_num_adjacent_faces(adjacency, particle_index)):
        tri_index, vertex_order = get_vertex_adjacent_face_id_order(adjacency, particle_index, i_adj_tri)

        # fmt: off
        if wp.static("connectivity" in VBD_DEBUG_PRINTING_OPTIONS):
            wp.printf(
                "particle: %d | num_adj_faces: %d | ",
                particle_index,
                get_vertex_num_adjacent_faces(particle_index, adjacency),
            )
            wp.printf("i_face: %d | face id: %d | v_order: %d | ", i_adj_tri, tri_index, vertex_order)
            wp.printf(
                "face: %d %d %d\n",
                tri_indices[tri_index, 0],
                tri_indices[tri_index, 1],
                tri_indices[tri_index, 2],
            )
        # fmt: on

        f_tri, h_tri = evaluate_stvk_force_hessian(
            tri_index,
            vertex_order,
            pos,
            pos_prev,
            tri_indices,
            tri_poses[tri_index],
            tri_areas[tri_index],
            tri_materials[tri_index, 0],
            tri_materials[tri_index, 1],
            tri_materials[tri_index, 2],
            dt,
        )

        f = f + f_tri
        h = h + h_tri


    for i_adj_edge in range(get_vertex_num_adjacent_edges(adjacency, particle_index)):
        nei_edge_index, vertex_order_on_edge = get_vertex_adjacent_edge_id_order(adjacency, particle_index, i_adj_edge)
        # vertex is on the edge; otherwise it only effects the bending energy n
        if edge_bending_properties[nei_edge_index, 0] != 0:
            f_edge, h_edge = evaluate_dihedral_angle_based_bending_force_hessian(
                nei_edge_index, vertex_order_on_edge, pos, pos_prev, edge_indices, edge_rest_angles, edge_rest_length,
                edge_bending_properties[nei_edge_index, 0], edge_bending_properties[nei_edge_index, 1], dt
            )

            f = f + f_edge
            h = h + h_edge

    # fmt: off
    if wp.static("overall_force_hessian" in VBD_DEBUG_PRINTING_OPTIONS):
        wp.printf(
            "vertex: %d final\noverall force:\n %f %f %f, \noverall hessian:, \n%f %f %f, \n%f %f %f, \n%f %f %f\n",
            particle_index,
            f[0], f[1], f[2], h[0, 0], h[0, 1], h[0, 2], h[1, 0], h[1, 1], h[1, 2], h[2, 0], h[2, 1], h[2, 2],
        )

    # # fmt: on
    h = h + particle_hessians[particle_index]
    f = f + particle_forces[particle_index]
    if abs(wp.determinant(h)) > 1e-5:

        h_inv = wp.inverse(h)
        particle_pos_new = pos[particle_index] + h_inv * f

        pos_new[particle_index] = apply_conservative_bound_truncation(
            particle_index, particle_pos_new, pos_prev_collision_detection, particle_conservative_bounds
        )


@wp.kernel
def solve_trimesh_with_self_contact_penetration_free_tile(
    dt: float,
    particle_ids_in_color: wp.array(dtype=wp.int32),
    pos_prev: wp.array(dtype=wp.vec3),
    pos: wp.array(dtype=wp.vec3),
    vel: wp.array(dtype=wp.vec3),
    mass: wp.array(dtype=float),
    inertia: wp.array(dtype=wp.vec3),
    particle_flags: wp.array(dtype=wp.uint32),
    tri_indices: wp.array(dtype=wp.int32, ndim=2),
    tri_poses: wp.array(dtype=wp.mat22),
    tri_materials: wp.array(dtype=float, ndim=2),
    tri_areas: wp.array(dtype=float),
    edge_indices: wp.array(dtype=wp.int32, ndim=2),
    edge_rest_angles: wp.array(dtype=float),
    edge_rest_length: wp.array(dtype=float),
    edge_bending_properties: wp.array(dtype=float, ndim=2),
    adjacency: ForceElementAdjacencyInfo,
    particle_forces: wp.array(dtype=wp.vec3),
    particle_hessians: wp.array(dtype=wp.mat33),
    pos_prev_collision_detection: wp.array(dtype=wp.vec3),
    particle_conservative_bounds: wp.array(dtype=float),
    # output
    pos_new: wp.array(dtype=wp.vec3),
):
    tid = wp.tid()
    block_idx = tid // TILE_SIZE_TRI_MESH_ELASTICITY_SOLVE
    thread_idx = tid % TILE_SIZE_TRI_MESH_ELASTICITY_SOLVE
    particle_index = particle_ids_in_color[block_idx]

    if not particle_flags[particle_index] & PARTICLE_FLAG_ACTIVE:
        if thread_idx == 0:
            pos_new[particle_index] = pos[particle_index]
        return

    particle_pos = pos[particle_index]
    particle_prev_pos = pos_prev[particle_index]

    dt_sqr_reciprocal = 1.0 / (dt * dt)

    # elastic force and hessian
    num_adj_faces = get_vertex_num_adjacent_faces(adjacency, particle_index)

    f = wp.vec3(0.0)
    h = wp.mat33(0.0)

    batch_counter = wp.int32(0)

    # loop through all the adjacent triangles using whole blcok
    while batch_counter + thread_idx < num_adj_faces:
        adj_tri_counter = thread_idx + batch_counter
        batch_counter += TILE_SIZE_TRI_MESH_ELASTICITY_SOLVE
        # elastic force and hessian
        tri_index, vertex_order = get_vertex_adjacent_face_id_order(adjacency, particle_index, adj_tri_counter)

        # fmt: off
        if wp.static("connectivity" in VBD_DEBUG_PRINTING_OPTIONS):
            wp.printf(
                "particle: %d | num_adj_faces: %d | ",
                particle_index,
                get_vertex_num_adjacent_faces(particle_index, adjacency),
            )
            wp.printf("i_face: %d | face id: %d | v_order: %d | ", adj_tri_counter, tri_index, vertex_order)
            wp.printf(
                "face: %d %d %d\n",
                tri_indices[tri_index, 0],
                tri_indices[tri_index, 1],
                tri_indices[tri_index, 2],
            )
        # fmt: on

        f_tri, h_tri = evaluate_stvk_force_hessian(
            tri_index,
            vertex_order,
            pos,
            tri_indices,
            tri_poses[tri_index],
            tri_areas[tri_index],
            tri_materials[tri_index, 0],
            tri_materials[tri_index, 1],
            tri_materials[tri_index, 2],
        )
        # compute damping
        k_d = tri_materials[tri_index, 2]
        h_d = h_tri * (k_d / dt)

        f_d = h_d * (particle_prev_pos - particle_pos)

        f += f_tri + f_d
        h += h_tri + h_d

    batch_counter = wp.int32(0)
    num_adj_edges = get_vertex_num_adjacent_edges(adjacency, particle_index)
    while batch_counter + thread_idx < num_adj_edges:
        adj_edge_counter = batch_counter + thread_idx
        batch_counter += TILE_SIZE_TRI_MESH_ELASTICITY_SOLVE
        nei_edge_index, vertex_order_on_edge = get_vertex_adjacent_edge_id_order(
            adjacency, particle_index, adj_edge_counter
        )
        if edge_bending_properties[nei_edge_index, 0] != 0:
            f_edge, h_edge = evaluate_dihedral_angle_based_bending_force_hessian(
                nei_edge_index,
                vertex_order_on_edge,
                pos,
                pos_prev,
                edge_indices,
                edge_rest_angles,
                edge_rest_length,
                edge_bending_properties[nei_edge_index, 0],
                edge_bending_properties[nei_edge_index, 1],
                dt,
            )

            f += f_edge
            h += h_edge

    # wp.printf("particle: %d, thread_id: %d, f_total:\n %f %f %f,\n", particle_index, thread_idx, f[0], f[1], f[2])
    f_tile = wp.tile(f, preserve_type=True)
    h_tile = wp.tile(h, preserve_type=True)
    # wp.printf("f_tile shape: %d | h_tile shape: %d\n", f_tile.shape[0], h_tile.shape[0])

    f_total = wp.tile_reduce(wp.add, f_tile)[0]
    h_total = wp.tile_reduce(wp.add, h_tile)[0]

    if thread_idx == 0:
        # wp.printf(
        #     "particle: %d, f_total:\n %f %f %f,\n", particle_index, f_total[0], f_total[1], f_total[2])
        h_total = (
            h_total
            + mass[particle_index] * dt_sqr_reciprocal * wp.identity(n=3, dtype=float)
            + particle_hessians[particle_index]
        )

        h_inv = wp.inverse(h_total)
        # wp.printf(
        #     "particle: %d, \nforce:\n %f %f %f, \nhessian:, \n%f %f %f, \n%f %f %f, \n%f %f %f\n",
        #     particle_index,
        #     f_total[0], f_total[1], f_total[2],
        #     h_total[0, 0], h_total[0, 1], h_total[0, 2], h_total[1, 0], h_total[1, 1], h_total[1, 2], h_total[2, 0], h_total[2, 1], h_total[2, 2],
        # )
        f_total = (
            f_total
            + mass[particle_index] * (inertia[particle_index] - pos[particle_index]) * (dt_sqr_reciprocal)
            + particle_forces[particle_index]
        )
        particle_pos_new = particle_pos + h_inv * f_total

        pos_new[particle_index] = apply_conservative_bound_truncation(
            particle_index, particle_pos_new, pos_prev_collision_detection, particle_conservative_bounds
        )


class VBDSolver(SolverBase):
    """An implicit solver using Vertex Block Descent (VBD) for cloth simulation.

    References:
        - Anka He Chen, Ziheng Liu, Yin Yang, and Cem Yuksel. 2024. Vertex Block Descent. ACM Trans. Graph. 43, 4, Article 116 (July 2024), 16 pages.
          https://doi.org/10.1145/3658179

    Note:
        `VBDSolver` requires particle coloring information through :attr:`newton.Model.particle_color_groups`.
        You may call :meth:`newton.ModelBuilder.color` to color particles or use :meth:`newton.ModelBuilder.set_coloring`
        to provide you own particle coloring.

    Example
    -------

    .. code-block:: python

        # color particles
        builder.color()
        # or you can use your custom coloring
        builder.set_coloring(user_provided_particle_coloring)

        model = builder.finalize()

        solver = newton.solvers.VBDSolver(model)

        # simulation loop
        for i in range(100):
            solver.step(state_in, state_out, control, contacts, dt)
            state_in, state_out = state_out, state_in
    """

    def __init__(
        self,
        model: Model,
        iterations: int = 10,
        handle_self_contact: bool = False,
        self_contact_radius: float = 0.2,
        self_contact_margin: float = 0.2,
        integrate_with_external_rigid_solver: bool = False,
        penetration_free_conservative_bound_relaxation: float = 0.42,
        friction_epsilon: float = 1e-2,
        vertex_collision_buffer_pre_alloc: int = 32,
        edge_collision_buffer_pre_alloc: int = 64,
        collision_detection_interval: int = 0,
        edge_edge_parallel_epsilon: float = 1e-5,
        tiled_solve=True,
    ):
        """
        Args:
            model: The `Model` object used to initialize the integrator. Must be identical to the `Model` object passed
                to the `step` function.
            iterations: Number of VBD iterations per step.
            handle_self_contact: whether to self-contact.
            self_contact_radius: The radius used for self-contact detection. This is the distance at which vertex-triangle
                pairs and edge-edge pairs will start to interact with each other.
            self_contact_margin: The margin used for self-contact detection. This is the distance at which vertex-triangle
                pairs and edge-edge will be considered in contact generation. It should be larger than `self_contact_radius`
                to avoid missing contacts.
            integrate_with_external_rigid_solver: an indicator of coupled rigid body - cloth simulation.  When set to
                `True`, the solver assumes the rigid body solve is handled  externally.
            penetration_free_conservative_bound_relaxation: Relaxation factor for conservative penetration-free projection.
            friction_epsilon: Threshold to smooth small relative velocities in friction computation.
            vertex_collision_buffer_pre_alloc: Preallocation size for each vertex's vertex-triangle collision buffer.
            edge_collision_buffer_pre_alloc: Preallocation size for edge's edge-edge collision buffer.
            edge_edge_parallel_epsilon: Threshold to detect near-parallel edges in edge-edge collision handling.
            collision_detection_interval: Controls how frequently collision detection is applied during the simulation.
                If set to a value < 0, collision detection is only performed once before the initialization step.
                If set to 0, collision detection is applied twice: once before and once immediately after initialization.
                If set to a value `k` >= 1, collision detection is applied before every `k` VBD iterations.
            tiled_solve: whether to accelerate the solver using tile API
        Note:
            - The `integrate_with_external_rigid_solver` argument is an indicator of one-way coupling between rigid body
              and soft body solvers. If set to True, the rigid states should be integrated externally, with `state_in`
              passed to `step` function representing the previous rigid state and `state_out` representing the current one. Frictional forces are
              computed accordingly.
            - vertex_collision_buffer_pre_alloc` and `edge_collision_buffer_pre_alloc` are fixed and will not be
              dynamically resized during runtime.
              Setting them too small may result in undetected collisions.
              Setting them excessively large may increase memory usage and degrade performance.

        """
        super().__init__(model)
        self.iterations = iterations
        self.integrate_with_external_rigid_solver = integrate_with_external_rigid_solver
        self.collision_detection_interval = collision_detection_interval

        # add new attributes for VBD solve
        self.particle_q_prev = wp.zeros_like(model.particle_q, device=self.device)
        self.inertia = wp.zeros_like(model.particle_q, device=self.device)

        self.adjacency = self.compute_force_element_adjacency(model).to(self.device)

        self.body_particle_contact_count = wp.zeros((model.particle_count,), dtype=wp.int32, device=self.device)

        self.handle_self_contact = handle_self_contact
        self.self_contact_radius = self_contact_radius
        self.self_contact_margin = self_contact_margin

        if model.device.is_cpu and tiled_solve:
            wp.utils.warn("Tiled solve requires model.device='cuda'. Tiled solve is disabled.")

        self.tiled_solve = tiled_solve and model.device.is_cuda

        soft_contact_max = model.shape_count * model.particle_count
        if handle_self_contact:
            if self_contact_margin < self_contact_radius:
                raise ValueError(
                    "self_contact_margin is smaller than self_contact_radius, this will result in missing contacts and cause instability.\n"
                    "It is advisable to make self_contact_margin 1.5-2 times larger than self_contact_radius."
                )

            self.conservative_bound_relaxation = penetration_free_conservative_bound_relaxation
            self.pos_prev_collision_detection = wp.zeros_like(model.particle_q, device=self.device)
            self.particle_conservative_bounds = wp.full((model.particle_count,), dtype=float, device=self.device)

            self.trimesh_collision_detector = TriMeshCollisionDetector(
                self.model,
                vertex_collision_buffer_pre_alloc=vertex_collision_buffer_pre_alloc,
                edge_collision_buffer_pre_alloc=edge_collision_buffer_pre_alloc,
                edge_edge_parallel_epsilon=edge_edge_parallel_epsilon,
            )

            self.trimesh_collision_info = wp.array(
                [self.trimesh_collision_detector.collision_info], dtype=TriMeshCollisionInfo, device=self.device
            )

            self.collision_evaluation_kernel_launch_size = max(
                self.model.particle_count * NUM_THREADS_PER_COLLISION_PRIMITIVE,
                self.model.edge_count * NUM_THREADS_PER_COLLISION_PRIMITIVE,
                soft_contact_max,
            )
        else:
            self.collision_evaluation_kernel_launch_size = soft_contact_max

        # spaces for particle force and hessian
        self.particle_forces = wp.zeros(self.model.particle_count, dtype=wp.vec3, device=self.device)
        self.particle_hessians = wp.zeros(self.model.particle_count, dtype=wp.mat33, device=self.device)

        self.friction_epsilon = friction_epsilon

        if len(self.model.particle_color_groups) == 0:
            raise ValueError(
                "model.particle_color_groups is empty! When using the VBDSolver you must call ModelBuilder.color() "
                "or ModelBuilder.set_coloring() before calling ModelBuilder.finalize()."
            )

        # tests
        # wp.launch(kernel=_test_compute_force_element_adjacency,
        #           inputs=[self.adjacency, model.edge_indices, model.tri_indices],
        #           dim=1, device=self.device)

    def compute_force_element_adjacency(self, model):
        adjacency = ForceElementAdjacencyInfo()
        edges_array = model.edge_indices.to("cpu")

        with wp.ScopedDevice("cpu"):
            if edges_array.size:
                # build vertex-edge adjacency data
                num_vertex_adjacent_edges = wp.zeros(shape=(self.model.particle_count,), dtype=wp.int32)

                wp.launch(
                    kernel=self.count_num_adjacent_edges,
                    inputs=[edges_array, num_vertex_adjacent_edges],
                    dim=1,
                )

                num_vertex_adjacent_edges = num_vertex_adjacent_edges.numpy()
                vertex_adjacent_edges_offsets = np.empty(shape=(self.model.particle_count + 1,), dtype=wp.int32)
                vertex_adjacent_edges_offsets[1:] = np.cumsum(2 * num_vertex_adjacent_edges)[:]
                vertex_adjacent_edges_offsets[0] = 0
                adjacency.v_adj_edges_offsets = wp.array(vertex_adjacent_edges_offsets, dtype=wp.int32)

                # temporal variables to record how much adjacent edges has been filled to each vertex
                vertex_adjacent_edges_fill_count = wp.zeros(shape=(self.model.particle_count,), dtype=wp.int32)

                edge_adjacency_array_size = 2 * num_vertex_adjacent_edges.sum()
                # vertex order: o0: 0, o1: 1, v0: 2, v1: 3,
                adjacency.v_adj_edges = wp.empty(shape=(edge_adjacency_array_size,), dtype=wp.int32)

                wp.launch(
                    kernel=self.fill_adjacent_edges,
                    inputs=[
                        edges_array,
                        adjacency.v_adj_edges_offsets,
                        vertex_adjacent_edges_fill_count,
                        adjacency.v_adj_edges,
                    ],
                    dim=1,
                )
            else:
                adjacency.v_adj_edges_offsets = wp.empty(shape=(0,), dtype=wp.int32)
                adjacency.v_adj_edges = wp.empty(shape=(0,), dtype=wp.int32)

            # compute adjacent triangles

            # count number of adjacent faces for each vertex
            face_indices = model.tri_indices.to("cpu")
            num_vertex_adjacent_faces = wp.zeros(shape=(self.model.particle_count,), dtype=wp.int32)
            wp.launch(kernel=self.count_num_adjacent_faces, inputs=[face_indices, num_vertex_adjacent_faces], dim=1)

            # preallocate memory based on counting results
            num_vertex_adjacent_faces = num_vertex_adjacent_faces.numpy()
            vertex_adjacent_faces_offsets = np.empty(shape=(self.model.particle_count + 1,), dtype=wp.int32)
            vertex_adjacent_faces_offsets[1:] = np.cumsum(2 * num_vertex_adjacent_faces)[:]
            vertex_adjacent_faces_offsets[0] = 0
            adjacency.v_adj_faces_offsets = wp.array(vertex_adjacent_faces_offsets, dtype=wp.int32)

            vertex_adjacent_faces_fill_count = wp.zeros(shape=(self.model.particle_count,), dtype=wp.int32)

            face_adjacency_array_size = 2 * num_vertex_adjacent_faces.sum()
            # (face, vertex_order) * num_adj_faces * num_particles
            # vertex order: v0: 0, v1: 1, o0: 2, v2: 3
            adjacency.v_adj_faces = wp.empty(shape=(face_adjacency_array_size,), dtype=wp.int32)

            wp.launch(
                kernel=self.fill_adjacent_faces,
                inputs=[
                    face_indices,
                    adjacency.v_adj_faces_offsets,
                    vertex_adjacent_faces_fill_count,
                    adjacency.v_adj_faces,
                ],
                dim=1,
            )

        return adjacency

    @override
    def step(self, state_in: State, state_out: State, control: Control, contacts: Contacts, dt: float):
        if self.handle_self_contact:
            self.simulate_one_step_with_collisions_penetration_free(state_in, state_out, control, contacts, dt)
        else:
            self.simulate_one_step_no_self_contact(state_in, state_out, control, contacts, dt)

    def simulate_one_step_no_self_contact(
        self, state_in: State, state_out: State, control: Control, contacts: Contacts, dt: float
    ):
        model = self.model

        wp.launch(
            kernel=forward_step,
            inputs=[
                dt,
                model.gravity,
                self.particle_q_prev,
                state_in.particle_q,
                state_in.particle_qd,
                self.model.particle_inv_mass,
                state_in.particle_f,
                self.model.particle_flags,
                self.inertia,
            ],
            dim=self.model.particle_count,
            device=self.device,
        )

        for _iter in range(self.iterations):
            self.particle_forces.zero_()
            self.particle_hessians.zero_()

            for color in range(len(self.model.particle_color_groups)):
                wp.launch(
                    kernel=accumulate_contact_force_and_hessian_no_self_contact,
                    dim=self.collision_evaluation_kernel_launch_size,
                    inputs=[
                        dt,
                        color,
                        self.particle_q_prev,
                        state_in.particle_q,
                        self.model.particle_colors,
                        # body-particle contact
                        self.model.soft_contact_ke,
                        self.model.soft_contact_kd,
                        self.model.soft_contact_mu,
                        self.friction_epsilon,
                        self.model.particle_radius,
                        contacts.soft_contact_particle,
                        contacts.soft_contact_count,
                        contacts.soft_contact_max,
                        self.model.shape_materials,
                        self.model.shape_body,
                        state_out.body_q if self.integrate_with_external_rigid_solver else state_in.body_q,
                        state_in.body_q if self.integrate_with_external_rigid_solver else None,
                        self.model.body_qd,
                        self.model.body_com,
                        contacts.soft_contact_shape,
                        contacts.soft_contact_body_pos,
                        contacts.soft_contact_body_vel,
                        contacts.soft_contact_normal,
                    ],
                    outputs=[self.particle_forces, self.particle_hessians],
                    device=self.device,
                )

                if self.tiled_solve:
                    wp.launch(
                        kernel=solve_trimesh_no_self_contact_tile,
                        inputs=[
                            dt,
                            self.model.particle_color_groups[color],
                            self.particle_q_prev,
                            state_in.particle_q,
                            state_in.particle_qd,
                            self.model.particle_mass,
                            self.inertia,
                            self.model.particle_flags,
                            self.model.tri_indices,
                            self.model.tri_poses,
                            self.model.tri_materials,
                            self.model.tri_areas,
                            self.model.edge_indices,
                            self.model.edge_rest_angle,
                            self.model.edge_rest_length,
                            self.model.edge_bending_properties,
                            self.adjacency,
                            self.particle_forces,
                            self.particle_hessians,
                        ],
                        outputs=[
                            state_out.particle_q,
                        ],
                        dim=self.model.particle_color_groups[color].size * TILE_SIZE_TRI_MESH_ELASTICITY_SOLVE,
                        block_dim=TILE_SIZE_TRI_MESH_ELASTICITY_SOLVE,
                        device=self.device,
                    )
                else:
                    wp.launch(
                        kernel=solve_trimesh_no_self_contact,
                        inputs=[
                            dt,
                            self.model.particle_color_groups[color],
                            self.particle_q_prev,
                            state_in.particle_q,
                            state_in.particle_qd,
                            self.model.particle_mass,
                            self.inertia,
                            self.model.particle_flags,
                            self.model.tri_indices,
                            self.model.tri_poses,
                            self.model.tri_materials,
                            self.model.tri_areas,
                            self.model.edge_indices,
                            self.model.edge_rest_angle,
                            self.model.edge_rest_length,
                            self.model.edge_bending_properties,
                            self.adjacency,
                            self.particle_forces,
                            self.particle_hessians,
                        ],
                        outputs=[
                            state_out.particle_q,
                        ],
                        dim=self.model.particle_color_groups[color].size,
                        device=self.device,
                    )

                wp.launch(
                    kernel=copy_particle_positions_back,
                    inputs=[self.model.particle_color_groups[color], state_in.particle_q],
                    outputs=[state_out.particle_q],
                    dim=self.model.particle_color_groups[color].size,
                    device=self.device,
                )

        wp.launch(
            kernel=update_velocity,
            inputs=[dt, self.particle_q_prev, state_out.particle_q],
            outputs=[state_out.particle_qd],
            dim=self.model.particle_count,
            device=self.device,
        )

    def simulate_one_step_with_collisions_penetration_free(
        self, state_in: State, state_out: State, control: Control, contacts: Contacts, dt: float
    ):
        # collision detection before initialization to compute conservative bounds for initialization
        self.collision_detection_penetration_free(state_in, dt)

        model = self.model

        wp.launch(
            kernel=forward_step_penetration_free,
            inputs=[
                dt,
                model.gravity,
                self.particle_q_prev,
                state_in.particle_q,
                state_in.particle_qd,
                self.model.particle_inv_mass,
                state_in.particle_f,
                self.model.particle_flags,
                self.pos_prev_collision_detection,
                self.particle_conservative_bounds,
                self.inertia,
            ],
            dim=self.model.particle_count,
            device=self.device,
        )

        for _iter in range(self.iterations):
            # after initialization, we need new collision detection to update the bounds
            if (self.collision_detection_interval == 0 and _iter == 0) or (
                self.collision_detection_interval >= 1 and _iter % self.collision_detection_interval == 0
            ):
                self.collision_detection_penetration_free(state_in, dt)

            self.particle_forces.zero_()
            self.particle_hessians.zero_()

            for color in range(len(self.model.particle_color_groups)):
                if contacts is not None:
                    wp.launch(
                        kernel=accumulate_contact_force_and_hessian,
                        dim=self.collision_evaluation_kernel_launch_size,
                        inputs=[
                            dt,
                            color,
                            self.particle_q_prev,
                            state_in.particle_q,
                            self.model.particle_colors,
                            self.model.tri_indices,
                            self.model.edge_indices,
                            # self-contact
                            self.trimesh_collision_info,
                            self.self_contact_radius,
                            self.model.soft_contact_ke,
                            self.model.soft_contact_kd,
                            self.model.soft_contact_mu,
                            self.friction_epsilon,
                            self.trimesh_collision_detector.edge_edge_parallel_epsilon,
                            # body-particle contact
                            self.model.particle_radius,
                            contacts.soft_contact_particle,
                            contacts.soft_contact_count,
                            contacts.soft_contact_max,
                            self.model.shape_materials,
                            self.model.shape_body,
                            state_out.body_q if self.integrate_with_external_rigid_solver else state_in.body_q,
                            state_in.body_q if self.integrate_with_external_rigid_solver else None,
                            self.model.body_qd,
                            self.model.body_com,
                            contacts.soft_contact_shape,
                            contacts.soft_contact_body_pos,
                            contacts.soft_contact_body_vel,
                            contacts.soft_contact_normal,
                        ],
                        outputs=[self.particle_forces, self.particle_hessians],
                        device=self.device,
                        max_blocks=self.model.device.sm_count,
                    )

                if self.tiled_solve:
                    wp.launch(
                        kernel=solve_trimesh_with_self_contact_penetration_free_tile,
                        dim=self.model.particle_color_groups[color].size * TILE_SIZE_TRI_MESH_ELASTICITY_SOLVE,
                        block_dim=TILE_SIZE_TRI_MESH_ELASTICITY_SOLVE,
                        inputs=[
                            dt,
                            self.model.particle_color_groups[color],
                            self.particle_q_prev,
                            state_in.particle_q,
                            state_in.particle_qd,
                            self.model.particle_mass,
                            self.inertia,
                            self.model.particle_flags,
                            self.model.tri_indices,
                            self.model.tri_poses,
                            self.model.tri_materials,
                            self.model.tri_areas,
                            self.model.edge_indices,
                            self.model.edge_rest_angle,
                            self.model.edge_rest_length,
                            self.model.edge_bending_properties,
                            self.adjacency,
                            self.particle_forces,
                            self.particle_hessians,
                            self.pos_prev_collision_detection,
                            self.particle_conservative_bounds,
                        ],
                        outputs=[
                            state_out.particle_q,
                        ],
                        device=self.device,
                    )
                else:
                    wp.launch(
                        kernel=solve_trimesh_with_self_contact_penetration_free,
                        dim=self.model.particle_color_groups[color].size,
                        inputs=[
                            dt,
                            self.model.particle_color_groups[color],
                            self.particle_q_prev,
                            state_in.particle_q,
                            state_in.particle_qd,
                            self.model.particle_mass,
                            self.inertia,
                            self.model.particle_flags,
                            self.model.tri_indices,
                            self.model.tri_poses,
                            self.model.tri_materials,
                            self.model.tri_areas,
                            self.model.edge_indices,
                            self.model.edge_rest_angle,
                            self.model.edge_rest_length,
                            self.model.edge_bending_properties,
                            self.adjacency,
                            self.particle_forces,
                            self.particle_hessians,
                            self.pos_prev_collision_detection,
                            self.particle_conservative_bounds,
                        ],
                        outputs=[
                            state_out.particle_q,
                        ],
                        device=self.device,
                    )

                wp.launch(
                    kernel=copy_particle_positions_back,
                    inputs=[self.model.particle_color_groups[color], state_in.particle_q, state_out.particle_q],
                    dim=self.model.particle_color_groups[color].size,
                    device=self.device,
                )

        wp.launch(
            kernel=update_velocity,
            inputs=[dt, self.particle_q_prev, state_out.particle_q, state_out.particle_qd],
            dim=self.model.particle_count,
            device=self.device,
        )

    def collision_detection_penetration_free(self, current_state: State, dt: float):
        self.trimesh_collision_detector.refit(current_state.particle_q)
        self.trimesh_collision_detector.vertex_triangle_collision_detection(self.self_contact_margin)
        self.trimesh_collision_detector.edge_edge_collision_detection(self.self_contact_margin)

        self.pos_prev_collision_detection.assign(current_state.particle_q)
        wp.launch(
            kernel=compute_particle_conservative_bound,
            inputs=[
                self.conservative_bound_relaxation,
                self.self_contact_margin,
                self.adjacency,
                self.trimesh_collision_detector.collision_info,
            ],
            outputs=[
                self.particle_conservative_bounds,
            ],
            dim=self.model.particle_count,
            device=self.device,
        )

    def rebuild_bvh(self, state: State):
        """This function will rebuild the BVHs used for detecting self-contacts using the input `state`.

        When the simulated object deforms significantly, simply refitting the BVH can lead to deterioration of the BVH's
        quality. In these cases, rebuilding the entire tree is necessary to achieve better querying efficiency.

        Args:
            state (newton.State):  The state whose particle positions (:attr:`State.particle_q`) will be used for rebuilding the BVHs.
        """
        if self.handle_self_contact:
            self.trimesh_collision_detector.rebuild(state.particle_q)

    @wp.kernel
    def count_num_adjacent_edges(
        edges_array: wp.array(dtype=wp.int32, ndim=2), num_vertex_adjacent_edges: wp.array(dtype=wp.int32)
    ):
        for edge_id in range(edges_array.shape[0]):
            o0 = edges_array[edge_id, 0]
            o1 = edges_array[edge_id, 1]

            v0 = edges_array[edge_id, 2]
            v1 = edges_array[edge_id, 3]

            num_vertex_adjacent_edges[v0] = num_vertex_adjacent_edges[v0] + 1
            num_vertex_adjacent_edges[v1] = num_vertex_adjacent_edges[v1] + 1

            if o0 != -1:
                num_vertex_adjacent_edges[o0] = num_vertex_adjacent_edges[o0] + 1
            if o1 != -1:
                num_vertex_adjacent_edges[o1] = num_vertex_adjacent_edges[o1] + 1

    @wp.kernel
    def fill_adjacent_edges(
        edges_array: wp.array(dtype=wp.int32, ndim=2),
        vertex_adjacent_edges_offsets: wp.array(dtype=wp.int32),
        vertex_adjacent_edges_fill_count: wp.array(dtype=wp.int32),
        vertex_adjacent_edges: wp.array(dtype=wp.int32),
    ):
        for edge_id in range(edges_array.shape[0]):
            v0 = edges_array[edge_id, 2]
            v1 = edges_array[edge_id, 3]

            fill_count_v0 = vertex_adjacent_edges_fill_count[v0]
            buffer_offset_v0 = vertex_adjacent_edges_offsets[v0]
            vertex_adjacent_edges[buffer_offset_v0 + fill_count_v0 * 2] = edge_id
            vertex_adjacent_edges[buffer_offset_v0 + fill_count_v0 * 2 + 1] = 2
            vertex_adjacent_edges_fill_count[v0] = fill_count_v0 + 1

            fill_count_v1 = vertex_adjacent_edges_fill_count[v1]
            buffer_offset_v1 = vertex_adjacent_edges_offsets[v1]
            vertex_adjacent_edges[buffer_offset_v1 + fill_count_v1 * 2] = edge_id
            vertex_adjacent_edges[buffer_offset_v1 + fill_count_v1 * 2 + 1] = 3
            vertex_adjacent_edges_fill_count[v1] = fill_count_v1 + 1

            o0 = edges_array[edge_id, 0]
            if o0 != -1:
                fill_count_o0 = vertex_adjacent_edges_fill_count[o0]
                buffer_offset_o0 = vertex_adjacent_edges_offsets[o0]
                vertex_adjacent_edges[buffer_offset_o0 + fill_count_o0 * 2] = edge_id
                vertex_adjacent_edges[buffer_offset_o0 + fill_count_o0 * 2 + 1] = 0
                vertex_adjacent_edges_fill_count[o0] = fill_count_o0 + 1

            o1 = edges_array[edge_id, 1]
            if o1 != -1:
                fill_count_o1 = vertex_adjacent_edges_fill_count[o1]
                buffer_offset_o1 = vertex_adjacent_edges_offsets[o1]
                vertex_adjacent_edges[buffer_offset_o1 + fill_count_o1 * 2] = edge_id
                vertex_adjacent_edges[buffer_offset_o1 + fill_count_o1 * 2 + 1] = 1
                vertex_adjacent_edges_fill_count[o1] = fill_count_o1 + 1

    @wp.kernel
    def count_num_adjacent_faces(
        face_indices: wp.array(dtype=wp.int32, ndim=2), num_vertex_adjacent_faces: wp.array(dtype=wp.int32)
    ):
        for face in range(face_indices.shape[0]):
            v0 = face_indices[face, 0]
            v1 = face_indices[face, 1]
            v2 = face_indices[face, 2]

            num_vertex_adjacent_faces[v0] = num_vertex_adjacent_faces[v0] + 1
            num_vertex_adjacent_faces[v1] = num_vertex_adjacent_faces[v1] + 1
            num_vertex_adjacent_faces[v2] = num_vertex_adjacent_faces[v2] + 1

    @wp.kernel
    def fill_adjacent_faces(
        face_indices: wp.array(dtype=wp.int32, ndim=2),
        vertex_adjacent_faces_offsets: wp.array(dtype=wp.int32),
        vertex_adjacent_faces_fill_count: wp.array(dtype=wp.int32),
        vertex_adjacent_faces: wp.array(dtype=wp.int32),
    ):
        for face in range(face_indices.shape[0]):
            v0 = face_indices[face, 0]
            v1 = face_indices[face, 1]
            v2 = face_indices[face, 2]

            fill_count_v0 = vertex_adjacent_faces_fill_count[v0]
            buffer_offset_v0 = vertex_adjacent_faces_offsets[v0]
            vertex_adjacent_faces[buffer_offset_v0 + fill_count_v0 * 2] = face
            vertex_adjacent_faces[buffer_offset_v0 + fill_count_v0 * 2 + 1] = 0
            vertex_adjacent_faces_fill_count[v0] = fill_count_v0 + 1

            fill_count_v1 = vertex_adjacent_faces_fill_count[v1]
            buffer_offset_v1 = vertex_adjacent_faces_offsets[v1]
            vertex_adjacent_faces[buffer_offset_v1 + fill_count_v1 * 2] = face
            vertex_adjacent_faces[buffer_offset_v1 + fill_count_v1 * 2 + 1] = 1
            vertex_adjacent_faces_fill_count[v1] = fill_count_v1 + 1

            fill_count_v2 = vertex_adjacent_faces_fill_count[v2]
            buffer_offset_v2 = vertex_adjacent_faces_offsets[v2]
            vertex_adjacent_faces[buffer_offset_v2 + fill_count_v2 * 2] = face
            vertex_adjacent_faces[buffer_offset_v2 + fill_count_v2 * 2 + 1] = 2
            vertex_adjacent_faces_fill_count[v2] = fill_count_v2 + 1<|MERGE_RESOLUTION|>--- conflicted
+++ resolved
@@ -212,15 +212,7 @@
     damping: float,
     dt: float,
 ):
-<<<<<<< HEAD
-    D2W_DFDF = mat66(0.0)
-    F = calculate_triangle_deformation_gradient(face, tri_indices, pos, tri_pose)
-    G = green_strain(F)
-
-    S = 2.0 * mu * G + lmbd * (G[0, 0] + G[1, 1]) * wp.identity(n=2, dtype=float)
-=======
     # StVK energy density: psi = mu * ||G||_F^2 + 0.5 * lambda * (trace(G))^2
->>>>>>> 7017f315
 
     # Deformation gradient F = [f0, f1] (3x2 matrix as two 3D column vectors)
     f0, f1 = calculate_triangle_deformation_gradient(face, tri_indices, pos, tri_pose)
@@ -310,76 +302,6 @@
     mask1 = float(v_order == 1)
     mask2 = float(v_order == 2)
 
-<<<<<<< HEAD
-    D2W_DFDF[0, 0] += area * (
-        F1_1 * (F1_1 * lmbd + 2.0 * F1_1 * mu) + 2.0 * mu * e_uu + lmbd * (e_uuvvSum) + F1_2_sqr * mu
-    )
-
-    D2W_DFDF[1, 0] += area * (F1_1 * (F2_1 * lmbd + 2.0 * F2_1 * mu) + F1_2 * F2_2 * mu)
-    D2W_DFDF[0, 1] += D2W_DFDF[1, 0]
-
-    D2W_DFDF[2, 0] += area * (F1_1 * (F3_1 * lmbd + 2.0 * F3_1 * mu) + F1_2 * F3_2 * mu)
-    D2W_DFDF[0, 2] += D2W_DFDF[2, 0]
-
-    D2W_DFDF[3, 0] += area * (2.0 * mu * e_uv + F1_1 * F1_2 * lmbd + F1_1 * F1_2 * mu)
-    D2W_DFDF[0, 3] += D2W_DFDF[3, 0]
-
-    D2W_DFDF[4, 0] += area * (F1_1 * F2_2 * lmbd + F1_2 * F2_1 * mu)
-    D2W_DFDF[0, 4] += D2W_DFDF[4, 0]
-
-    D2W_DFDF[5, 0] += area * (F1_1 * F3_2 * lmbd + F1_2 * F3_1 * mu)
-    D2W_DFDF[0, 5] += D2W_DFDF[5, 0]
-
-    D2W_DFDF[1, 1] += area * (
-        F2_1 * (F2_1 * lmbd + 2.0 * F2_1 * mu) + 2.0 * mu * e_uu + lmbd * (e_uuvvSum) + F2_2_sqr * mu
-    )
-
-    D2W_DFDF[2, 1] += area * (F2_1 * (F3_1 * lmbd + 2.0 * F3_1 * mu) + F2_2 * F3_2 * mu)
-    D2W_DFDF[1, 2] += D2W_DFDF[2, 1]
-
-    D2W_DFDF[3, 1] += area * (F1_2 * F2_1 * lmbd + F1_1 * F2_2 * mu)
-    D2W_DFDF[1, 3] += D2W_DFDF[3, 1]
-
-    D2W_DFDF[4, 1] += area * (2.0 * mu * e_uv + F2_1 * F2_2 * lmbd + F2_1 * F2_2 * mu)
-    D2W_DFDF[1, 4] += D2W_DFDF[4, 1]
-
-    D2W_DFDF[5, 1] += area * (F2_1 * F3_2 * lmbd + F2_2 * F3_1 * mu)
-    D2W_DFDF[1, 5] += D2W_DFDF[5, 1]
-
-    D2W_DFDF[2, 2] += area * (
-        F3_1 * (F3_1 * lmbd + 2.0 * F3_1 * mu) + 2.0 * mu * e_uu + lmbd * (e_uuvvSum) + F3_2_sqr * mu
-    )
-
-    D2W_DFDF[3, 2] += area * (F1_2 * F3_1 * lmbd + F1_1 * F3_2 * mu)
-    D2W_DFDF[2, 3] += D2W_DFDF[3, 2]
-
-    D2W_DFDF[4, 2] += area * (F2_2 * F3_1 * lmbd + F2_1 * F3_2 * mu)
-    D2W_DFDF[2, 4] += D2W_DFDF[4, 2]
-
-    D2W_DFDF[5, 2] += area * (2.0 * mu * e_uv + F3_1 * F3_2 * lmbd + F3_1 * F3_2 * mu)
-    D2W_DFDF[2, 5] += D2W_DFDF[5, 2]
-
-    D2W_DFDF[3, 3] += area * (
-        F1_2 * (F1_2 * lmbd + 2.0 * F1_2 * mu) + 2.0 * mu * e_vv + lmbd * (e_uuvvSum) + F1_1_sqr * mu
-    )
-
-    D2W_DFDF[4, 3] += area * (F1_2 * (F2_2 * lmbd + 2.0 * F2_2 * mu) + F1_1 * F2_1 * mu)
-    D2W_DFDF[3, 4] += D2W_DFDF[4, 3]
-
-    D2W_DFDF[5, 3] += area * (F1_2 * (F3_2 * lmbd + 2.0 * F3_2 * mu) + F1_1 * F3_1 * mu)
-    D2W_DFDF[3, 5] += D2W_DFDF[5, 3]
-
-    D2W_DFDF[4, 4] += area * (
-        F2_2 * (F2_2 * lmbd + 2.0 * F2_2 * mu) + 2.0 * mu * e_vv + lmbd * (e_uuvvSum) + F2_1_sqr * mu
-    )
-
-    D2W_DFDF[5, 4] += area * (F2_2 * (F3_2 * lmbd + 2.0 * F3_2 * mu) + F2_1 * F3_1 * mu)
-    D2W_DFDF[4, 5] += D2W_DFDF[5, 4]
-
-    D2W_DFDF[5, 5] += area * (
-        F3_2 * (F3_2 * lmbd + 2.0 * F3_2 * mu) + 2.0 * mu * e_vv + lmbd * (e_uuvvSum) + F3_1_sqr * mu
-    )
-=======
     # Select force vector for current vertex without branching
     force = -(mask0 * dpsi_dx0 + mask1 * dpsi_dx1 + mask2 * dpsi_dx2) * area
 
@@ -480,7 +402,6 @@
         # Gradient of second constraint w.r.t. deformation gradient: dClmbd/dF = F
         dClmbd_dF_col0 = f0  # dClmbd/df0
         dClmbd_dF_col1 = f1  # dClmbd/df1
->>>>>>> 7017f315
 
         # Gradient of Clmbd w.r.t. vertex position: dClmbd/dx = (dClmbd/dF) : (dF/dx)
         dClmbd_dx = df0_dx * dClmbd_dF_col0 + df1_dx * dClmbd_dF_col1
@@ -1704,13 +1625,8 @@
             dt,
         )
 
-<<<<<<< HEAD
-        f += f_tri + f_d
-        h += h_tri + h_d
-=======
         f = f + f_tri
         h = h + h_tri
->>>>>>> 7017f315
 
         # fmt: off
         if wp.static("elasticity_force_hessian" in VBD_DEBUG_PRINTING_OPTIONS):
