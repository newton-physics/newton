# SPDX-FileCopyrightText: Copyright (c) 2025 The Newton Developers
# SPDX-License-Identifier: Apache-2.0
#
# Licensed under the Apache License, Version 2.0 (the "License");
# you may not use this file except in compliance with the License.
# You may obtain a copy of the License at
#
# http://www.apache.org/licenses/LICENSE-2.0
#
# Unless required by applicable law or agreed to in writing, software
# distributed under the License is distributed on an "AS IS" BASIS,
# WITHOUT WARRANTIES OR CONDITIONS OF ANY KIND, either express or implied.
# See the License for the specific language governing permissions and
# limitations under the License.

"""Common definitions for types and constants."""

from __future__ import annotations

import sys
from collections.abc import Sequence
from enum import IntEnum
from typing import Any, Literal

import numpy as np
import warp as wp
from warp.context import Devicelike

if sys.version_info >= (3, 12):
    from typing import override
else:
    try:
        from typing_extensions import override
    except ImportError:
        # Fallback no-op decorator if typing_extensions is not available
        def override(func):
            return func


<<<<<<< HEAD
from warp.context import Devicelike

# Particle flags
PARTICLE_FLAG_ACTIVE = wp.constant(wp.uint32(1 << 0))

# Shape flags
SHAPE_FLAG_VISIBLE = wp.constant(wp.uint32(1 << 0))
SHAPE_FLAG_COLLIDE_SHAPES = wp.constant(wp.uint32(1 << 1))
SHAPE_FLAG_COLLIDE_GROUND = wp.constant(wp.uint32(1 << 2))
SHAPE_FLAG_COLLIDE_PARTICLES = wp.constant(wp.uint32(1 << 3))


# Types of joints linking rigid bodies
JOINT_PRISMATIC = wp.constant(0)
JOINT_REVOLUTE = wp.constant(1)
JOINT_BALL = wp.constant(2)
JOINT_FIXED = wp.constant(3)
JOINT_FREE = wp.constant(4)
JOINT_COMPOUND = wp.constant(5)
JOINT_UNIVERSAL = wp.constant(6)
JOINT_DISTANCE = wp.constant(7)
JOINT_D6 = wp.constant(8)


def get_joint_dof_count(joint_type: int, num_axes: int) -> tuple[int, int]:
    """Return the number of degrees of freedom in position and velocity for a given joint type."""
    dof_count = num_axes
    coord_count = num_axes
    if joint_type == JOINT_BALL:
        dof_count = 3
        coord_count = 4
    elif joint_type == JOINT_FREE or joint_type == JOINT_DISTANCE:
        dof_count = 6
        coord_count = 7
    elif joint_type == JOINT_FIXED:
        dof_count = 0
        coord_count = 0
    return dof_count, coord_count


# Joint axis control mode types
JOINT_MODE_FORCE = wp.constant(0)
JOINT_MODE_TARGET_POSITION = wp.constant(1)
JOINT_MODE_TARGET_VELOCITY = wp.constant(2)


=======
>>>>>>> 87a5f487
def flag_to_int(flag):
    """Converts a flag (Warp constant) to an integer."""
    if type(flag) in wp.types.int_types:
        return flag.value
    return int(flag)


Vec2 = list[float] | tuple[float, float] | wp.vec2
"""A 2D vector represented as a list or tuple of 2 floats."""
Vec3 = list[float] | tuple[float, float, float] | wp.vec3
"""A 3D vector represented as a list or tuple of 3 floats."""
Vec4 = list[float] | tuple[float, float, float, float] | wp.vec4
"""A 4D vector represented as a list or tuple of 4 floats."""
Quat = list[float] | tuple[float, float, float, float] | wp.quat
"""A quaternion represented as a list or tuple of 4 floats (in XYZW order)."""
Mat33 = list[float] | wp.mat33
"""A 3x3 matrix represented as a list of 9 floats or a ``warp.mat33``."""
Transform = tuple[Vec3, Quat] | wp.transform
"""A 3D transformation represented as a tuple of 3D translation and rotation quaternion (in XYZW order)."""

# type alias for numpy arrays
nparray = np.ndarray[Any, np.dtype[Any]]


class Axis(IntEnum):
    """Enum for representing the three axes in 3D space."""

    X = 0
    Y = 1
    Z = 2

    @classmethod
    def from_string(cls, axis_str: str) -> Axis:
        axis_str = axis_str.lower()
        if axis_str == "x":
            return cls.X
        elif axis_str == "y":
            return cls.Y
        elif axis_str == "z":
            return cls.Z
        raise ValueError(f"Invalid axis string: {axis_str}")

    @classmethod
    def from_any(cls, value: AxisType) -> Axis:
        if isinstance(value, cls):
            return value
        if isinstance(value, str):
            return cls.from_string(value)
        if type(value) in {int, wp.int32, wp.int64, np.int32, np.int64}:
            return cls(value)
        raise TypeError(f"Cannot convert {type(value)} to Axis")

    @override
    def __str__(self):
        return self.name.capitalize()

    @override
    def __repr__(self):
        return f"Axis.{self.name.capitalize()}"

    @override
    def __eq__(self, other):
        if isinstance(other, str):
            return self.name.lower() == other.lower()
        if type(other) in {int, wp.int32, wp.int64, np.int32, np.int64}:
            return self.value == int(other)
        return NotImplemented

    @override
    def __hash__(self):
        return hash(self.name)

    def to_vector(self) -> tuple[float, float, float]:
        if self == Axis.X:
            return (1.0, 0.0, 0.0)
        elif self == Axis.Y:
            return (0.0, 1.0, 0.0)
        else:
            return (0.0, 0.0, 1.0)

    def to_vec3(self) -> wp.vec3:
        return wp.vec3(*self.to_vector())


AxisType = Axis | Literal["X", "Y", "Z"] | Literal[0, 1, 2] | int | str
"""Type that can be used to represent an axis, including the enum, string, and integer representations."""


def axis_to_vec3(axis: AxisType | Vec3) -> wp.vec3:
    """Convert an axis representation to a 3D vector."""
    if isinstance(axis, (list, tuple, np.ndarray)):
        return wp.vec3(*axis)
    elif wp.types.type_is_vector(type(axis)):
        return wp.vec3(*axis)
    else:
        return Axis.from_any(axis).to_vec3()


<<<<<<< HEAD
@wp.struct
class ShapeMaterials:
    """
    Represents the contact material properties of a shape.
        ke: The contact elastic stiffness (only used by the Euler integrators)
        kd: The contact damping stiffness (only used by the Euler integrators)
        kf: The contact friction stiffness (only used by the Euler integrators)
        ka: The contact adhesion distance (values greater than 0 mean adhesive contact; only used by the Euler integrators)
        mu: The coefficient of friction
        restitution: The coefficient of restitution (only used by XPBD integrator)
    """

    ke: wp.array(dtype=float)
    kd: wp.array(dtype=float)
    kf: wp.array(dtype=float)
    ka: wp.array(dtype=float)
    mu: wp.array(dtype=float)
    restitution: wp.array(dtype=float)


@wp.struct
class ShapeGeometry:
    """
    Represents the geometry of a shape.
        type: The type of geometry (GEO_SPHERE, GEO_BOX, etc.)
        is_solid: Indicates whether the shape is solid or hollow
        thickness: The thickness of the shape (used for collision detection, and inertia computation of hollow shapes)
        source: Pointer to the source geometry (can be a mesh or SDF index, zero otherwise)
        scale: The 3D scale of the shape
        filter: The filter group of the shape
        transform: The transform of the shape in world space
    """

    type: wp.array(dtype=wp.int32)
    is_solid: wp.array(dtype=bool)
    thickness: wp.array(dtype=float)
    source: wp.array(dtype=wp.uint64)
    scale: wp.array(dtype=wp.vec3)
    filter: wp.array(dtype=int)


# model update flags - used for solver.notify_model_update()
NOTIFY_FLAG_JOINT_PROPERTIES = wp.constant(1 << 0)  # joint_q, joint_X_p, joint_X_c
NOTIFY_FLAG_JOINT_AXIS_PROPERTIES = wp.constant(
    1 << 1
)  # joint_target, joint_target_ke, joint_target_kd, joint_axis_mode, joint_limit_upper, joint_limit_lower, joint_limit_ke, joint_limit_kd, joint_effort_limit, joint_velocity_limit, joint_friction
NOTIFY_FLAG_DOF_PROPERTIES = wp.constant(1 << 2)  # joint_qd, joint_f, joint_armature
NOTIFY_FLAG_BODY_PROPERTIES = wp.constant(1 << 3)  # body_q, body_qd
NOTIFY_FLAG_BODY_INERTIAL_PROPERTIES = wp.constant(
    1 << 4
)  # body_com, body_inertia, body_inv_inertia, body_mass, body_inv_mass
NOTIFY_FLAG_SHAPE_PROPERTIES = wp.constant(1 << 5)  # shape_transform, shape_geo

__all__ = [
    "JOINT_BALL",
    "JOINT_COMPOUND",
    "JOINT_D6",
    "JOINT_DISTANCE",
    "JOINT_FIXED",
    "JOINT_FREE",
    "JOINT_MODE_FORCE",
    "JOINT_MODE_TARGET_POSITION",
    "JOINT_MODE_TARGET_VELOCITY",
    "JOINT_PRISMATIC",
    "JOINT_REVOLUTE",
    "JOINT_UNIVERSAL",
    "NOTIFY_FLAG_BODY_INERTIAL_PROPERTIES",
    "NOTIFY_FLAG_BODY_PROPERTIES",
    "NOTIFY_FLAG_DOF_PROPERTIES",
    "NOTIFY_FLAG_JOINT_AXIS_PROPERTIES",
    "NOTIFY_FLAG_JOINT_PROPERTIES",
    "NOTIFY_FLAG_SHAPE_PROPERTIES",
    "PARTICLE_FLAG_ACTIVE",
    "SHAPE_FLAG_COLLIDE_GROUND",
    "SHAPE_FLAG_COLLIDE_SHAPES",
    "SHAPE_FLAG_VISIBLE",
=======
__all__ = [
>>>>>>> 87a5f487
    "Axis",
    "AxisType",
    "Devicelike",
    "Mat33",
    "Quat",
    "Sequence",
    "Transform",
    "Vec2",
    "Vec3",
    "Vec4",
    "flag_to_int",
]<|MERGE_RESOLUTION|>--- conflicted
+++ resolved
@@ -37,55 +37,6 @@
             return func
 
 
-<<<<<<< HEAD
-from warp.context import Devicelike
-
-# Particle flags
-PARTICLE_FLAG_ACTIVE = wp.constant(wp.uint32(1 << 0))
-
-# Shape flags
-SHAPE_FLAG_VISIBLE = wp.constant(wp.uint32(1 << 0))
-SHAPE_FLAG_COLLIDE_SHAPES = wp.constant(wp.uint32(1 << 1))
-SHAPE_FLAG_COLLIDE_GROUND = wp.constant(wp.uint32(1 << 2))
-SHAPE_FLAG_COLLIDE_PARTICLES = wp.constant(wp.uint32(1 << 3))
-
-
-# Types of joints linking rigid bodies
-JOINT_PRISMATIC = wp.constant(0)
-JOINT_REVOLUTE = wp.constant(1)
-JOINT_BALL = wp.constant(2)
-JOINT_FIXED = wp.constant(3)
-JOINT_FREE = wp.constant(4)
-JOINT_COMPOUND = wp.constant(5)
-JOINT_UNIVERSAL = wp.constant(6)
-JOINT_DISTANCE = wp.constant(7)
-JOINT_D6 = wp.constant(8)
-
-
-def get_joint_dof_count(joint_type: int, num_axes: int) -> tuple[int, int]:
-    """Return the number of degrees of freedom in position and velocity for a given joint type."""
-    dof_count = num_axes
-    coord_count = num_axes
-    if joint_type == JOINT_BALL:
-        dof_count = 3
-        coord_count = 4
-    elif joint_type == JOINT_FREE or joint_type == JOINT_DISTANCE:
-        dof_count = 6
-        coord_count = 7
-    elif joint_type == JOINT_FIXED:
-        dof_count = 0
-        coord_count = 0
-    return dof_count, coord_count
-
-
-# Joint axis control mode types
-JOINT_MODE_FORCE = wp.constant(0)
-JOINT_MODE_TARGET_POSITION = wp.constant(1)
-JOINT_MODE_TARGET_VELOCITY = wp.constant(2)
-
-
-=======
->>>>>>> 87a5f487
 def flag_to_int(flag):
     """Converts a flag (Warp constant) to an integer."""
     if type(flag) in wp.types.int_types:
@@ -184,86 +135,7 @@
         return Axis.from_any(axis).to_vec3()
 
 
-<<<<<<< HEAD
-@wp.struct
-class ShapeMaterials:
-    """
-    Represents the contact material properties of a shape.
-        ke: The contact elastic stiffness (only used by the Euler integrators)
-        kd: The contact damping stiffness (only used by the Euler integrators)
-        kf: The contact friction stiffness (only used by the Euler integrators)
-        ka: The contact adhesion distance (values greater than 0 mean adhesive contact; only used by the Euler integrators)
-        mu: The coefficient of friction
-        restitution: The coefficient of restitution (only used by XPBD integrator)
-    """
-
-    ke: wp.array(dtype=float)
-    kd: wp.array(dtype=float)
-    kf: wp.array(dtype=float)
-    ka: wp.array(dtype=float)
-    mu: wp.array(dtype=float)
-    restitution: wp.array(dtype=float)
-
-
-@wp.struct
-class ShapeGeometry:
-    """
-    Represents the geometry of a shape.
-        type: The type of geometry (GEO_SPHERE, GEO_BOX, etc.)
-        is_solid: Indicates whether the shape is solid or hollow
-        thickness: The thickness of the shape (used for collision detection, and inertia computation of hollow shapes)
-        source: Pointer to the source geometry (can be a mesh or SDF index, zero otherwise)
-        scale: The 3D scale of the shape
-        filter: The filter group of the shape
-        transform: The transform of the shape in world space
-    """
-
-    type: wp.array(dtype=wp.int32)
-    is_solid: wp.array(dtype=bool)
-    thickness: wp.array(dtype=float)
-    source: wp.array(dtype=wp.uint64)
-    scale: wp.array(dtype=wp.vec3)
-    filter: wp.array(dtype=int)
-
-
-# model update flags - used for solver.notify_model_update()
-NOTIFY_FLAG_JOINT_PROPERTIES = wp.constant(1 << 0)  # joint_q, joint_X_p, joint_X_c
-NOTIFY_FLAG_JOINT_AXIS_PROPERTIES = wp.constant(
-    1 << 1
-)  # joint_target, joint_target_ke, joint_target_kd, joint_axis_mode, joint_limit_upper, joint_limit_lower, joint_limit_ke, joint_limit_kd, joint_effort_limit, joint_velocity_limit, joint_friction
-NOTIFY_FLAG_DOF_PROPERTIES = wp.constant(1 << 2)  # joint_qd, joint_f, joint_armature
-NOTIFY_FLAG_BODY_PROPERTIES = wp.constant(1 << 3)  # body_q, body_qd
-NOTIFY_FLAG_BODY_INERTIAL_PROPERTIES = wp.constant(
-    1 << 4
-)  # body_com, body_inertia, body_inv_inertia, body_mass, body_inv_mass
-NOTIFY_FLAG_SHAPE_PROPERTIES = wp.constant(1 << 5)  # shape_transform, shape_geo
-
 __all__ = [
-    "JOINT_BALL",
-    "JOINT_COMPOUND",
-    "JOINT_D6",
-    "JOINT_DISTANCE",
-    "JOINT_FIXED",
-    "JOINT_FREE",
-    "JOINT_MODE_FORCE",
-    "JOINT_MODE_TARGET_POSITION",
-    "JOINT_MODE_TARGET_VELOCITY",
-    "JOINT_PRISMATIC",
-    "JOINT_REVOLUTE",
-    "JOINT_UNIVERSAL",
-    "NOTIFY_FLAG_BODY_INERTIAL_PROPERTIES",
-    "NOTIFY_FLAG_BODY_PROPERTIES",
-    "NOTIFY_FLAG_DOF_PROPERTIES",
-    "NOTIFY_FLAG_JOINT_AXIS_PROPERTIES",
-    "NOTIFY_FLAG_JOINT_PROPERTIES",
-    "NOTIFY_FLAG_SHAPE_PROPERTIES",
-    "PARTICLE_FLAG_ACTIVE",
-    "SHAPE_FLAG_COLLIDE_GROUND",
-    "SHAPE_FLAG_COLLIDE_SHAPES",
-    "SHAPE_FLAG_VISIBLE",
-=======
-__all__ = [
->>>>>>> 87a5f487
     "Axis",
     "AxisType",
     "Devicelike",
