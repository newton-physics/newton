# SPDX-FileCopyrightText: Copyright (c) 2025 The Newton Developers
# SPDX-License-Identifier: Apache-2.0
#
# Licensed under the Apache License, Version 2.0 (the "License");
# you may not use this file except in compliance with the License.
# You may obtain a copy of the License at
#
# http://www.apache.org/licenses/LICENSE-2.0
#
# Unless required by applicable law or agreed to in writing, software
# distributed under the License is distributed on an "AS IS" BASIS,
# WITHOUT WARRANTIES OR CONDITIONS OF ANY KIND, either express or implied.
# See the License for the specific language governing permissions and
# limitations under the License.

import os  # For path manipulation
import time  # Added for the interactive loop
import unittest

import numpy as np  # For numerical operations and random values
import warp as wp

import newton
from newton.solvers import MuJoCoSolver

# Import the kernels for coordinate conversion
from newton.utils import SimRendererOpenGL


class TestMuJoCoSolver(unittest.TestCase):
    def setUp(self):
        "Hook method for setting up the test fixture before exercising it."
        pass

    def _run_substeps_for_frame(self, sim_dt, sim_substeps):
        """Helper method to run simulation substeps for one rendered frame."""
        for _ in range(sim_substeps):
            self.solver.step(self.model, self.state_in, self.state_out, self.control, self.contacts, sim_dt)
            self.state_in, self.state_out = self.state_out, self.state_in  # Output becomes input for next substep

    def test_setup_completes(self):
        """
        Tests if the setUp method completes successfully.
        This implicitly tests model creation, finalization, solver, and renderer initialization.
        """
        self.assertTrue(True, "setUp method completed.")

    @unittest.skip("Trajectory rendering for debugging")
    def test_render_trajectory(self):
        """Simulates and renders a trajectory if solver and renderer are available."""
        print("\nDebug: Starting test_render_trajectory...")

        solver = None
        renderer = None
        substep_graph = None
        use_cuda_graph = wp.get_device().is_cuda

        try:
            print("Debug: Attempting to initialize MuJoCoSolver for trajectory test...")
            solver = MuJoCoSolver(self.model, iterations=10, ls_iterations=10)
            print("Debug: MuJoCoSolver initialized successfully for trajectory test.")
        except ImportError as e:
            self.skipTest(f"MuJoCo or deps not installed. Skipping trajectory rendering: {e}")
            return
        except Exception as e:
            self.skipTest(f"Error initializing MuJoCoSolver for trajectory test: {e}")
            return

        if self.debug_stage_path:
            try:
                print(f"Debug: Attempting to initialize SimRendererOpenGL (stage: {self.debug_stage_path})...")
                stage_dir = os.path.dirname(self.debug_stage_path)
                if stage_dir and not os.path.exists(stage_dir):
                    os.makedirs(stage_dir)
                    print(f"Debug: Created directory for stage: {stage_dir}")
                renderer = SimRendererOpenGL(
                    path=self.debug_stage_path, model=self.model, scaling=1.0, show_joints=True
                )
                print("Debug: SimRendererOpenGL initialized successfully for trajectory test.")
            except ImportError as e:
                self.skipTest(f"SimRendererOpenGL dependencies not met. Skipping trajectory rendering: {e}")
                return
            except Exception as e:
                self.skipTest(f"Error initializing SimRendererOpenGL for trajectory test: {e}")
                return
        else:
            self.skipTest("No debug_stage_path set. Skipping trajectory rendering.")
            return

        num_frames = 200
        sim_substeps = 2
        frame_dt = 1.0 / 60.0
        sim_dt = frame_dt / sim_substeps
        sim_time = 0.0

        # Override self.solver for _run_substeps_for_frame if it was defined in setUp
        # However, since we moved initialization here, we pass it directly or use the local var.
        # For simplicity, let _run_substeps_for_frame use self.solver, so we assign the local one to it.
        self.solver = solver  # Make solver accessible to _run_substeps_for_frame via self

        if use_cuda_graph:
            print(
                f"Debug: CUDA device detected. Attempting to capture {sim_substeps} substeps with dt={sim_dt:.4f} into a CUDA graph..."
            )
            try:
                with wp.ScopedCapture() as capture:
                    self._run_substeps_for_frame(sim_dt, sim_substeps)
                substep_graph = capture.graph
                print("Debug: CUDA graph captured successfully.")
            except Exception as e:
                print(f"Debug: CUDA graph capture failed: {e}. Falling back to regular execution.")
                substep_graph = None
        else:
            print("Debug: Not using CUDA graph (non-CUDA device or flag disabled).")

        print(f"Debug: Simulating and rendering {num_frames} frames ({sim_substeps} substeps/frame)...")
        print("       Press Ctrl+C in the console to stop early.")

        try:
            for frame_num in range(num_frames):
                if frame_num % 20 == 0:
                    print(f"Debug: Frame {frame_num}/{num_frames}, Sim time: {sim_time:.2f}s")

                renderer.begin_frame(sim_time)
                renderer.render(self.state_in)
                renderer.end_frame()

                if use_cuda_graph and substep_graph:
                    wp.capture_launch(substep_graph)
                else:
                    self._run_substeps_for_frame(sim_dt, sim_substeps)

                sim_time += frame_dt
                time.sleep(0.016)

        except KeyboardInterrupt:
            print("\nDebug: Trajectory rendering stopped by user.")
        except Exception as e:
            self.fail(f"Error during trajectory rendering: {e}")
        finally:
            print("Debug: test_render_trajectory finished.")


class TestMuJoCoSolverPropertiesBase(TestMuJoCoSolver):
    """Base class for MuJoCo solver property tests with common setup."""

    def setUp(self):
        """Set up a model with multiple environments, each with a free body and an articulated tree."""
        self.seed = 123
        self.rng = np.random.default_rng(self.seed)

        num_envs = 2
        self.debug_stage_path = "newton/tests/test_mujoco_render.usda"

        template_builder = newton.ModelBuilder()
        shape_cfg = newton.ModelBuilder.ShapeConfig(density=1000.0)  # Define ShapeConfig

        # --- Free-floating body (e.g., a box) ---
        free_body_initial_pos = wp.transform((0.5, 0.5, 0.0), wp.quat_identity())
        free_body_idx = template_builder.add_body(mass=0.2)
        template_builder.add_joint_free(child=free_body_idx, parent_xform=free_body_initial_pos)
        template_builder.add_shape_box(
            body=free_body_idx,
            xform=wp.transform(),  # Shape at body's local origin
            hx=0.1,
            hy=0.1,
            hz=0.1,
            cfg=shape_cfg,
        )

        # --- Articulated tree (3 bodies) ---
        link_radius = 0.05
        link_half_length = 0.15
        tree_root_initial_pos_y = link_half_length * 2.0
        tree_root_initial_transform = wp.transform((0.0, tree_root_initial_pos_y, 0.0), wp.quat_identity())

        body1_idx = template_builder.add_body(mass=0.1)
        template_builder.add_joint_free(child=body1_idx, parent_xform=tree_root_initial_transform)
        template_builder.add_shape_capsule(
            body=body1_idx,
            xform=wp.transform(),  # Shape at body's local origin
            radius=link_radius,
            half_height=link_half_length,
            cfg=shape_cfg,
        )

        body2_idx = template_builder.add_body(mass=0.1)
        template_builder.add_shape_capsule(
            body=body2_idx,
            xform=wp.transform(),  # Shape at body's local origin
            radius=link_radius,
            half_height=link_half_length,
            cfg=shape_cfg,
        )
        template_builder.add_joint_revolute(
            parent=body1_idx,
            child=body2_idx,
            parent_xform=wp.transform((0.0, link_half_length, 0.0), wp.quat_identity()),
            child_xform=wp.transform((0.0, -link_half_length, 0.0), wp.quat_identity()),
            axis=(0.0, 0.0, 1.0),
        )

        body3_idx = template_builder.add_body(mass=0.1)
        template_builder.add_shape_capsule(
            body=body3_idx,
            xform=wp.transform(),  # Shape at body's local origin
            radius=link_radius,
            half_height=link_half_length,
            cfg=shape_cfg,
        )
        template_builder.add_joint_revolute(
            parent=body2_idx,
            child=body3_idx,
            parent_xform=wp.transform((0.0, link_half_length, 0.0), wp.quat_identity()),
            child_xform=wp.transform((0.0, -link_half_length, 0.0), wp.quat_identity()),
            axis=(1.0, 0.0, 0.0),
        )

        self.builder = newton.ModelBuilder()
        # self.builder.add_shape_plane()

        for i in range(num_envs):
            env_transform = wp.transform((i * 2.0, 0.0, 0.0), wp.quat_identity())
            self.builder.add_builder(
                template_builder, xform=env_transform, update_num_env_count=True, separate_collision_group=True
            )

        try:
            if self.builder.num_envs == 0 and num_envs > 0:
                self.builder.num_envs = num_envs
            self.model = self.builder.finalize()
            if self.model.num_envs != num_envs:
                print(f"Warning: Model.num_envs ({self.model.num_envs}) does not match expected num_envs ({num_envs}).")
        except Exception as e:
            self.fail(f"Model finalization failed: {e}")

        self.state_in = self.model.state()
        self.state_out = self.model.state()
        self.control = self.model.control()
        self.contacts = self.model.collide(self.state_in)


class TestMuJoCoSolverMassProperties(TestMuJoCoSolverPropertiesBase):
    def test_randomize_body_mass(self):
        """
        Tests if the body mass is randomized correctly and updates properly after simulation steps.
        """
        # Randomize masses for all bodies in all environments
        new_masses = self.rng.uniform(1.0, 10.0, size=self.model.body_count)
        self.model.body_mass.assign(new_masses)

        # Initialize solver
        solver = MuJoCoSolver(self.model, ls_iterations=1, iterations=1, disable_contacts=True)

        # Check that masses were transferred correctly
        bodies_per_env = self.model.body_count // self.model.num_envs
        body_mapping = self.model.to_mjc_body_index.numpy()
        for env_idx in range(self.model.num_envs):
            for body_idx in range(bodies_per_env):
                newton_idx = env_idx * bodies_per_env + body_idx
                mjc_idx = body_mapping[body_idx]
                if mjc_idx != -1:  # Skip unmapped bodies
                    self.assertAlmostEqual(
                        new_masses[newton_idx],
                        solver.mjw_model.body_mass.numpy()[env_idx, mjc_idx],
                        places=6,
                        msg=f"Mass mismatch for body {body_idx} in environment {env_idx}",
                    )

        # Run a simulation step
        solver.step(self.model, self.state_in, self.state_out, self.control, self.contacts, 0.01)
        self.state_in, self.state_out = self.state_out, self.state_in

        # Update masses again
        updated_masses = self.rng.uniform(1.0, 10.0, size=self.model.body_count)
        self.model.body_mass.assign(updated_masses)

        # Notify solver of mass changes
        solver.notify_model_changed(newton.sim.NOTIFY_FLAG_BODY_INERTIAL_PROPERTIES)

        # Check that updated masses were transferred correctly
        for env_idx in range(self.model.num_envs):
            for body_idx in range(bodies_per_env):
                newton_idx = env_idx * bodies_per_env + body_idx
                mjc_idx = body_mapping[body_idx]
                if mjc_idx != -1:  # Skip unmapped bodies
                    self.assertAlmostEqual(
                        updated_masses[newton_idx],
                        solver.mjw_model.body_mass.numpy()[env_idx, mjc_idx],
                        places=6,
                        msg=f"Updated mass mismatch for body {body_idx} in environment {env_idx}",
                    )

    def test_randomize_body_com(self):
        """
        Tests if the body center of mass is randomized correctly and updates properly after simulation steps.
        """
        # Randomize COM for all bodies in all environments
        new_coms = self.rng.uniform(-1.0, 1.0, size=(self.model.body_count, 3))
        self.model.body_com.assign(new_coms)

        # Initialize solver
        solver = MuJoCoSolver(self.model, ls_iterations=1, iterations=1, disable_contacts=True, nefc_per_env=1)

        # Check that COM positions were transferred correctly
        bodies_per_env = self.model.body_count // self.model.num_envs
        body_mapping = self.model.to_mjc_body_index.numpy()
        for env_idx in range(self.model.num_envs):
            for body_idx in range(bodies_per_env):
                newton_idx = env_idx * bodies_per_env + body_idx
                mjc_idx = body_mapping[body_idx]
                if mjc_idx != -1:  # Skip unmapped bodies
                    newton_pos = new_coms[newton_idx]
                    mjc_pos = solver.mjw_model.body_ipos.numpy()[env_idx, mjc_idx]

                    # Convert positions based on up_axis
                    if self.model.up_axis == 1:  # Y-axis up
                        expected_pos = np.array([newton_pos[0], -newton_pos[2], newton_pos[1]])
                    else:  # Z-axis up
                        expected_pos = newton_pos

                    for dim in range(3):
                        self.assertAlmostEqual(
                            expected_pos[dim],
                            mjc_pos[dim],
                            places=6,
                            msg=f"COM position mismatch for body {body_idx} in environment {env_idx}, dimension {dim}",
                        )

        # Run a simulation step
        solver.step(self.model, self.state_in, self.state_out, self.control, self.contacts, 0.01)
        self.state_in, self.state_out = self.state_out, self.state_in

        # Update COM positions again
        updated_coms = self.rng.uniform(-1.0, 1.0, size=(self.model.body_count, 3))
        self.model.body_com.assign(updated_coms)

        # Notify solver of COM changes
        solver.notify_model_changed(newton.sim.NOTIFY_FLAG_BODY_INERTIAL_PROPERTIES)

        # Check that updated COM positions were transferred correctly
        for env_idx in range(self.model.num_envs):
            for body_idx in range(bodies_per_env):
                newton_idx = env_idx * bodies_per_env + body_idx
                mjc_idx = body_mapping[body_idx]
                if mjc_idx != -1:  # Skip unmapped bodies
                    newton_pos = updated_coms[newton_idx]
                    mjc_pos = solver.mjw_model.body_ipos.numpy()[env_idx, mjc_idx]

                    # Convert positions based on up_axis
                    if self.model.up_axis == 1:  # Y-axis up
                        expected_pos = np.array([newton_pos[0], -newton_pos[2], newton_pos[1]])
                    else:  # Z-axis up
                        expected_pos = newton_pos

                    for dim in range(3):
                        self.assertAlmostEqual(
                            expected_pos[dim],
                            mjc_pos[dim],
                            places=6,
                            msg=f"Updated COM position mismatch for body {body_idx} in environment {env_idx}, dimension {dim}",
                        )

    def test_randomize_body_inertia(self):
        """
        Tests if the body inertia is randomized correctly.
        """
        # Randomize inertia tensors for all bodies in all environments
        # Simple inertia tensors that satisfy triangle inequality

        new_inertias = np.zeros((self.model.body_count, 3, 3))
        bodies_per_env = self.model.body_count // self.model.num_envs
        for i in range(self.model.body_count):
            env_idx = i // bodies_per_env
            if env_idx == 0:
                # First environment: ensure a + b > c with random values
                a = 2.0 + self.rng.uniform(0.0, 0.5)
                b = 3.0 + self.rng.uniform(0.0, 0.5)
                c = min(a + b - 0.1, 4.0)  # Ensure a + b > c
                new_inertias[i] = np.diag([a, b, c])
            else:
                # Second environment: ensure a + b > c with random values
                a = 3.0 + self.rng.uniform(0.0, 0.5)
                b = 4.0 + self.rng.uniform(0.0, 0.5)
                c = min(a + b - 0.1, 5.0)  # Ensure a + b > c
                new_inertias[i] = np.diag([a, b, c])
        self.model.body_inertia.assign(new_inertias)

        # Initialize solver
        solver = MuJoCoSolver(self.model, iterations=1, ls_iterations=1, disable_contacts=True)

        # Get body mapping once outside the loop
        body_mapping = self.model.to_mjc_body_index.numpy()

        def check_inertias(inertias_to_check, msg_prefix=""):
            for env_idx in range(self.model.num_envs):
                for body_idx in range(bodies_per_env):
                    newton_idx = env_idx * bodies_per_env + body_idx
                    mjc_idx = body_mapping[body_idx]
                    if mjc_idx != -1:  # Skip unmapped bodies
                        newton_inertia = inertias_to_check[newton_idx]
                        mjc_inertia = solver.mjw_model.body_inertia.numpy()[env_idx, mjc_idx]

                        # Get eigenvalues of both tensors
                        newton_eigvals = np.linalg.eigvalsh(newton_inertia)
                        mjc_eigvals = mjc_inertia  # Already in diagonal form

                        # Sort eigenvalues in descending order
                        newton_eigvals.sort()
                        newton_eigvals = newton_eigvals[::-1]

                        for dim in range(3):
                            self.assertAlmostEqual(
                                newton_eigvals[dim],
                                mjc_eigvals[dim],
                                places=6,
                                msg=f"{msg_prefix}Inertia eigenvalue mismatch for body {body_idx} in environment {env_idx}, dimension {dim}",
                            )

        # Check initial inertia tensors
        check_inertias(new_inertias, "Initial ")

        # Run a simulation step
        solver.step(self.model, self.state_in, self.state_out, self.control, self.contacts, 0.01)
        self.state_in, self.state_out = self.state_out, self.state_in

        # Update inertia tensors again with new random values
        updated_inertias = np.zeros((self.model.body_count, 3, 3))
        for i in range(self.model.body_count):
            env_idx = i // bodies_per_env
            if env_idx == 0:
                a = 2.5 + self.rng.uniform(0.0, 0.5)
                b = 3.5 + self.rng.uniform(0.0, 0.5)
                c = min(a + b - 0.1, 4.5)
                updated_inertias[i] = np.diag([a, b, c])
            else:
                a = 3.5 + self.rng.uniform(0.0, 0.5)
                b = 4.5 + self.rng.uniform(0.0, 0.5)
                c = min(a + b - 0.1, 5.5)
                updated_inertias[i] = np.diag([a, b, c])
        self.model.body_inertia.assign(updated_inertias)

        # Notify solver of inertia changes
        solver.notify_model_changed(newton.sim.NOTIFY_FLAG_BODY_INERTIAL_PROPERTIES)

        # Check updated inertia tensors
        check_inertias(updated_inertias, "Updated ")


class TestMuJoCoSolverJointProperties(TestMuJoCoSolverPropertiesBase):
    def test_joint_attributes_registration_and_updates(self):
        """
        Verify that joint effort limit, velocity limit, armature, and friction:
        1. Are properly set in Newton Model
        2. Are properly registered in MuJoCo
        3. Can be changed during simulation via notify_model_changed()

        Uses different values for each joint and environment to catch indexing bugs.

        TODO: We currently don't check velocity_limits because MuJoCo doesn't seem to have
              a matching parameter. The values are set in Newton but not verified in MuJoCo.
        """
        # Skip if no joints
        if self.model.joint_dof_count == 0:
            self.skipTest("No joints in model, skipping joint attributes test")

        # Step 1: Set initial values with different patterns for each attribute
        # Pattern: base_value + axis_idx * increment + env_offset
        dofs_per_env = self.model.joint_dof_count // self.model.num_envs

        initial_effort_limits = np.zeros(self.model.joint_dof_count)
        initial_velocity_limits = np.zeros(self.model.joint_dof_count)
        initial_friction = np.zeros(self.model.joint_dof_count)
        initial_armature = np.zeros(self.model.joint_dof_count)

        # Set different values for each axis and environment
        for env_idx in range(self.model.num_envs):
            env_dof_offset = env_idx * dofs_per_env

            for axis_idx in range(dofs_per_env):
                global_axis_idx = env_dof_offset + axis_idx
                # Effort limit: 50 + axis_idx * 10 + env_idx * 100
                initial_effort_limits[global_axis_idx] = 50.0 + axis_idx * 10.0 + env_idx * 100.0
                # Velocity limit: 10 + axis_idx * 2 + env_idx * 20
                initial_velocity_limits[global_axis_idx] = 10.0 + axis_idx * 2.0 + env_idx * 20.0
                # Friction: 0.5 + axis_idx * 0.1 + env_idx * 0.5
                initial_friction[global_axis_idx] = 0.5 + axis_idx * 0.1 + env_idx * 0.5

            for dof_idx in range(dofs_per_env):
                global_dof_idx = env_dof_offset + dof_idx
                # Armature: 0.01 + dof_idx * 0.005 + env_idx * 0.05
                initial_armature[global_dof_idx] = 0.01 + dof_idx * 0.005 + env_idx * 0.05

        self.model.joint_effort_limit.assign(initial_effort_limits)
        self.model.joint_velocity_limit.assign(initial_velocity_limits)
        self.model.joint_friction.assign(initial_friction)
        self.model.joint_armature.assign(initial_armature)

        # Step 2: Create solver (this should apply values to MuJoCo)
        solver = MuJoCoSolver(self.model, iterations=1, disable_contacts=True)

        # Step 3: Verify initial values were applied to MuJoCo

        # Check effort limits: Newton value should appear as MuJoCo actuator force range
        for env_idx in range(self.model.num_envs):
            for axis_idx in range(dofs_per_env):
                global_axis_idx = env_idx * dofs_per_env + axis_idx
                actuator_idx = solver.model.mjc_axis_to_actuator.numpy()[axis_idx]

                if actuator_idx >= 0:  # This axis has an actuator
                    force_range = solver.mjw_model.actuator_forcerange.numpy()[env_idx, actuator_idx]
                    expected_limit = initial_effort_limits[global_axis_idx]
                    self.assertAlmostEqual(
                        force_range[0],
                        -expected_limit,
                        places=3,
                        msg=f"MuJoCo actuator {actuator_idx} in env {env_idx} min force should match negative Newton effort limit",
                    )
                    self.assertAlmostEqual(
                        force_range[1],
                        expected_limit,
                        places=3,
                        msg=f"MuJoCo actuator {actuator_idx} in env {env_idx} max force should match Newton effort limit",
                    )

        # Check armature: Newton value should appear directly in MuJoCo DOF armature
        for env_idx in range(self.model.num_envs):
            for dof_idx in range(min(dofs_per_env, solver.mjw_model.dof_armature.shape[1])):
                global_dof_idx = env_idx * dofs_per_env + dof_idx
                expected_armature = initial_armature[global_dof_idx]
                actual_armature = solver.mjw_model.dof_armature.numpy()[env_idx, dof_idx]
                self.assertAlmostEqual(
                    actual_armature,
                    expected_armature,
                    places=4,
                    msg=f"MuJoCo DOF {dof_idx} in env {env_idx} armature should match Newton value",
                )

        # Check friction: Newton value should appear in MuJoCo DOF friction loss
        for env_idx in range(self.model.num_envs):
            for dof_idx in range(min(dofs_per_env, solver.mjw_model.dof_frictionloss.shape[1])):
                global_dof_idx = env_idx * dofs_per_env + dof_idx
                expected_friction = initial_friction[global_dof_idx]
                actual_friction = solver.mjw_model.dof_frictionloss.numpy()[env_idx, dof_idx]
                self.assertAlmostEqual(
                    actual_friction,
                    expected_friction,
                    places=4,
                    msg=f"MuJoCo DOF {dof_idx} in env {env_idx} friction should match Newton value",
                )

        # Step 4: Change all values with different patterns
        updated_effort_limits = np.zeros(self.model.joint_dof_count)
        updated_velocity_limits = np.zeros(self.model.joint_dof_count)
        updated_friction = np.zeros(self.model.joint_dof_count)
        updated_armature = np.zeros(self.model.joint_dof_count)

        # Set different updated values for each axis and environment
        for env_idx in range(self.model.num_envs):
            env_dof_offset = env_idx * dofs_per_env

            for axis_idx in range(dofs_per_env):
                global_axis_idx = env_dof_offset + axis_idx
                # Updated effort limit: 100 + axis_idx * 15 + env_idx * 150
                updated_effort_limits[global_axis_idx] = 100.0 + axis_idx * 15.0 + env_idx * 150.0
                # Updated velocity limit: 20 + axis_idx * 3 + env_idx * 30
                updated_velocity_limits[global_axis_idx] = 20.0 + axis_idx * 3.0 + env_idx * 30.0
                # Updated friction: 1.0 + axis_idx * 0.2 + env_idx * 1.0
                updated_friction[global_axis_idx] = 1.0 + axis_idx * 0.2 + env_idx * 1.0

            for dof_idx in range(dofs_per_env):
                global_dof_idx = env_dof_offset + dof_idx
                # Updated armature: 0.05 + dof_idx * 0.01 + env_idx * 0.1
                updated_armature[global_dof_idx] = 0.05 + dof_idx * 0.01 + env_idx * 0.1

        self.model.joint_effort_limit.assign(updated_effort_limits)
        self.model.joint_velocity_limit.assign(updated_velocity_limits)
        self.model.joint_friction.assign(updated_friction)
        self.model.joint_armature.assign(updated_armature)

        # Step 5: Notify MuJoCo of changes
        solver.notify_model_changed(
            newton.sim.NOTIFY_FLAG_JOINT_AXIS_PROPERTIES | newton.sim.NOTIFY_FLAG_DOF_PROPERTIES
        )

        # Step 6: Verify all changes were applied

        # Check updated effort limits
        for env_idx in range(self.model.num_envs):
            for axis_idx in range(dofs_per_env):
                global_axis_idx = env_idx * dofs_per_env + axis_idx
                actuator_idx = solver.model.mjc_axis_to_actuator.numpy()[axis_idx]

                if actuator_idx >= 0:
                    force_range = solver.mjw_model.actuator_forcerange.numpy()[env_idx, actuator_idx]
                    expected_limit = updated_effort_limits[global_axis_idx]
                    self.assertAlmostEqual(
                        force_range[0],
                        -expected_limit,
                        places=3,
                        msg=f"Updated MuJoCo actuator {actuator_idx} in env {env_idx} min force should match negative Newton effort limit",
                    )
                    self.assertAlmostEqual(
                        force_range[1],
                        expected_limit,
                        places=3,
                        msg=f"Updated MuJoCo actuator {actuator_idx} in env {env_idx} max force should match Newton effort limit",
                    )

        # Check updated armature
        for env_idx in range(self.model.num_envs):
            for dof_idx in range(min(dofs_per_env, solver.mjw_model.dof_armature.shape[1])):
                global_dof_idx = env_idx * dofs_per_env + dof_idx
                expected_armature = updated_armature[global_dof_idx]
                actual_armature = solver.mjw_model.dof_armature.numpy()[env_idx, dof_idx]
                self.assertAlmostEqual(
                    actual_armature,
                    expected_armature,
                    places=4,
                    msg=f"Updated MuJoCo DOF {dof_idx} in env {env_idx} armature should match Newton value",
                )

        # Check updated friction
        for env_idx in range(self.model.num_envs):
            for dof_idx in range(min(dofs_per_env, solver.mjw_model.dof_frictionloss.shape[1])):
                global_dof_idx = env_idx * dofs_per_env + dof_idx
                expected_friction = updated_friction[global_dof_idx]
                actual_friction = solver.mjw_model.dof_frictionloss.numpy()[env_idx, dof_idx]
                self.assertAlmostEqual(
                    actual_friction,
                    expected_friction,
                    places=4,
                    msg=f"Updated MuJoCo DOF {dof_idx} in env {env_idx} friction should match Newton value",
                )
<<<<<<< HEAD


# class TestMuJoCoSolverGeomProperties(TestMuJoCoSolverPropertiesBase):
#     def test_geom_property_conversion(self):
#         """
#         Test that Newton shape properties are correctly converted to MuJoCo geom properties.
#         Verifies friction, collision radius, and contact parameters.
#         """
#         # Create shapes with different material properties for each environment
#         shapes_per_env = self.model.shape_count // self.model.num_envs

#         # Set different friction values for each shape
#         new_mu_values = np.zeros(self.model.shape_count)
#         for env_idx in range(self.model.num_envs):
#             for shape_idx in range(shapes_per_env):
#                 global_shape_idx = env_idx * shapes_per_env + shape_idx
#                 # Pattern: 0.3 + shape_idx * 0.1 + env_idx * 0.2
#                 new_mu_values[global_shape_idx] = 0.3 + shape_idx * 0.1 + env_idx * 0.2

#         self.model.shape_materials.mu.assign(new_mu_values)

#         # Create solver
#         solver = MuJoCoSolver(self.model, iterations=1, disable_contacts=True)

#         # Verify shape-to-geom mapping exists
#         self.assertTrue(hasattr(self.model, "mjc_shape_to_geom"))
#         self.assertEqual(len(self.model.mjc_shape_to_geom), self.model.shape_count)

#         # Get shape-to-geom mapping
#         shape_to_geom = self.model.mjc_shape_to_geom.numpy()

#         # Verify friction values match Newton's mu
#         geom_friction = solver.mjw_model.geom_friction.numpy()

#         for env_idx in range(self.model.num_envs):
#             for shape_idx in range(shapes_per_env):
#                 global_shape_idx = env_idx * shapes_per_env + shape_idx
#                 geom_idx = shape_to_geom[shape_idx]
#                 if geom_idx >= 0:  # Valid geom
#                     expected_mu = new_mu_values[global_shape_idx]
#                     actual_friction = geom_friction[env_idx, geom_idx]

#                     # Slide friction should match exactly
#                     self.assertAlmostEqual(
#                         float(actual_friction[0]),
#                         expected_mu,
#                         places=5,
#                         msg=f"Slide friction mismatch for shape {shape_idx} in environment {env_idx}",
#                     )
#                     # Torsion and roll friction should be scaled by model parameters
#                     self.assertAlmostEqual(
#                         float(actual_friction[1]),
#                         self.model.rigid_contact_torsional_friction * expected_mu,
#                         places=5,
#                         msg=f"Torsion friction mismatch for shape {shape_idx} in environment {env_idx}",
#                     )
#                     self.assertAlmostEqual(
#                         float(actual_friction[2]),
#                         self.model.rigid_contact_rolling_friction * expected_mu,
#                         places=5,
#                         msg=f"Roll friction mismatch for shape {shape_idx} in environment {env_idx}",
#                     )

#     def test_geom_property_update(self):
#         """
#         Test that geom properties can be dynamically updated during simulation.
#         Updates friction and collision radius and verifies changes propagate to MuJoCo.
#         """
#         shapes_per_env = self.model.shape_count // self.model.num_envs

#         # Set initial friction values
#         initial_mu_values = np.zeros(self.model.shape_count)
#         for i in range(self.model.shape_count):
#             initial_mu_values[i] = 0.5

#         self.model.shape_materials.mu.assign(initial_mu_values)

#         # Create solver
#         solver = MuJoCoSolver(self.model, iterations=1, disable_contacts=True)

#         # Get initial values
#         shape_to_geom = self.model.mjc_shape_to_geom.numpy()
#         initial_friction = solver.mjw_model.geom_friction.numpy().copy()

#         # Run a simulation step
#         solver.step(self.model, self.state_in, self.state_out, self.control, self.contacts, 0.01)
#         self.state_in, self.state_out = self.state_out, self.state_in

#         # Update shape material properties with different pattern
#         updated_mu_values = np.zeros(self.model.shape_count)
#         for env_idx in range(self.model.num_envs):
#             for shape_idx in range(shapes_per_env):
#                 global_shape_idx = env_idx * shapes_per_env + shape_idx
#                 # New pattern: 0.6 + shape_idx * 0.15 + env_idx * 0.3
#                 updated_mu_values[global_shape_idx] = 0.6 + shape_idx * 0.15 + env_idx * 0.3

#         self.model.shape_materials.mu.assign(updated_mu_values)

#         # Notify model changed
#         solver.notify_model_changed(newton.sim.NOTIFY_FLAG_SHAPE_PROPERTIES)

#         # Check updated values
#         updated_friction = solver.mjw_model.geom_friction.numpy()

#         for env_idx in range(self.model.num_envs):
#             for shape_idx in range(shapes_per_env):
#                 global_shape_idx = env_idx * shapes_per_env + shape_idx
#                 geom_idx = shape_to_geom[shape_idx]
#                 if geom_idx >= 0:  # Valid geom
#                     expected_mu = updated_mu_values[global_shape_idx]
#                     actual_friction = updated_friction[env_idx, geom_idx]

#                     # Verify friction updated
#                     self.assertAlmostEqual(
#                         float(actual_friction[0]),
#                         expected_mu,
#                         places=5,
#                         msg=f"Updated slide friction mismatch for shape {shape_idx} in environment {env_idx}",
#                     )
#                     # Verify it's different from initial
#                     self.assertNotAlmostEqual(
#                         float(actual_friction[0]),
#                         float(initial_friction[env_idx, geom_idx][0]),
#                         places=5,
#                         msg=f"Friction should have changed for shape {shape_idx} in environment {env_idx}",
#                     )

#     def test_collision_radius_mapping(self):
#         """
#         Test that collision radius is correctly mapped to geom_rbound.
#         Verifies both initial mapping and dynamic updates.
#         """
#         shapes_per_env = self.model.shape_count // self.model.num_envs

#         # Create solver
#         solver = MuJoCoSolver(self.model, iterations=1, disable_contacts=True)

#         # Get shape collision radii
#         shape_radii = self.model.shape_collision_radius.numpy()
#         shape_to_geom = self.model.mjc_shape_to_geom.numpy()
#         geom_rbound = solver.mjw_model.geom_rbound.numpy()

#         # Check initial collision radii
#         for env_idx in range(self.model.num_envs):
#             for shape_idx in range(shapes_per_env):
#                 global_shape_idx = env_idx * shapes_per_env + shape_idx
#                 geom_idx = shape_to_geom[shape_idx]
#                 if geom_idx >= 0:
#                     expected_radius = shape_radii[global_shape_idx]
#                     actual_rbound = geom_rbound[env_idx, geom_idx]
#                     self.assertAlmostEqual(
#                         float(actual_rbound),
#                         expected_radius,
#                         places=5,
#                         msg=f"Collision radius mismatch for shape {shape_idx} in environment {env_idx}",
#                     )

#         # Update collision radii
#         new_radii = np.zeros(self.model.shape_count)
#         for i in range(self.model.shape_count):
#             new_radii[i] = shape_radii[i] * 1.5  # Scale by 1.5

#         self.model.shape_collision_radius.assign(new_radii)

#         # Notify model changed
#         solver.notify_model_changed(newton.sim.NOTIFY_FLAG_SHAPE_PROPERTIES)

#         # Check updated radii
#         updated_geom_rbound = solver.mjw_model.geom_rbound.numpy()

#         for env_idx in range(self.model.num_envs):
#             for shape_idx in range(shapes_per_env):
#                 global_shape_idx = env_idx * shapes_per_env + shape_idx
#                 geom_idx = shape_to_geom[shape_idx]
#                 if geom_idx >= 0:
#                     expected_radius = new_radii[global_shape_idx]
#                     actual_rbound = updated_geom_rbound[env_idx, geom_idx]
#                     self.assertAlmostEqual(
#                         float(actual_rbound),
#                         expected_radius,
#                         places=5,
#                         msg=f"Updated collision radius mismatch for shape {shape_idx} in environment {env_idx}",
#                     )

#     def test_geom_transform_update(self):
#         """
#         Test that geom_size, geom_pos, and geom_quat can be dynamically updated.
#         Verifies transform properties propagate correctly to MuJoCo.
#         """
#         shapes_per_env = self.model.shape_count // self.model.num_envs

#         # Create solver
#         solver = MuJoCoSolver(self.model, iterations=1, disable_contacts=True)

#         # Get initial values
#         shape_to_geom = self.model.mjc_shape_to_geom.numpy()

#         # Check geom transform properties are expanded
#         self.assertEqual(solver.mjw_model.geom_size.shape[0], self.model.num_envs)
#         self.assertEqual(solver.mjw_model.geom_pos.shape[0], self.model.num_envs)
#         self.assertEqual(solver.mjw_model.geom_quat.shape[0], self.model.num_envs)

#         # Get initial transforms
#         initial_geom_size = solver.mjw_model.geom_size.numpy().copy()
#         initial_geom_pos = solver.mjw_model.geom_pos.numpy().copy()

#         # Update shape transforms
#         new_transforms = []
#         new_sizes = []
#         for i in range(self.model.shape_count):
#             # Create new transform with offset position
#             new_pos = wp.vec3(1.0 + i * 0.1, 2.0 + i * 0.1, 3.0 + i * 0.1)
#             new_transform = wp.transform(new_pos, wp.quat_identity())
#             new_transforms.append(new_transform)

#             # Scale sizes by 1.2, but add a small value to ensure non-zero sizes change
#             old_size = self.model.shape_geo.scale.numpy()[i]
#             # For each dimension, either scale by 1.2 or set to 0.1 if it was 0
#             new_size_vals = []
#             for dim in range(3):
#                 if old_size[dim] > 0:
#                     new_size_vals.append(old_size[dim] * 1.2)
#                 else:
#                     new_size_vals.append(0.1)  # Set a small non-zero value
#             new_size = wp.vec3(new_size_vals[0], new_size_vals[1], new_size_vals[2])
#             new_sizes.append(new_size)

#         # Update model arrays
#         self.model.shape_transform.assign(wp.array(new_transforms, dtype=wp.transform, device=self.model.device))
#         self.model.shape_geo.scale.assign(wp.array(new_sizes, dtype=wp.vec3, device=self.model.device))

#         # Notify model changed
#         solver.notify_model_changed(newton.sim.NOTIFY_FLAG_SHAPE_PROPERTIES)

#         # Check updated values
#         updated_geom_size = solver.mjw_model.geom_size.numpy()
#         updated_geom_pos = solver.mjw_model.geom_pos.numpy()

#         for env_idx in range(self.model.num_envs):
#             for shape_idx in range(shapes_per_env):
#                 global_shape_idx = env_idx * shapes_per_env + shape_idx
#                 geom_idx = shape_to_geom[shape_idx]
#                 if geom_idx >= 0:
#                     # Skip the plane shape (usually first shape) as it may have special handling
#                     if shape_idx == 0 and self.model.shape_geo.type.numpy()[global_shape_idx] == newton.GEO_PLANE:
#                         continue

#                     # Verify size updated for non-zero dimensions
#                     for dim in range(3):
#                         expected_size = float(new_sizes[global_shape_idx][dim])
#                         actual_size = float(updated_geom_size[env_idx, geom_idx][dim])
#                         initial_size = float(initial_geom_size[env_idx, geom_idx][dim])

#                         # Only check dimensions that should have non-zero values
#                         if expected_size > 0:
#                             self.assertAlmostEqual(
#                                 actual_size,
#                                 expected_size,
#                                 places=5,
#                                 msg=f"Size mismatch for shape {shape_idx} in environment {env_idx}, dimension {dim}",
#                             )
#                             # Verify it changed from initial (unless initial was also 0)
#                             if initial_size > 0:
#                                 self.assertNotAlmostEqual(
#                                     actual_size,
#                                     initial_size,
#                                     places=5,
#                                     msg=f"Size should have changed for shape {shape_idx} in environment {env_idx}, dimension {dim}",
#                                 )

#                     # Verify position updated (accounting for up-axis conversion if needed)
#                     new_pos = new_transforms[global_shape_idx].p
#                     if self.model.up_axis == 1:  # Y-up to Z-up conversion
#                         expected_pos = np.array([new_pos[0], -new_pos[2], new_pos[1]])
#                     else:
#                         expected_pos = np.array([new_pos[0], new_pos[1], new_pos[2]])

#                     for dim in range(3):
#                         self.assertAlmostEqual(
#                             float(updated_geom_pos[env_idx, geom_idx][dim]),
#                             expected_pos[dim],
#                             places=5,
#                             msg=f"Position mismatch for shape {shape_idx} in environment {env_idx}, dimension {dim}",
#                         )
#                         # Verify position actually changed from initial
#                         self.assertNotAlmostEqual(
#                             float(updated_geom_pos[env_idx, geom_idx][dim]),
#                             float(initial_geom_pos[env_idx, geom_idx][dim]),
#                             places=5,
#                             msg=f"Position should have changed for shape {shape_idx} in environment {env_idx}, dimension {dim}",
#                         )
=======


class TestMuJoCoSolverGeomProperties(TestMuJoCoSolverPropertiesBase):
    def test_geom_property_conversion(self):
        """
        Test that Newton shape properties are correctly converted to MuJoCo geom properties.
        Verifies friction values can be updated via notify_model_changed.
        """
        # Get info about static shapes (like plane)
        collision_groups = np.array(self.model.shape_collision_group)
        static_shapes = np.where(collision_groups < 0)[0]
        num_static = len(static_shapes)

        # Shapes per environment (excluding static shapes)
        shapes_per_env = (self.model.shape_count - num_static) // self.model.num_envs

        # Create solver - this will use default friction values
        solver = MuJoCoSolver(self.model, iterations=1, disable_contacts=True)

        # Now set different friction values for each shape AFTER solver creation
        new_mu_values = np.zeros(self.model.shape_count)

        # Set friction for static shapes
        for i in static_shapes:
            new_mu_values[i] = 0.8  # Default friction for static shapes

        # Set friction for environment shapes
        for env_idx in range(self.model.num_envs):
            for shape_idx in range(shapes_per_env):
                # Global index accounts for static shapes
                global_shape_idx = num_static + env_idx * shapes_per_env + shape_idx
                # Pattern: 0.3 + shape_idx * 0.1 + env_idx * 0.2
                new_mu_values[global_shape_idx] = 0.3 + shape_idx * 0.1 + env_idx * 0.2

        self.model.shape_materials.mu.assign(new_mu_values)

        # Notify solver of shape property changes
        solver.notify_model_changed(newton.sim.NOTIFY_FLAG_SHAPE_PROPERTIES)

        # Verify shape-to-geom mapping exists
        self.assertTrue(hasattr(self.model, "mjc_shape_to_geom"))
        self.assertEqual(len(self.model.mjc_shape_to_geom), self.model.shape_count)

        # Get shape-to-geom mapping
        shape_to_geom = self.model.mjc_shape_to_geom.numpy()
        shape_types = self.model.shape_geo.type.numpy()

        # Verify friction values match Newton's mu
        geom_friction = solver.mjw_model.geom_friction.numpy()

        # Only check shapes that were actually converted (selected_shapes)
        for shape_idx in solver.selected_shapes.numpy():
            geom_idx = shape_to_geom[shape_idx]
            if geom_idx >= 0:  # Valid geom
                # Skip plane shapes as they use default friction from MuJoCo
                if shape_types[shape_idx] == newton.GEO_PLANE:
                    continue

                expected_mu = new_mu_values[shape_idx]

                # Check that all worlds have the same friction value
                for world_idx in range(self.model.num_envs):
                    actual_friction = geom_friction[world_idx, geom_idx]

                    # Slide friction should match exactly
                    self.assertAlmostEqual(
                        float(actual_friction[0]),
                        expected_mu,
                        places=5,
                        msg=f"Slide friction mismatch for shape {shape_idx} (type {shape_types[shape_idx]}) in world {world_idx}",
                    )

                    # Torsional and rolling friction should be scaled by model parameters
                    expected_torsional = expected_mu * self.model.rigid_contact_torsional_friction
                    expected_rolling = expected_mu * self.model.rigid_contact_rolling_friction

                    self.assertAlmostEqual(
                        float(actual_friction[1]),
                        expected_torsional,
                        places=5,
                        msg=f"Torsional friction mismatch for shape {shape_idx} in world {world_idx}",
                    )

                    self.assertAlmostEqual(
                        float(actual_friction[2]),
                        expected_rolling,
                        places=5,
                        msg=f"Rolling friction mismatch for shape {shape_idx} in world {world_idx}",
                    )

    def test_geom_property_update(self):
        """
        Test that geom properties can be dynamically updated during simulation.
        Updates friction and collision radius and verifies changes propagate to MuJoCo.
        """
        # Get info about static shapes
        collision_groups = np.array(self.model.shape_collision_group)
        static_shapes = np.where(collision_groups < 0)[0]
        num_static = len(static_shapes)

        # Shapes per environment (excluding static shapes)
        shapes_per_env = (self.model.shape_count - num_static) // self.model.num_envs

        # Set initial friction values
        initial_mu_values = np.ones(self.model.shape_count) * 0.5
        self.model.shape_materials.mu.assign(initial_mu_values)

        # Create solver
        solver = MuJoCoSolver(self.model, iterations=1, disable_contacts=True)

        # Get initial values
        shape_to_geom = self.model.mjc_shape_to_geom.numpy()
        shape_types = self.model.shape_geo.type.numpy()

        # Run a simulation step
        solver.step(self.model, self.state_in, self.state_out, self.control, self.contacts, 0.01)
        self.state_in, self.state_out = self.state_out, self.state_in

        # Update shape material properties with different pattern
        updated_mu_values = np.zeros(self.model.shape_count)

        # Set friction for static shapes
        for i in static_shapes:
            updated_mu_values[i] = 0.9

        # Set friction for environment shapes
        for env_idx in range(self.model.num_envs):
            for shape_idx in range(shapes_per_env):
                global_shape_idx = num_static + env_idx * shapes_per_env + shape_idx
                # New pattern: 0.6 + shape_idx * 0.15 + env_idx * 0.3
                updated_mu_values[global_shape_idx] = 0.6 + shape_idx * 0.15 + env_idx * 0.3

        self.model.shape_materials.mu.assign(updated_mu_values)

        # Notify model changed
        solver.notify_model_changed(newton.sim.NOTIFY_FLAG_SHAPE_PROPERTIES)

        # Check updated values
        updated_friction = solver.mjw_model.geom_friction.numpy()

        # Only check shapes that were actually converted (selected_shapes)
        for shape_idx in solver.selected_shapes.numpy():
            geom_idx = shape_to_geom[shape_idx]
            if geom_idx >= 0:  # Valid geom
                # Skip plane shapes as they use default friction
                if shape_types[shape_idx] == newton.GEO_PLANE:
                    continue

                expected_mu = updated_mu_values[shape_idx]

                # Check all worlds have the updated friction
                for world_idx in range(self.model.num_envs):
                    actual_friction = updated_friction[world_idx, geom_idx]

                    # Verify friction updated
                    self.assertAlmostEqual(
                        float(actual_friction[0]),
                        expected_mu,
                        places=5,
                        msg=f"Updated slide friction mismatch for shape {shape_idx} in world {world_idx}",
                    )
                    # Verify it's different from initial (0.5)
                    self.assertNotAlmostEqual(
                        float(actual_friction[0]),
                        0.5,
                        places=5,
                        msg=f"Friction should have changed from initial for shape {shape_idx} in world {world_idx}",
                    )

    def test_collision_radius_mapping(self):
        """
        Test that collision radius is correctly mapped to geom_rbound.
        Verifies both initial mapping and dynamic updates.
        Note: This test only checks spherical shapes since Newton's collision_radius
        doesn't directly map to MuJoCo's geom_rbound for non-spherical shapes.
        """

        # Create solver
        solver = MuJoCoSolver(self.model, iterations=1, disable_contacts=True)

        # Get shape collision radii
        shape_radii = self.model.shape_collision_radius.numpy()
        shape_to_geom = self.model.mjc_shape_to_geom.numpy()
        shape_types = self.model.shape_geo.type.numpy()
        geom_rbound = solver.mjw_model.geom_rbound.numpy()

        # Check initial collision radii - only for selected shapes
        # Track which shapes we actually verified
        verified_count = 0
        for shape_idx in solver.selected_shapes.numpy():
            geom_idx = shape_to_geom[shape_idx]
            if geom_idx >= 0:
                # Only check spherical shapes where collision_radius maps directly to geom_rbound
                # For other shapes, MuJoCo's geom_rbound is the bounding sphere radius which
                # is computed differently than Newton's collision_radius
                if shape_types[shape_idx] != newton.GEO_SPHERE:
                    continue

                expected_radius = shape_radii[shape_idx]
                verified_count += 1

                # Check all worlds have the same radius
                for world_idx in range(self.model.num_envs):
                    actual_rbound = geom_rbound[world_idx, geom_idx]
                    self.assertAlmostEqual(
                        float(actual_rbound),
                        expected_radius,
                        places=5,
                        msg=f"Collision radius mismatch for shape {shape_idx} in world {world_idx}",
                    )

        # If no spheres were found, at least verify the test setup is working
        if verified_count == 0:
            print("Warning: No spherical shapes found to test collision radius mapping")

        # Update collision radii
        new_radii = shape_radii * 1.5  # Scale by 1.5
        self.model.shape_collision_radius.assign(new_radii)

        # Notify model changed
        solver.notify_model_changed(newton.sim.NOTIFY_FLAG_SHAPE_PROPERTIES)

        # Check updated radii
        updated_geom_rbound = solver.mjw_model.geom_rbound.numpy()

        for shape_idx in solver.selected_shapes.numpy():
            geom_idx = shape_to_geom[shape_idx]
            if geom_idx >= 0:
                # Only check spherical shapes
                if shape_types[shape_idx] != newton.GEO_SPHERE:
                    continue

                expected_radius = new_radii[shape_idx]

                # Check all worlds have the updated radius
                for world_idx in range(self.model.num_envs):
                    actual_rbound = updated_geom_rbound[world_idx, geom_idx]
                    self.assertAlmostEqual(
                        float(actual_rbound),
                        expected_radius,
                        places=5,
                        msg=f"Updated collision radius mismatch for shape {shape_idx} in world {world_idx}",
                    )

    def test_geom_transform_update(self):
        """
        Test that geom_size, geom_pos, and geom_quat can be dynamically updated.
        Verifies transform properties propagate correctly to MuJoCo.
        """
        # Create solver
        solver = MuJoCoSolver(self.model, iterations=1, disable_contacts=True)

        # Get initial values
        shape_to_geom = self.model.mjc_shape_to_geom.numpy()

        # Check geom transform properties are expanded
        self.assertEqual(solver.mjw_model.geom_size.shape[0], self.model.num_envs)
        self.assertEqual(solver.mjw_model.geom_pos.shape[0], self.model.num_envs)
        self.assertEqual(solver.mjw_model.geom_quat.shape[0], self.model.num_envs)

        # Get initial transforms
        initial_geom_pos = solver.mjw_model.geom_pos.numpy().copy()

        # Update shape transforms
        new_transforms = []
        new_sizes = []
        for i in range(self.model.shape_count):
            # Create new transform with offset position
            new_pos = wp.vec3(1.0 + i * 0.1, 2.0 + i * 0.1, 3.0 + i * 0.1)
            new_transform = wp.transform(new_pos, wp.quat_identity())
            new_transforms.append(new_transform)

            # Scale sizes by 1.2
            old_size = self.model.shape_geo.scale.numpy()[i]
            new_size = wp.vec3(old_size[0] * 1.2, old_size[1] * 1.2, old_size[2] * 1.2)
            new_sizes.append(new_size)

        # Update model arrays
        self.model.shape_transform.assign(wp.array(new_transforms, dtype=wp.transform, device=self.model.device))
        self.model.shape_geo.scale.assign(wp.array(new_sizes, dtype=wp.vec3, device=self.model.device))

        # Notify model changed
        solver.notify_model_changed(newton.sim.NOTIFY_FLAG_SHAPE_PROPERTIES)

        # Check updated values
        updated_geom_size = solver.mjw_model.geom_size.numpy()
        updated_geom_pos = solver.mjw_model.geom_pos.numpy()

        # Only check shapes that were actually converted (selected_shapes)
        # Track which shapes we actually verified
        verified_count = 0
        for shape_idx in solver.selected_shapes.numpy():
            geom_idx = shape_to_geom[shape_idx]
            if geom_idx >= 0:
                # Skip the plane shape as it has special handling for size
                if self.model.shape_geo.type.numpy()[shape_idx] == newton.GEO_PLANE:
                    continue

                verified_count += 1

                # Check all worlds have the same transform
                for world_idx in range(self.model.num_envs):
                    # Verify size updated for non-zero dimensions
                    for dim in range(3):
                        expected_size = float(new_sizes[shape_idx][dim])
                        actual_size = float(updated_geom_size[world_idx, geom_idx][dim])

                        # Only check dimensions that should have non-zero values
                        if expected_size > 0:
                            self.assertAlmostEqual(
                                actual_size,
                                expected_size,
                                places=5,
                                msg=f"Size mismatch for shape {shape_idx} in world {world_idx}, dimension {dim}",
                            )

                    # Verify position updated (accounting for up-axis conversion if needed)
                    new_pos = new_transforms[shape_idx].p
                    if self.model.up_axis == 1:  # Y-up to Z-up conversion
                        expected_pos = np.array([new_pos[0], -new_pos[2], new_pos[1]])
                    else:
                        expected_pos = np.array([new_pos[0], new_pos[1], new_pos[2]])

                    for dim in range(3):
                        self.assertAlmostEqual(
                            float(updated_geom_pos[world_idx, geom_idx][dim]),
                            expected_pos[dim],
                            places=5,
                            msg=f"Position mismatch for shape {shape_idx} in world {world_idx}, dimension {dim}",
                        )
                        # Verify position actually changed from initial
                        self.assertNotAlmostEqual(
                            float(updated_geom_pos[world_idx, geom_idx][dim]),
                            float(initial_geom_pos[world_idx, geom_idx][dim]),
                            places=5,
                            msg=f"Position should have changed for shape {shape_idx} in world {world_idx}, dimension {dim}",
                        )

        # Ensure we actually tested some shapes
        self.assertGreater(verified_count, 0, "Should have verified at least one shape")
>>>>>>> 87a5f487


if __name__ == "__main__":
    unittest.main()<|MERGE_RESOLUTION|>--- conflicted
+++ resolved
@@ -632,299 +632,6 @@
                     places=4,
                     msg=f"Updated MuJoCo DOF {dof_idx} in env {env_idx} friction should match Newton value",
                 )
-<<<<<<< HEAD
-
-
-# class TestMuJoCoSolverGeomProperties(TestMuJoCoSolverPropertiesBase):
-#     def test_geom_property_conversion(self):
-#         """
-#         Test that Newton shape properties are correctly converted to MuJoCo geom properties.
-#         Verifies friction, collision radius, and contact parameters.
-#         """
-#         # Create shapes with different material properties for each environment
-#         shapes_per_env = self.model.shape_count // self.model.num_envs
-
-#         # Set different friction values for each shape
-#         new_mu_values = np.zeros(self.model.shape_count)
-#         for env_idx in range(self.model.num_envs):
-#             for shape_idx in range(shapes_per_env):
-#                 global_shape_idx = env_idx * shapes_per_env + shape_idx
-#                 # Pattern: 0.3 + shape_idx * 0.1 + env_idx * 0.2
-#                 new_mu_values[global_shape_idx] = 0.3 + shape_idx * 0.1 + env_idx * 0.2
-
-#         self.model.shape_materials.mu.assign(new_mu_values)
-
-#         # Create solver
-#         solver = MuJoCoSolver(self.model, iterations=1, disable_contacts=True)
-
-#         # Verify shape-to-geom mapping exists
-#         self.assertTrue(hasattr(self.model, "mjc_shape_to_geom"))
-#         self.assertEqual(len(self.model.mjc_shape_to_geom), self.model.shape_count)
-
-#         # Get shape-to-geom mapping
-#         shape_to_geom = self.model.mjc_shape_to_geom.numpy()
-
-#         # Verify friction values match Newton's mu
-#         geom_friction = solver.mjw_model.geom_friction.numpy()
-
-#         for env_idx in range(self.model.num_envs):
-#             for shape_idx in range(shapes_per_env):
-#                 global_shape_idx = env_idx * shapes_per_env + shape_idx
-#                 geom_idx = shape_to_geom[shape_idx]
-#                 if geom_idx >= 0:  # Valid geom
-#                     expected_mu = new_mu_values[global_shape_idx]
-#                     actual_friction = geom_friction[env_idx, geom_idx]
-
-#                     # Slide friction should match exactly
-#                     self.assertAlmostEqual(
-#                         float(actual_friction[0]),
-#                         expected_mu,
-#                         places=5,
-#                         msg=f"Slide friction mismatch for shape {shape_idx} in environment {env_idx}",
-#                     )
-#                     # Torsion and roll friction should be scaled by model parameters
-#                     self.assertAlmostEqual(
-#                         float(actual_friction[1]),
-#                         self.model.rigid_contact_torsional_friction * expected_mu,
-#                         places=5,
-#                         msg=f"Torsion friction mismatch for shape {shape_idx} in environment {env_idx}",
-#                     )
-#                     self.assertAlmostEqual(
-#                         float(actual_friction[2]),
-#                         self.model.rigid_contact_rolling_friction * expected_mu,
-#                         places=5,
-#                         msg=f"Roll friction mismatch for shape {shape_idx} in environment {env_idx}",
-#                     )
-
-#     def test_geom_property_update(self):
-#         """
-#         Test that geom properties can be dynamically updated during simulation.
-#         Updates friction and collision radius and verifies changes propagate to MuJoCo.
-#         """
-#         shapes_per_env = self.model.shape_count // self.model.num_envs
-
-#         # Set initial friction values
-#         initial_mu_values = np.zeros(self.model.shape_count)
-#         for i in range(self.model.shape_count):
-#             initial_mu_values[i] = 0.5
-
-#         self.model.shape_materials.mu.assign(initial_mu_values)
-
-#         # Create solver
-#         solver = MuJoCoSolver(self.model, iterations=1, disable_contacts=True)
-
-#         # Get initial values
-#         shape_to_geom = self.model.mjc_shape_to_geom.numpy()
-#         initial_friction = solver.mjw_model.geom_friction.numpy().copy()
-
-#         # Run a simulation step
-#         solver.step(self.model, self.state_in, self.state_out, self.control, self.contacts, 0.01)
-#         self.state_in, self.state_out = self.state_out, self.state_in
-
-#         # Update shape material properties with different pattern
-#         updated_mu_values = np.zeros(self.model.shape_count)
-#         for env_idx in range(self.model.num_envs):
-#             for shape_idx in range(shapes_per_env):
-#                 global_shape_idx = env_idx * shapes_per_env + shape_idx
-#                 # New pattern: 0.6 + shape_idx * 0.15 + env_idx * 0.3
-#                 updated_mu_values[global_shape_idx] = 0.6 + shape_idx * 0.15 + env_idx * 0.3
-
-#         self.model.shape_materials.mu.assign(updated_mu_values)
-
-#         # Notify model changed
-#         solver.notify_model_changed(newton.sim.NOTIFY_FLAG_SHAPE_PROPERTIES)
-
-#         # Check updated values
-#         updated_friction = solver.mjw_model.geom_friction.numpy()
-
-#         for env_idx in range(self.model.num_envs):
-#             for shape_idx in range(shapes_per_env):
-#                 global_shape_idx = env_idx * shapes_per_env + shape_idx
-#                 geom_idx = shape_to_geom[shape_idx]
-#                 if geom_idx >= 0:  # Valid geom
-#                     expected_mu = updated_mu_values[global_shape_idx]
-#                     actual_friction = updated_friction[env_idx, geom_idx]
-
-#                     # Verify friction updated
-#                     self.assertAlmostEqual(
-#                         float(actual_friction[0]),
-#                         expected_mu,
-#                         places=5,
-#                         msg=f"Updated slide friction mismatch for shape {shape_idx} in environment {env_idx}",
-#                     )
-#                     # Verify it's different from initial
-#                     self.assertNotAlmostEqual(
-#                         float(actual_friction[0]),
-#                         float(initial_friction[env_idx, geom_idx][0]),
-#                         places=5,
-#                         msg=f"Friction should have changed for shape {shape_idx} in environment {env_idx}",
-#                     )
-
-#     def test_collision_radius_mapping(self):
-#         """
-#         Test that collision radius is correctly mapped to geom_rbound.
-#         Verifies both initial mapping and dynamic updates.
-#         """
-#         shapes_per_env = self.model.shape_count // self.model.num_envs
-
-#         # Create solver
-#         solver = MuJoCoSolver(self.model, iterations=1, disable_contacts=True)
-
-#         # Get shape collision radii
-#         shape_radii = self.model.shape_collision_radius.numpy()
-#         shape_to_geom = self.model.mjc_shape_to_geom.numpy()
-#         geom_rbound = solver.mjw_model.geom_rbound.numpy()
-
-#         # Check initial collision radii
-#         for env_idx in range(self.model.num_envs):
-#             for shape_idx in range(shapes_per_env):
-#                 global_shape_idx = env_idx * shapes_per_env + shape_idx
-#                 geom_idx = shape_to_geom[shape_idx]
-#                 if geom_idx >= 0:
-#                     expected_radius = shape_radii[global_shape_idx]
-#                     actual_rbound = geom_rbound[env_idx, geom_idx]
-#                     self.assertAlmostEqual(
-#                         float(actual_rbound),
-#                         expected_radius,
-#                         places=5,
-#                         msg=f"Collision radius mismatch for shape {shape_idx} in environment {env_idx}",
-#                     )
-
-#         # Update collision radii
-#         new_radii = np.zeros(self.model.shape_count)
-#         for i in range(self.model.shape_count):
-#             new_radii[i] = shape_radii[i] * 1.5  # Scale by 1.5
-
-#         self.model.shape_collision_radius.assign(new_radii)
-
-#         # Notify model changed
-#         solver.notify_model_changed(newton.sim.NOTIFY_FLAG_SHAPE_PROPERTIES)
-
-#         # Check updated radii
-#         updated_geom_rbound = solver.mjw_model.geom_rbound.numpy()
-
-#         for env_idx in range(self.model.num_envs):
-#             for shape_idx in range(shapes_per_env):
-#                 global_shape_idx = env_idx * shapes_per_env + shape_idx
-#                 geom_idx = shape_to_geom[shape_idx]
-#                 if geom_idx >= 0:
-#                     expected_radius = new_radii[global_shape_idx]
-#                     actual_rbound = updated_geom_rbound[env_idx, geom_idx]
-#                     self.assertAlmostEqual(
-#                         float(actual_rbound),
-#                         expected_radius,
-#                         places=5,
-#                         msg=f"Updated collision radius mismatch for shape {shape_idx} in environment {env_idx}",
-#                     )
-
-#     def test_geom_transform_update(self):
-#         """
-#         Test that geom_size, geom_pos, and geom_quat can be dynamically updated.
-#         Verifies transform properties propagate correctly to MuJoCo.
-#         """
-#         shapes_per_env = self.model.shape_count // self.model.num_envs
-
-#         # Create solver
-#         solver = MuJoCoSolver(self.model, iterations=1, disable_contacts=True)
-
-#         # Get initial values
-#         shape_to_geom = self.model.mjc_shape_to_geom.numpy()
-
-#         # Check geom transform properties are expanded
-#         self.assertEqual(solver.mjw_model.geom_size.shape[0], self.model.num_envs)
-#         self.assertEqual(solver.mjw_model.geom_pos.shape[0], self.model.num_envs)
-#         self.assertEqual(solver.mjw_model.geom_quat.shape[0], self.model.num_envs)
-
-#         # Get initial transforms
-#         initial_geom_size = solver.mjw_model.geom_size.numpy().copy()
-#         initial_geom_pos = solver.mjw_model.geom_pos.numpy().copy()
-
-#         # Update shape transforms
-#         new_transforms = []
-#         new_sizes = []
-#         for i in range(self.model.shape_count):
-#             # Create new transform with offset position
-#             new_pos = wp.vec3(1.0 + i * 0.1, 2.0 + i * 0.1, 3.0 + i * 0.1)
-#             new_transform = wp.transform(new_pos, wp.quat_identity())
-#             new_transforms.append(new_transform)
-
-#             # Scale sizes by 1.2, but add a small value to ensure non-zero sizes change
-#             old_size = self.model.shape_geo.scale.numpy()[i]
-#             # For each dimension, either scale by 1.2 or set to 0.1 if it was 0
-#             new_size_vals = []
-#             for dim in range(3):
-#                 if old_size[dim] > 0:
-#                     new_size_vals.append(old_size[dim] * 1.2)
-#                 else:
-#                     new_size_vals.append(0.1)  # Set a small non-zero value
-#             new_size = wp.vec3(new_size_vals[0], new_size_vals[1], new_size_vals[2])
-#             new_sizes.append(new_size)
-
-#         # Update model arrays
-#         self.model.shape_transform.assign(wp.array(new_transforms, dtype=wp.transform, device=self.model.device))
-#         self.model.shape_geo.scale.assign(wp.array(new_sizes, dtype=wp.vec3, device=self.model.device))
-
-#         # Notify model changed
-#         solver.notify_model_changed(newton.sim.NOTIFY_FLAG_SHAPE_PROPERTIES)
-
-#         # Check updated values
-#         updated_geom_size = solver.mjw_model.geom_size.numpy()
-#         updated_geom_pos = solver.mjw_model.geom_pos.numpy()
-
-#         for env_idx in range(self.model.num_envs):
-#             for shape_idx in range(shapes_per_env):
-#                 global_shape_idx = env_idx * shapes_per_env + shape_idx
-#                 geom_idx = shape_to_geom[shape_idx]
-#                 if geom_idx >= 0:
-#                     # Skip the plane shape (usually first shape) as it may have special handling
-#                     if shape_idx == 0 and self.model.shape_geo.type.numpy()[global_shape_idx] == newton.GEO_PLANE:
-#                         continue
-
-#                     # Verify size updated for non-zero dimensions
-#                     for dim in range(3):
-#                         expected_size = float(new_sizes[global_shape_idx][dim])
-#                         actual_size = float(updated_geom_size[env_idx, geom_idx][dim])
-#                         initial_size = float(initial_geom_size[env_idx, geom_idx][dim])
-
-#                         # Only check dimensions that should have non-zero values
-#                         if expected_size > 0:
-#                             self.assertAlmostEqual(
-#                                 actual_size,
-#                                 expected_size,
-#                                 places=5,
-#                                 msg=f"Size mismatch for shape {shape_idx} in environment {env_idx}, dimension {dim}",
-#                             )
-#                             # Verify it changed from initial (unless initial was also 0)
-#                             if initial_size > 0:
-#                                 self.assertNotAlmostEqual(
-#                                     actual_size,
-#                                     initial_size,
-#                                     places=5,
-#                                     msg=f"Size should have changed for shape {shape_idx} in environment {env_idx}, dimension {dim}",
-#                                 )
-
-#                     # Verify position updated (accounting for up-axis conversion if needed)
-#                     new_pos = new_transforms[global_shape_idx].p
-#                     if self.model.up_axis == 1:  # Y-up to Z-up conversion
-#                         expected_pos = np.array([new_pos[0], -new_pos[2], new_pos[1]])
-#                     else:
-#                         expected_pos = np.array([new_pos[0], new_pos[1], new_pos[2]])
-
-#                     for dim in range(3):
-#                         self.assertAlmostEqual(
-#                             float(updated_geom_pos[env_idx, geom_idx][dim]),
-#                             expected_pos[dim],
-#                             places=5,
-#                             msg=f"Position mismatch for shape {shape_idx} in environment {env_idx}, dimension {dim}",
-#                         )
-#                         # Verify position actually changed from initial
-#                         self.assertNotAlmostEqual(
-#                             float(updated_geom_pos[env_idx, geom_idx][dim]),
-#                             float(initial_geom_pos[env_idx, geom_idx][dim]),
-#                             places=5,
-#                             msg=f"Position should have changed for shape {shape_idx} in environment {env_idx}, dimension {dim}",
-#                         )
-=======
 
 
 class TestMuJoCoSolverGeomProperties(TestMuJoCoSolverPropertiesBase):
@@ -1265,7 +972,6 @@
 
         # Ensure we actually tested some shapes
         self.assertGreater(verified_count, 0, "Should have verified at least one shape")
->>>>>>> 87a5f487
 
 
 if __name__ == "__main__":
