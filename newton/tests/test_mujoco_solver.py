# SPDX-FileCopyrightText: Copyright (c) 2025 The Newton Developers
# SPDX-License-Identifier: Apache-2.0
#
# Licensed under the Apache License, Version 2.0 (the "License");
# you may not use this file except in compliance with the License.
# You may obtain a copy of the License at
#
# http://www.apache.org/licenses/LICENSE-2.0
#
# Unless required by applicable law or agreed to in writing, software
# distributed under the License is distributed on an "AS IS" BASIS,
# WITHOUT WARRANTIES OR CONDITIONS OF ANY KIND, either express or implied.
# See the License for the specific language governing permissions and
# limitations under the License.

import os  # For path manipulation
import time  # Added for the interactive loop
import unittest

import numpy as np  # For numerical operations and random values
import warp as wp

import newton
from newton.geometry import Mesh
from newton.solvers import MuJoCoSolver

# Import the kernels for coordinate conversion
from newton.utils import SimRendererOpenGL


class TestMuJoCoSolver(unittest.TestCase):
    def setUp(self):
        "Hook method for setting up the test fixture before exercising it."
        pass

    def _run_substeps_for_frame(self, sim_dt, sim_substeps):
        """Helper method to run simulation substeps for one rendered frame."""
        for _ in range(sim_substeps):
            self.solver.step(self.state_in, self.state_out, self.control, self.contacts, sim_dt)
            self.state_in, self.state_out = self.state_out, self.state_in  # Output becomes input for next substep

    def test_setup_completes(self):
        """
        Tests if the setUp method completes successfully.
        This implicitly tests model creation, finalization, solver, and renderer initialization.
        """
        self.assertTrue(True, "setUp method completed.")

    @unittest.skip("Trajectory rendering for debugging")
    def test_render_trajectory(self):
        """Simulates and renders a trajectory if solver and renderer are available."""
        print("\nDebug: Starting test_render_trajectory...")

        solver = None
        renderer = None
        substep_graph = None
        use_cuda_graph = wp.get_device().is_cuda

        try:
            print("Debug: Attempting to initialize MuJoCoSolver for trajectory test...")
            solver = MuJoCoSolver(self.model, iterations=10, ls_iterations=10)
            print("Debug: MuJoCoSolver initialized successfully for trajectory test.")
        except ImportError as e:
            self.skipTest(f"MuJoCo or deps not installed. Skipping trajectory rendering: {e}")
            return
        except Exception as e:
            self.skipTest(f"Error initializing MuJoCoSolver for trajectory test: {e}")
            return

        if self.debug_stage_path:
            try:
                print(f"Debug: Attempting to initialize SimRendererOpenGL (stage: {self.debug_stage_path})...")
                stage_dir = os.path.dirname(self.debug_stage_path)
                if stage_dir and not os.path.exists(stage_dir):
                    os.makedirs(stage_dir)
                    print(f"Debug: Created directory for stage: {stage_dir}")
                renderer = SimRendererOpenGL(
                    path=self.debug_stage_path, model=self.model, scaling=1.0, show_joints=True
                )
                print("Debug: SimRendererOpenGL initialized successfully for trajectory test.")
            except ImportError as e:
                self.skipTest(f"SimRendererOpenGL dependencies not met. Skipping trajectory rendering: {e}")
                return
            except Exception as e:
                self.skipTest(f"Error initializing SimRendererOpenGL for trajectory test: {e}")
                return
        else:
            self.skipTest("No debug_stage_path set. Skipping trajectory rendering.")
            return

        num_frames = 200
        sim_substeps = 2
        frame_dt = 1.0 / 60.0
        sim_dt = frame_dt / sim_substeps
        sim_time = 0.0

        # Override self.solver for _run_substeps_for_frame if it was defined in setUp
        # However, since we moved initialization here, we pass it directly or use the local var.
        # For simplicity, let _run_substeps_for_frame use self.solver, so we assign the local one to it.
        self.solver = solver  # Make solver accessible to _run_substeps_for_frame via self

        if use_cuda_graph:
            print(
                f"Debug: CUDA device detected. Attempting to capture {sim_substeps} substeps with dt={sim_dt:.4f} into a CUDA graph..."
            )
            try:
                with wp.ScopedCapture() as capture:
                    self._run_substeps_for_frame(sim_dt, sim_substeps)
                substep_graph = capture.graph
                print("Debug: CUDA graph captured successfully.")
            except Exception as e:
                print(f"Debug: CUDA graph capture failed: {e}. Falling back to regular execution.")
                substep_graph = None
        else:
            print("Debug: Not using CUDA graph (non-CUDA device or flag disabled).")

        print(f"Debug: Simulating and rendering {num_frames} frames ({sim_substeps} substeps/frame)...")
        print("       Press Ctrl+C in the console to stop early.")

        try:
            for frame_num in range(num_frames):
                if frame_num % 20 == 0:
                    print(f"Debug: Frame {frame_num}/{num_frames}, Sim time: {sim_time:.2f}s")

                renderer.begin_frame(sim_time)
                renderer.render(self.state_in)
                renderer.end_frame()

                if use_cuda_graph and substep_graph:
                    wp.capture_launch(substep_graph)
                else:
                    self._run_substeps_for_frame(sim_dt, sim_substeps)

                sim_time += frame_dt
                time.sleep(0.016)

        except KeyboardInterrupt:
            print("\nDebug: Trajectory rendering stopped by user.")
        except Exception as e:
            self.fail(f"Error during trajectory rendering: {e}")
        finally:
            print("Debug: test_render_trajectory finished.")


class TestMuJoCoSolverPropertiesBase(TestMuJoCoSolver):
    """Base class for MuJoCo solver property tests with common setup."""

    def setUp(self):
        """Set up a model with multiple environments, each with a free body and an articulated tree."""
        self.seed = 123
        self.rng = np.random.default_rng(self.seed)

        num_envs = 2
        self.debug_stage_path = "newton/tests/test_mujoco_render.usda"

        template_builder = newton.ModelBuilder()
        shape_cfg = newton.ModelBuilder.ShapeConfig(density=1000.0)  # Define ShapeConfig

        # --- Free-floating body (e.g., a box) ---
        free_body_initial_pos = wp.transform((0.5, 0.5, 0.0), wp.quat_identity())
        free_body_idx = template_builder.add_body(mass=0.2)
        template_builder.add_joint_free(child=free_body_idx, parent_xform=free_body_initial_pos)
        template_builder.add_shape_box(
            body=free_body_idx,
            xform=wp.transform(),  # Shape at body's local origin
            hx=0.1,
            hy=0.1,
            hz=0.1,
            cfg=shape_cfg,
        )

        # --- Articulated tree (3 bodies) ---
        link_radius = 0.05
        link_half_length = 0.15
        tree_root_initial_pos_y = link_half_length * 2.0
        tree_root_initial_transform = wp.transform((0.0, tree_root_initial_pos_y, 0.0), wp.quat_identity())

        body1_idx = template_builder.add_body(mass=0.1)
        template_builder.add_joint_free(child=body1_idx, parent_xform=tree_root_initial_transform)
        template_builder.add_shape_capsule(
            body=body1_idx,
            xform=wp.transform(),  # Shape at body's local origin
            radius=link_radius,
            half_height=link_half_length,
            cfg=shape_cfg,
        )

        body2_idx = template_builder.add_body(mass=0.1)
        template_builder.add_shape_capsule(
            body=body2_idx,
            xform=wp.transform(),  # Shape at body's local origin
            radius=link_radius,
            half_height=link_half_length,
            cfg=shape_cfg,
        )
        template_builder.add_joint_revolute(
            parent=body1_idx,
            child=body2_idx,
            parent_xform=wp.transform((0.0, link_half_length, 0.0), wp.quat_identity()),
            child_xform=wp.transform((0.0, -link_half_length, 0.0), wp.quat_identity()),
            axis=(0.0, 0.0, 1.0),
        )

        body3_idx = template_builder.add_body(mass=0.1)
        template_builder.add_shape_capsule(
            body=body3_idx,
            xform=wp.transform(),  # Shape at body's local origin
            radius=link_radius,
            half_height=link_half_length,
            cfg=shape_cfg,
        )
        template_builder.add_joint_revolute(
            parent=body2_idx,
            child=body3_idx,
            parent_xform=wp.transform((0.0, link_half_length, 0.0), wp.quat_identity()),
            child_xform=wp.transform((0.0, -link_half_length, 0.0), wp.quat_identity()),
            axis=(1.0, 0.0, 0.0),
        )

        self.builder = newton.ModelBuilder()
        self.builder.add_shape_plane()

        for i in range(num_envs):
            env_transform = wp.transform((i * 2.0, 0.0, 0.0), wp.quat_identity())
            self.builder.add_builder(
                template_builder, xform=env_transform, update_num_env_count=True, separate_collision_group=True
            )

        try:
            if self.builder.num_envs == 0 and num_envs > 0:
                self.builder.num_envs = num_envs
            self.model = self.builder.finalize()
            if self.model.num_envs != num_envs:
                print(f"Warning: Model.num_envs ({self.model.num_envs}) does not match expected num_envs ({num_envs}).")
        except Exception as e:
            self.fail(f"Model finalization failed: {e}")

        self.state_in = self.model.state()
        self.state_out = self.model.state()
        self.control = self.model.control()
        self.contacts = self.model.collide(self.state_in)


class TestMuJoCoSolverMassProperties(TestMuJoCoSolverPropertiesBase):
    def test_randomize_body_mass(self):
        """
        Tests if the body mass is randomized correctly and updates properly after simulation steps.
        """
        # Randomize masses for all bodies in all environments
        new_masses = self.rng.uniform(1.0, 10.0, size=self.model.body_count)
        self.model.body_mass.assign(new_masses)

        # Initialize solver
        solver = MuJoCoSolver(self.model, ls_iterations=1, iterations=1, disable_contacts=True)

        # Check that masses were transferred correctly
        bodies_per_env = self.model.body_count // self.model.num_envs
        body_mapping = self.model.to_mjc_body_index.numpy()
        for env_idx in range(self.model.num_envs):
            for body_idx in range(bodies_per_env):
                newton_idx = env_idx * bodies_per_env + body_idx
                mjc_idx = body_mapping[body_idx]
                if mjc_idx != -1:  # Skip unmapped bodies
                    self.assertAlmostEqual(
                        new_masses[newton_idx],
                        solver.mjw_model.body_mass.numpy()[env_idx, mjc_idx],
                        places=6,
                        msg=f"Mass mismatch for body {body_idx} in environment {env_idx}",
                    )

        # Run a simulation step
        solver.step(self.state_in, self.state_out, self.control, self.contacts, 0.01)
        self.state_in, self.state_out = self.state_out, self.state_in

        # Update masses again
        updated_masses = self.rng.uniform(1.0, 10.0, size=self.model.body_count)
        self.model.body_mass.assign(updated_masses)

        # Notify solver of mass changes
        solver.notify_model_changed(newton.sim.NOTIFY_FLAG_BODY_INERTIAL_PROPERTIES)

        # Check that updated masses were transferred correctly
        for env_idx in range(self.model.num_envs):
            for body_idx in range(bodies_per_env):
                newton_idx = env_idx * bodies_per_env + body_idx
                mjc_idx = body_mapping[body_idx]
                if mjc_idx != -1:  # Skip unmapped bodies
                    self.assertAlmostEqual(
                        updated_masses[newton_idx],
                        solver.mjw_model.body_mass.numpy()[env_idx, mjc_idx],
                        places=6,
                        msg=f"Updated mass mismatch for body {body_idx} in environment {env_idx}",
                    )

    def test_randomize_body_com(self):
        """
        Tests if the body center of mass is randomized correctly and updates properly after simulation steps.
        """
        # Randomize COM for all bodies in all environments
        new_coms = self.rng.uniform(-1.0, 1.0, size=(self.model.body_count, 3))
        self.model.body_com.assign(new_coms)

        # Initialize solver
        solver = MuJoCoSolver(self.model, ls_iterations=1, iterations=1, disable_contacts=True, nefc_per_env=1)

        # Check that COM positions were transferred correctly
        bodies_per_env = self.model.body_count // self.model.num_envs
        body_mapping = self.model.to_mjc_body_index.numpy()
        for env_idx in range(self.model.num_envs):
            for body_idx in range(bodies_per_env):
                newton_idx = env_idx * bodies_per_env + body_idx
                mjc_idx = body_mapping[body_idx]
                if mjc_idx != -1:  # Skip unmapped bodies
                    newton_pos = new_coms[newton_idx]
                    mjc_pos = solver.mjw_model.body_ipos.numpy()[env_idx, mjc_idx]

                    # Convert positions based on up_axis
                    if self.model.up_axis == 1:  # Y-axis up
                        expected_pos = np.array([newton_pos[0], -newton_pos[2], newton_pos[1]])
                    else:  # Z-axis up
                        expected_pos = newton_pos

                    for dim in range(3):
                        self.assertAlmostEqual(
                            expected_pos[dim],
                            mjc_pos[dim],
                            places=6,
                            msg=f"COM position mismatch for body {body_idx} in environment {env_idx}, dimension {dim}",
                        )

        # Run a simulation step
        solver.step(self.state_in, self.state_out, self.control, self.contacts, 0.01)
        self.state_in, self.state_out = self.state_out, self.state_in

        # Update COM positions again
        updated_coms = self.rng.uniform(-1.0, 1.0, size=(self.model.body_count, 3))
        self.model.body_com.assign(updated_coms)

        # Notify solver of COM changes
        solver.notify_model_changed(newton.sim.NOTIFY_FLAG_BODY_INERTIAL_PROPERTIES)

        # Check that updated COM positions were transferred correctly
        for env_idx in range(self.model.num_envs):
            for body_idx in range(bodies_per_env):
                newton_idx = env_idx * bodies_per_env + body_idx
                mjc_idx = body_mapping[body_idx]
                if mjc_idx != -1:  # Skip unmapped bodies
                    newton_pos = updated_coms[newton_idx]
                    mjc_pos = solver.mjw_model.body_ipos.numpy()[env_idx, mjc_idx]

                    # Convert positions based on up_axis
                    if self.model.up_axis == 1:  # Y-axis up
                        expected_pos = np.array([newton_pos[0], -newton_pos[2], newton_pos[1]])
                    else:  # Z-axis up
                        expected_pos = newton_pos

                    for dim in range(3):
                        self.assertAlmostEqual(
                            expected_pos[dim],
                            mjc_pos[dim],
                            places=6,
                            msg=f"Updated COM position mismatch for body {body_idx} in environment {env_idx}, dimension {dim}",
                        )

    def test_randomize_body_inertia(self):
        """
        Tests if the body inertia is randomized correctly.
        """
        # Randomize inertia tensors for all bodies in all environments
        # Simple inertia tensors that satisfy triangle inequality

        new_inertias = np.zeros((self.model.body_count, 3, 3))
        bodies_per_env = self.model.body_count // self.model.num_envs
        for i in range(self.model.body_count):
            env_idx = i // bodies_per_env
            if env_idx == 0:
                # First environment: ensure a + b > c with random values
                a = 2.0 + self.rng.uniform(0.0, 0.5)
                b = 3.0 + self.rng.uniform(0.0, 0.5)
                c = min(a + b - 0.1, 4.0)  # Ensure a + b > c
                new_inertias[i] = np.diag([a, b, c])
            else:
                # Second environment: ensure a + b > c with random values
                a = 3.0 + self.rng.uniform(0.0, 0.5)
                b = 4.0 + self.rng.uniform(0.0, 0.5)
                c = min(a + b - 0.1, 5.0)  # Ensure a + b > c
                new_inertias[i] = np.diag([a, b, c])
        self.model.body_inertia.assign(new_inertias)

        # Initialize solver
        solver = MuJoCoSolver(self.model, iterations=1, ls_iterations=1, disable_contacts=True)

        # Get body mapping once outside the loop
        body_mapping = self.model.to_mjc_body_index.numpy()

        def check_inertias(inertias_to_check, msg_prefix=""):
            for env_idx in range(self.model.num_envs):
                for body_idx in range(bodies_per_env):
                    newton_idx = env_idx * bodies_per_env + body_idx
                    mjc_idx = body_mapping[body_idx]
                    if mjc_idx != -1:  # Skip unmapped bodies
                        newton_inertia = inertias_to_check[newton_idx]
                        mjc_inertia = solver.mjw_model.body_inertia.numpy()[env_idx, mjc_idx]

                        # Get eigenvalues of both tensors
                        newton_eigvals = np.linalg.eigvalsh(newton_inertia)
                        mjc_eigvals = mjc_inertia  # Already in diagonal form

                        # Sort eigenvalues in descending order
                        newton_eigvals.sort()
                        newton_eigvals = newton_eigvals[::-1]

                        for dim in range(3):
                            self.assertAlmostEqual(
                                newton_eigvals[dim],
                                mjc_eigvals[dim],
                                places=6,
                                msg=f"{msg_prefix}Inertia eigenvalue mismatch for body {body_idx} in environment {env_idx}, dimension {dim}",
                            )

        # Check initial inertia tensors
        check_inertias(new_inertias, "Initial ")

        # Run a simulation step
        solver.step(self.state_in, self.state_out, self.control, self.contacts, 0.01)
        self.state_in, self.state_out = self.state_out, self.state_in

        # Update inertia tensors again with new random values
        updated_inertias = np.zeros((self.model.body_count, 3, 3))
        for i in range(self.model.body_count):
            env_idx = i // bodies_per_env
            if env_idx == 0:
                a = 2.5 + self.rng.uniform(0.0, 0.5)
                b = 3.5 + self.rng.uniform(0.0, 0.5)
                c = min(a + b - 0.1, 4.5)
                updated_inertias[i] = np.diag([a, b, c])
            else:
                a = 3.5 + self.rng.uniform(0.0, 0.5)
                b = 4.5 + self.rng.uniform(0.0, 0.5)
                c = min(a + b - 0.1, 5.5)
                updated_inertias[i] = np.diag([a, b, c])
        self.model.body_inertia.assign(updated_inertias)

        # Notify solver of inertia changes
        solver.notify_model_changed(newton.sim.NOTIFY_FLAG_BODY_INERTIAL_PROPERTIES)

        # Check updated inertia tensors
        check_inertias(updated_inertias, "Updated ")


class TestMuJoCoSolverJointProperties(TestMuJoCoSolverPropertiesBase):
    def test_joint_attributes_registration_and_updates(self):
        """
        Verify that joint effort limit, velocity limit, armature, and friction:
        1. Are properly set in Newton Model
        2. Are properly registered in MuJoCo
        3. Can be changed during simulation via notify_model_changed()

        Uses different values for each joint and environment to catch indexing bugs.

        TODO: We currently don't check velocity_limits because MuJoCo doesn't seem to have
              a matching parameter. The values are set in Newton but not verified in MuJoCo.
        """
        # Skip if no joints
        if self.model.joint_dof_count == 0:
            self.skipTest("No joints in model, skipping joint attributes test")

        # Step 1: Set initial values with different patterns for each attribute
        # Pattern: base_value + axis_idx * increment + env_offset
        dofs_per_env = self.model.joint_dof_count // self.model.num_envs

        initial_effort_limits = np.zeros(self.model.joint_dof_count)
        initial_velocity_limits = np.zeros(self.model.joint_dof_count)
        initial_friction = np.zeros(self.model.joint_dof_count)
        initial_armature = np.zeros(self.model.joint_dof_count)

        # Set different values for each axis and environment
        for env_idx in range(self.model.num_envs):
            env_dof_offset = env_idx * dofs_per_env

            for axis_idx in range(dofs_per_env):
                global_axis_idx = env_dof_offset + axis_idx
                # Effort limit: 50 + axis_idx * 10 + env_idx * 100
                initial_effort_limits[global_axis_idx] = 50.0 + axis_idx * 10.0 + env_idx * 100.0
                # Velocity limit: 10 + axis_idx * 2 + env_idx * 20
                initial_velocity_limits[global_axis_idx] = 10.0 + axis_idx * 2.0 + env_idx * 20.0
                # Friction: 0.5 + axis_idx * 0.1 + env_idx * 0.5
                initial_friction[global_axis_idx] = 0.5 + axis_idx * 0.1 + env_idx * 0.5

            for dof_idx in range(dofs_per_env):
                global_dof_idx = env_dof_offset + dof_idx
                # Armature: 0.01 + dof_idx * 0.005 + env_idx * 0.05
                initial_armature[global_dof_idx] = 0.01 + dof_idx * 0.005 + env_idx * 0.05

        self.model.joint_effort_limit.assign(initial_effort_limits)
        self.model.joint_velocity_limit.assign(initial_velocity_limits)
        self.model.joint_friction.assign(initial_friction)
        self.model.joint_armature.assign(initial_armature)

        # Step 2: Create solver (this should apply values to MuJoCo)
        solver = MuJoCoSolver(self.model, iterations=1, disable_contacts=True)

        # Step 3: Verify initial values were applied to MuJoCo

        # Check effort limits: Newton value should appear as MuJoCo actuator force range
        for env_idx in range(self.model.num_envs):
            for axis_idx in range(dofs_per_env):
                global_axis_idx = env_idx * dofs_per_env + axis_idx
                actuator_idx = solver.model.mjc_axis_to_actuator.numpy()[axis_idx]

                if actuator_idx >= 0:  # This axis has an actuator
                    force_range = solver.mjw_model.actuator_forcerange.numpy()[env_idx, actuator_idx]
                    expected_limit = initial_effort_limits[global_axis_idx]
                    self.assertAlmostEqual(
                        force_range[0],
                        -expected_limit,
                        places=3,
                        msg=f"MuJoCo actuator {actuator_idx} in env {env_idx} min force should match negative Newton effort limit",
                    )
                    self.assertAlmostEqual(
                        force_range[1],
                        expected_limit,
                        places=3,
                        msg=f"MuJoCo actuator {actuator_idx} in env {env_idx} max force should match Newton effort limit",
                    )

        # Check armature: Newton value should appear directly in MuJoCo DOF armature
        for env_idx in range(self.model.num_envs):
            for dof_idx in range(min(dofs_per_env, solver.mjw_model.dof_armature.shape[1])):
                global_dof_idx = env_idx * dofs_per_env + dof_idx
                expected_armature = initial_armature[global_dof_idx]
                actual_armature = solver.mjw_model.dof_armature.numpy()[env_idx, dof_idx]
                self.assertAlmostEqual(
                    actual_armature,
                    expected_armature,
                    places=4,
                    msg=f"MuJoCo DOF {dof_idx} in env {env_idx} armature should match Newton value",
                )

        # Check friction: Newton value should appear in MuJoCo DOF friction loss
        for env_idx in range(self.model.num_envs):
            for dof_idx in range(min(dofs_per_env, solver.mjw_model.dof_frictionloss.shape[1])):
                global_dof_idx = env_idx * dofs_per_env + dof_idx
                expected_friction = initial_friction[global_dof_idx]
                actual_friction = solver.mjw_model.dof_frictionloss.numpy()[env_idx, dof_idx]
                self.assertAlmostEqual(
                    actual_friction,
                    expected_friction,
                    places=4,
                    msg=f"MuJoCo DOF {dof_idx} in env {env_idx} friction should match Newton value",
                )

        # Step 4: Change all values with different patterns
        updated_effort_limits = np.zeros(self.model.joint_dof_count)
        updated_velocity_limits = np.zeros(self.model.joint_dof_count)
        updated_friction = np.zeros(self.model.joint_dof_count)
        updated_armature = np.zeros(self.model.joint_dof_count)

        # Set different updated values for each axis and environment
        for env_idx in range(self.model.num_envs):
            env_dof_offset = env_idx * dofs_per_env

            for axis_idx in range(dofs_per_env):
                global_axis_idx = env_dof_offset + axis_idx
                # Updated effort limit: 100 + axis_idx * 15 + env_idx * 150
                updated_effort_limits[global_axis_idx] = 100.0 + axis_idx * 15.0 + env_idx * 150.0
                # Updated velocity limit: 20 + axis_idx * 3 + env_idx * 30
                updated_velocity_limits[global_axis_idx] = 20.0 + axis_idx * 3.0 + env_idx * 30.0
                # Updated friction: 1.0 + axis_idx * 0.2 + env_idx * 1.0
                updated_friction[global_axis_idx] = 1.0 + axis_idx * 0.2 + env_idx * 1.0

            for dof_idx in range(dofs_per_env):
                global_dof_idx = env_dof_offset + dof_idx
                # Updated armature: 0.05 + dof_idx * 0.01 + env_idx * 0.1
                updated_armature[global_dof_idx] = 0.05 + dof_idx * 0.01 + env_idx * 0.1

        self.model.joint_effort_limit.assign(updated_effort_limits)
        self.model.joint_velocity_limit.assign(updated_velocity_limits)
        self.model.joint_friction.assign(updated_friction)
        self.model.joint_armature.assign(updated_armature)

        # Step 5: Notify MuJoCo of changes
        solver.notify_model_changed(
            newton.sim.NOTIFY_FLAG_JOINT_AXIS_PROPERTIES | newton.sim.NOTIFY_FLAG_DOF_PROPERTIES
        )

        # Step 6: Verify all changes were applied

        # Check updated effort limits
        for env_idx in range(self.model.num_envs):
            for axis_idx in range(dofs_per_env):
                global_axis_idx = env_idx * dofs_per_env + axis_idx
                actuator_idx = solver.model.mjc_axis_to_actuator.numpy()[axis_idx]

                if actuator_idx >= 0:
                    force_range = solver.mjw_model.actuator_forcerange.numpy()[env_idx, actuator_idx]
                    expected_limit = updated_effort_limits[global_axis_idx]
                    self.assertAlmostEqual(
                        force_range[0],
                        -expected_limit,
                        places=3,
                        msg=f"Updated MuJoCo actuator {actuator_idx} in env {env_idx} min force should match negative Newton effort limit",
                    )
                    self.assertAlmostEqual(
                        force_range[1],
                        expected_limit,
                        places=3,
                        msg=f"Updated MuJoCo actuator {actuator_idx} in env {env_idx} max force should match Newton effort limit",
                    )

        # Check updated armature
        for env_idx in range(self.model.num_envs):
            for dof_idx in range(min(dofs_per_env, solver.mjw_model.dof_armature.shape[1])):
                global_dof_idx = env_idx * dofs_per_env + dof_idx
                expected_armature = updated_armature[global_dof_idx]
                actual_armature = solver.mjw_model.dof_armature.numpy()[env_idx, dof_idx]
                self.assertAlmostEqual(
                    actual_armature,
                    expected_armature,
                    places=4,
                    msg=f"Updated MuJoCo DOF {dof_idx} in env {env_idx} armature should match Newton value",
                )

        # Check updated friction
        for env_idx in range(self.model.num_envs):
            for dof_idx in range(min(dofs_per_env, solver.mjw_model.dof_frictionloss.shape[1])):
                global_dof_idx = env_idx * dofs_per_env + dof_idx
                expected_friction = updated_friction[global_dof_idx]
                actual_friction = solver.mjw_model.dof_frictionloss.numpy()[env_idx, dof_idx]
                self.assertAlmostEqual(
                    actual_friction,
                    expected_friction,
                    places=4,
                    msg=f"Updated MuJoCo DOF {dof_idx} in env {env_idx} friction should match Newton value",
                )


class TestMuJoCoSolverGeomProperties(TestMuJoCoSolverPropertiesBase):
    def test_geom_property_conversion(self):
        """
        Test that ALL Newton shape properties are correctly converted to MuJoCo geom properties.
        This includes: friction, contact parameters (solref), size, position, and orientation.
        Note: geom_rbound is computed by MuJoCo from geom size during conversion.
        """
        # Create solver
        solver = MuJoCoSolver(self.model, iterations=1, disable_contacts=True)

        # Verify to_newton_shape_index mapping exists
        self.assertTrue(hasattr(self.model, "to_newton_shape_index"))

        # Get mappings and arrays
        to_newton_shape_index = self.model.to_newton_shape_index.numpy()
        shape_types = self.model.shape_geo.type.numpy()
        num_geoms = solver.mj_model.ngeom

        # Get all property arrays from Newton
        shape_mu = self.model.shape_materials.mu.numpy()
        shape_ke = self.model.shape_materials.ke.numpy()
        shape_kd = self.model.shape_materials.kd.numpy()
        shape_sizes = self.model.shape_geo.scale.numpy()
        shape_transforms = self.model.shape_transform.numpy()
        shape_bodies = self.model.shape_body.numpy()
        shape_incoming_xform = self.model.shape_incoming_xform.numpy()

        # Get all property arrays from MuJoCo
        geom_friction = solver.mjw_model.geom_friction.numpy()
        geom_solref = solver.mjw_model.geom_solref.numpy()
        geom_size = solver.mjw_model.geom_size.numpy()
        geom_pos = solver.mjw_model.geom_pos.numpy()
        geom_quat = solver.mjw_model.geom_quat.numpy()

        # Test all properties for each geom in each world
        tested_count = 0
        for world_idx in range(self.model.num_envs):
            for geom_idx in range(num_geoms):
                shape_idx = to_newton_shape_index[geom_idx]
                if shape_idx < 0:  # No mapping for this geom
                    continue

                tested_count += 1
                shape_type = shape_types[shape_idx]

                # Test 1: Friction conversion
                expected_mu = shape_mu[shape_idx]
                actual_friction = geom_friction[world_idx, geom_idx]

                # Slide friction should match exactly
                self.assertAlmostEqual(
                    float(actual_friction[0]),
                    expected_mu,
                    places=5,
                    msg=f"Slide friction mismatch for shape {shape_idx} (type {shape_type}) in world {world_idx}, geom {geom_idx}",
                )

                # Torsional and rolling friction should be scaled
                expected_torsional = expected_mu * self.model.rigid_contact_torsional_friction
                expected_rolling = expected_mu * self.model.rigid_contact_rolling_friction

                self.assertAlmostEqual(
                    float(actual_friction[1]),
                    expected_torsional,
                    places=5,
                    msg=f"Torsional friction mismatch for shape {shape_idx} in world {world_idx}, geom {geom_idx}",
                )

                self.assertAlmostEqual(
                    float(actual_friction[2]),
                    expected_rolling,
                    places=5,
                    msg=f"Rolling friction mismatch for shape {shape_idx} in world {world_idx}, geom {geom_idx}",
                )

                # Test 2: Contact parameters (solref)
                actual_solref = geom_solref[world_idx, geom_idx]

                # Compute expected solref based on Newton's conversion logic
                ke = shape_ke[shape_idx]
                kd = shape_kd[shape_idx]

                # Get contact stiffness time constant from solver (defaults to 0.02)
                if hasattr(solver, "contact_stiffness_time_const") and solver.contact_stiffness_time_const is not None:
                    expected_time_const_stiff = solver.contact_stiffness_time_const
                else:
                    expected_time_const_stiff = 0.02

                if ke > 0.0 and kd > 0.0:
                    expected_time_const_damp = kd / (2.0 * np.sqrt(ke))
                else:
                    expected_time_const_damp = 1.0

                self.assertAlmostEqual(
                    float(actual_solref[0]),
                    expected_time_const_stiff,
                    places=5,
                    msg=f"Stiffness time constant mismatch for shape {shape_idx} in world {world_idx}, geom {geom_idx}",
                )

                self.assertAlmostEqual(
                    float(actual_solref[1]),
                    expected_time_const_damp,
                    places=5,
                    msg=f"Damping time constant mismatch for shape {shape_idx} in world {world_idx}, geom {geom_idx}",
                )

                # Test 3: Size
                actual_size = geom_size[world_idx, geom_idx]
                expected_size = shape_sizes[shape_idx]
                for dim in range(3):
                    if expected_size[dim] > 0:  # Only check non-zero dimensions
                        self.assertAlmostEqual(
                            float(actual_size[dim]),
                            float(expected_size[dim]),
                            places=5,
                            msg=f"Size mismatch for shape {shape_idx} in world {world_idx}, geom {geom_idx}, dimension {dim}",
                        )

                # Test 4: Position and orientation
                actual_pos = geom_pos[world_idx, geom_idx]
                actual_quat = geom_quat[world_idx, geom_idx]

                # Get expected transform from Newton
                incoming_xform = wp.transform(*shape_incoming_xform[shape_idx])
                # account for incoming transform due to joint child transform
                shape_transform = incoming_xform * wp.transform(*shape_transforms[shape_idx])
                expected_pos = wp.vec3(*shape_transform.p)
                expected_quat = wp.quat(*shape_transform.q)

                # Apply shape-specific rotations (matching update_geom_properties_kernel logic)
                shape_body = shape_bodies[shape_idx]

<<<<<<< HEAD
=======
                # Capsules and cylinders need rotation from Y-axis to Z-axis
                if shape_type in (newton.GEO_CAPSULE, newton.GEO_CYLINDER):
                    rot_y2z = wp.quat_from_axis_angle(wp.vec3(1.0, 0.0, 0.0), -wp.pi * 0.5)
                    expected_quat = expected_quat * rot_y2z

                # Special handling for static geoms with Z-up axis
                if self.model.up_axis == 2 and shape_body == -1:
                    # Reverse rotation that aligned the z-axis with the y-axis
                    rot_z2y = wp.quat_from_axis_angle(wp.vec3(1.0, 0.0, 0.0), -wp.pi * 0.5)
                    expected_quat = expected_quat * rot_z2y

>>>>>>> 96164c86
                # Handle up-axis conversion if needed
                if self.model.up_axis == 1:  # Y-up to Z-up conversion
                    # For static geoms, position conversion
                    if shape_body == -1:
                        expected_pos = wp.vec3(expected_pos[0], -expected_pos[2], expected_pos[1])
                    rot_y2z = wp.quat_from_axis_angle(wp.vec3(1.0, 0.0, 0.0), -wp.pi * 0.5)
                    expected_quat = rot_y2z * expected_quat

                # Convert expected quaternion to MuJoCo format (wxyz)
                expected_quat_mjc = np.array([expected_quat.w, expected_quat.x, expected_quat.y, expected_quat.z])

                # Test position
                for dim in range(3):
                    self.assertAlmostEqual(
                        float(actual_pos[dim]),
                        float(expected_pos[dim]),
                        places=5,
                        msg=f"Position mismatch for shape {shape_idx} in world {world_idx}, geom {geom_idx}, dimension {dim}",
                    )

                # Test quaternion
                for dim in range(4):
                    self.assertAlmostEqual(
                        float(actual_quat[dim]),
                        float(expected_quat_mjc[dim]),
                        places=5,
                        msg=f"Quaternion mismatch for shape {shape_idx} in world {world_idx}, geom {geom_idx}, component {dim}",
                    )

        # Ensure we tested at least some shapes
        self.assertGreater(tested_count, 0, "Should have tested at least one shape")

    def test_geom_property_update(self):
        """
        Test that ALL geom properties can be dynamically updated during simulation.
        This includes: friction, contact parameters (solref), collision radius (rbound), size, position, and orientation.
        """
        # Create solver with initial values
        solver = MuJoCoSolver(self.model, iterations=1, disable_contacts=True)

        # Get mappings
        to_newton_shape_index = self.model.to_newton_shape_index.numpy()
<<<<<<< HEAD
=======
        shape_types = self.model.shape_geo.type.numpy()
        shape_incoming_xform = self.model.shape_incoming_xform.numpy()
>>>>>>> 96164c86
        num_geoms = solver.mj_model.ngeom

        # Run an initial simulation step
        solver.step(self.state_in, self.state_out, self.control, self.contacts, 0.01)
        self.state_in, self.state_out = self.state_out, self.state_in

        # Store initial values for comparison
        initial_friction = solver.mjw_model.geom_friction.numpy().copy()
        initial_solref = solver.mjw_model.geom_solref.numpy().copy()
        initial_rbound = solver.mjw_model.geom_rbound.numpy().copy()
        initial_size = solver.mjw_model.geom_size.numpy().copy()
        initial_pos = solver.mjw_model.geom_pos.numpy().copy()
        initial_quat = solver.mjw_model.geom_quat.numpy().copy()

        # Update ALL Newton shape properties with new values
        shape_count = self.model.shape_count

        # 1. Update friction
        new_mu = np.zeros(shape_count)
        for i in range(shape_count):
            new_mu[i] = 0.1 + i * 0.05  # Pattern: 0.1, 0.15, 0.2, ...
        self.model.shape_materials.mu.assign(new_mu)

        # 2. Update contact stiffness/damping
        new_ke = np.ones(shape_count) * 1000.0  # High stiffness
        new_kd = np.ones(shape_count) * 10.0  # Some damping
        self.model.shape_materials.ke.assign(new_ke)
        self.model.shape_materials.kd.assign(new_kd)

        # 3. Update collision radius
        new_radii = self.model.shape_collision_radius.numpy() * 1.5
        self.model.shape_collision_radius.assign(new_radii)

        # 4. Update sizes
        new_sizes = []
        for i in range(shape_count):
            old_size = self.model.shape_geo.scale.numpy()[i]
            new_size = wp.vec3(old_size[0] * 1.2, old_size[1] * 1.2, old_size[2] * 1.2)
            new_sizes.append(new_size)
        self.model.shape_geo.scale.assign(wp.array(new_sizes, dtype=wp.vec3, device=self.model.device))

        # 5. Update transforms (position and orientation)
        new_transforms = []
        for i in range(shape_count):
            # New position with offset
            new_pos = wp.vec3(0.5 + i * 0.1, 1.0 + i * 0.1, 1.5 + i * 0.1)
            # New orientation (small rotation)
            angle = 0.1 + i * 0.05
            new_quat = wp.quat_from_axis_angle(wp.vec3(0.0, 0.0, 1.0), angle)
            new_transform = wp.transform(new_pos, new_quat)
            new_transforms.append(new_transform)
        self.model.shape_transform.assign(wp.array(new_transforms, dtype=wp.transform, device=self.model.device))

        # Notify solver of all shape property changes
        solver.notify_model_changed(newton.sim.NOTIFY_FLAG_SHAPE_PROPERTIES)

        # Verify ALL properties were updated
        updated_friction = solver.mjw_model.geom_friction.numpy()
        updated_solref = solver.mjw_model.geom_solref.numpy()
        updated_rbound = solver.mjw_model.geom_rbound.numpy()
        updated_size = solver.mjw_model.geom_size.numpy()
        updated_pos = solver.mjw_model.geom_pos.numpy()
        updated_quat = solver.mjw_model.geom_quat.numpy()

        tested_count = 0
        for world_idx in range(self.model.num_envs):
            for geom_idx in range(num_geoms):
                shape_idx = to_newton_shape_index[geom_idx]
                if shape_idx < 0:  # No mapping
                    continue

                tested_count += 1

                # Verify 1: Friction updated
                expected_mu = new_mu[shape_idx]
                self.assertAlmostEqual(
                    float(updated_friction[world_idx, geom_idx][0]),
                    expected_mu,
                    places=5,
                    msg=f"Updated friction should match new value for shape {shape_idx}",
                )
                # Verify it changed from initial
                self.assertNotAlmostEqual(
                    float(updated_friction[world_idx, geom_idx][0]),
                    float(initial_friction[world_idx, geom_idx][0]),
                    places=5,
                    msg=f"Friction should have changed for shape {shape_idx}",
                )

                # Verify 2: Contact parameters updated (solref)
                # Compute expected values based on new ke/kd
                # Get contact stiffness time constant from solver (defaults to 0.02)
                if hasattr(solver, "contact_stiffness_time_const") and solver.contact_stiffness_time_const is not None:
                    expected_time_const_stiff = solver.contact_stiffness_time_const
                else:
                    expected_time_const_stiff = 0.02

                # With new_ke=1000.0 and new_kd=10.0:
                expected_time_const_damp = 10.0 / (2.0 * np.sqrt(1000.0))  # = 10.0 / (2.0 * 31.62...) ≈ 0.158

                self.assertAlmostEqual(
                    float(updated_solref[world_idx, geom_idx][0]),
                    expected_time_const_stiff,
                    places=5,
                    msg=f"Updated stiffness time constant should match expected for shape {shape_idx}",
                )

                self.assertAlmostEqual(
                    float(updated_solref[world_idx, geom_idx][1]),
                    expected_time_const_damp,
                    places=3,  # Less precision due to floating point
                    msg=f"Updated damping time constant should match expected for shape {shape_idx}",
                )

                # Also verify it changed from initial
                self.assertFalse(
                    np.allclose(updated_solref[world_idx, geom_idx], initial_solref[world_idx, geom_idx]),
                    f"Contact parameters should have changed for shape {shape_idx}",
                )

                # Verify 3: Collision radius updated (for all geoms)
                # Newton's collision_radius is used as geom_rbound for all shapes
                expected_radius = new_radii[shape_idx]
                self.assertAlmostEqual(
                    float(updated_rbound[world_idx, geom_idx]),
                    expected_radius,
                    places=5,
                    msg=f"Updated bounding radius should match new collision_radius for shape {shape_idx}",
                )
                # Verify it changed from initial
                self.assertNotAlmostEqual(
                    float(updated_rbound[world_idx, geom_idx]),
                    float(initial_rbound[world_idx, geom_idx]),
                    places=5,
                    msg=f"Bounding radius should have changed for shape {shape_idx}",
                )

                # Verify 4: Size updated
                # Verify the size matches the expected new size
                expected_size = new_sizes[shape_idx]
                for dim in range(3):
                    self.assertAlmostEqual(
                        float(updated_size[world_idx, geom_idx][dim]),
                        float(expected_size[dim]),
                        places=5,
                        msg=f"Updated size mismatch for shape {shape_idx} in world {world_idx}, geom {geom_idx}, dimension {dim}",
                    )

                # Also verify at least one dimension changed
                size_changed = False
                for dim in range(3):
                    if not np.isclose(updated_size[world_idx, geom_idx][dim], initial_size[world_idx, geom_idx][dim]):
                        size_changed = True
                        break
                self.assertTrue(size_changed, f"Size should have changed for shape {shape_idx}")

                # Verify 5: Position and orientation updated
                # Compute expected values based on new transforms
                incoming_xform = wp.transform(*shape_incoming_xform[shape_idx])
                new_transform = incoming_xform * wp.transform(*new_transforms[shape_idx])
                expected_pos = new_transform.p
                expected_quat = new_transform.q

                # Apply same transformations as in the kernel
                shape_body = self.model.shape_body.numpy()[shape_idx]

<<<<<<< HEAD
=======
                # Capsules and cylinders need rotation from Y-axis to Z-axis
                if shape_type in (newton.GEO_CAPSULE, newton.GEO_CYLINDER):
                    rot_y2z = wp.quat_from_axis_angle(wp.vec3(1.0, 0.0, 0.0), -wp.pi * 0.5)
                    expected_quat = expected_quat * rot_y2z

                # Special handling for static geoms with Z-up axis
                if self.model.up_axis == 2 and shape_body == -1:
                    rot_z2y = wp.quat_from_axis_angle(wp.vec3(1.0, 0.0, 0.0), -wp.pi * 0.5)
                    expected_quat = expected_quat * rot_z2y

>>>>>>> 96164c86
                # Handle up-axis conversion if needed
                if self.model.up_axis == 1:  # Y-up to Z-up conversion
                    if shape_body == -1:
                        expected_pos = wp.vec3(expected_pos[0], -expected_pos[2], expected_pos[1])
                    rot_y2z = wp.quat_from_axis_angle(wp.vec3(1.0, 0.0, 0.0), -wp.pi * 0.5)
                    expected_quat = rot_y2z * expected_quat

                # Convert expected quaternion to MuJoCo format (wxyz)
                expected_quat_mjc = np.array([expected_quat.w, expected_quat.x, expected_quat.y, expected_quat.z])

                # Test position updated correctly
                for dim in range(3):
                    self.assertAlmostEqual(
                        float(updated_pos[world_idx, geom_idx][dim]),
                        float(expected_pos[dim]),
                        places=5,
                        msg=f"Updated position mismatch for shape {shape_idx} in world {world_idx}, geom {geom_idx}, dimension {dim}",
                    )

                # Test quaternion updated correctly
                for dim in range(4):
                    self.assertAlmostEqual(
                        float(updated_quat[world_idx, geom_idx][dim]),
                        float(expected_quat_mjc[dim]),
                        places=5,
                        msg=f"Updated quaternion mismatch for shape {shape_idx} in world {world_idx}, geom {geom_idx}, component {dim}",
                    )

                # Also verify they changed from initial values
                self.assertFalse(
                    np.allclose(updated_pos[world_idx, geom_idx], initial_pos[world_idx, geom_idx]),
                    f"Position should have changed for shape {shape_idx}",
                )
                self.assertFalse(
                    np.allclose(updated_quat[world_idx, geom_idx], initial_quat[world_idx, geom_idx]),
                    f"Orientation should have changed for shape {shape_idx}",
                )

        # Ensure we tested shapes
        self.assertGreater(tested_count, 0, "Should have tested at least one shape")

        # Run another simulation step to ensure the updated properties work
        solver.step(self.state_in, self.state_out, self.control, self.contacts, 0.01)

    def test_mesh_maxhullvert_attribute(self):
        """Test that Mesh objects can store maxhullvert attribute"""

        vertices = np.array([[0, 0, 0], [1, 0, 0], [0, 1, 0], [0, 0, 1]], dtype=np.float32)
        indices = np.array([0, 1, 2, 0, 1, 3, 0, 2, 3, 1, 2, 3], dtype=np.int32)

        # Test default maxhullvert
        mesh1 = Mesh(vertices, indices)
        self.assertEqual(mesh1.maxhullvert, 64)

        # Test custom maxhullvert
        mesh2 = Mesh(vertices, indices, maxhullvert=128)
        self.assertEqual(mesh2.maxhullvert, 128)

    def test_mujoco_solver_uses_mesh_maxhullvert(self):
        """Test that MuJoCo solver uses per-mesh maxhullvert values"""

        builder = newton.ModelBuilder()

        # Create meshes with different maxhullvert values
        vertices = np.array([[0, 0, 0], [1, 0, 0], [0, 1, 0], [0, 0, 1]], dtype=np.float32)
        indices = np.array([0, 1, 2, 0, 1, 3, 0, 2, 3, 1, 2, 3], dtype=np.int32)

        mesh1 = Mesh(vertices, indices, maxhullvert=32)
        mesh2 = Mesh(vertices, indices, maxhullvert=128)

        # Add bodies and shapes with these meshes
        body1 = builder.add_body(mass=1.0)
        builder.add_shape_mesh(body=body1, mesh=mesh1)

        body2 = builder.add_body(mass=1.0)
        builder.add_shape_mesh(body=body2, mesh=mesh2)

        # Add joints to make MuJoCo happy
        builder.add_joint_free(body1)
        builder.add_joint_free(body2)

        model = builder.finalize()

        # Create MuJoCo solver
        solver = MuJoCoSolver(model)

        # The solver should have used the per-mesh maxhullvert values
        # We can't directly verify this without inspecting MuJoCo internals,
        # but we can at least verify the solver was created successfully
        self.assertIsNotNone(solver)

        # Verify that the meshes retained their maxhullvert values
        self.assertEqual(model.shape_geo_src[0].maxhullvert, 32)
        self.assertEqual(model.shape_geo_src[1].maxhullvert, 128)


class TestMuJoCoConversion(unittest.TestCase):
    def test_no_shapes(self):
        builder = newton.ModelBuilder()
        b = builder.add_body(mass=1.0, com=(1.0, 2.0, 3.0), I_m=(1.0, 0.0, 0.0, 0.0, 1.0, 0.0, 0.0, 0.0, 1.0))
        builder.add_joint_prismatic(-1, b)
        model = builder.finalize()
        solver = MuJoCoSolver(model)
        self.assertEqual(solver.mj_model.nv, 1)


if __name__ == "__main__":
    unittest.main()<|MERGE_RESOLUTION|>--- conflicted
+++ resolved
@@ -768,20 +768,6 @@
                 # Apply shape-specific rotations (matching update_geom_properties_kernel logic)
                 shape_body = shape_bodies[shape_idx]
 
-<<<<<<< HEAD
-=======
-                # Capsules and cylinders need rotation from Y-axis to Z-axis
-                if shape_type in (newton.GEO_CAPSULE, newton.GEO_CYLINDER):
-                    rot_y2z = wp.quat_from_axis_angle(wp.vec3(1.0, 0.0, 0.0), -wp.pi * 0.5)
-                    expected_quat = expected_quat * rot_y2z
-
-                # Special handling for static geoms with Z-up axis
-                if self.model.up_axis == 2 and shape_body == -1:
-                    # Reverse rotation that aligned the z-axis with the y-axis
-                    rot_z2y = wp.quat_from_axis_angle(wp.vec3(1.0, 0.0, 0.0), -wp.pi * 0.5)
-                    expected_quat = expected_quat * rot_z2y
-
->>>>>>> 96164c86
                 # Handle up-axis conversion if needed
                 if self.model.up_axis == 1:  # Y-up to Z-up conversion
                     # For static geoms, position conversion
@@ -824,11 +810,7 @@
 
         # Get mappings
         to_newton_shape_index = self.model.to_newton_shape_index.numpy()
-<<<<<<< HEAD
-=======
-        shape_types = self.model.shape_geo.type.numpy()
         shape_incoming_xform = self.model.shape_incoming_xform.numpy()
->>>>>>> 96164c86
         num_geoms = solver.mj_model.ngeom
 
         # Run an initial simulation step
@@ -995,19 +977,6 @@
                 # Apply same transformations as in the kernel
                 shape_body = self.model.shape_body.numpy()[shape_idx]
 
-<<<<<<< HEAD
-=======
-                # Capsules and cylinders need rotation from Y-axis to Z-axis
-                if shape_type in (newton.GEO_CAPSULE, newton.GEO_CYLINDER):
-                    rot_y2z = wp.quat_from_axis_angle(wp.vec3(1.0, 0.0, 0.0), -wp.pi * 0.5)
-                    expected_quat = expected_quat * rot_y2z
-
-                # Special handling for static geoms with Z-up axis
-                if self.model.up_axis == 2 and shape_body == -1:
-                    rot_z2y = wp.quat_from_axis_angle(wp.vec3(1.0, 0.0, 0.0), -wp.pi * 0.5)
-                    expected_quat = expected_quat * rot_z2y
-
->>>>>>> 96164c86
                 # Handle up-axis conversion if needed
                 if self.model.up_axis == 1:  # Y-up to Z-up conversion
                     if shape_body == -1:
