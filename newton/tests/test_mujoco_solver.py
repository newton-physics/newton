--- conflicted
+++ resolved
@@ -1501,7 +1501,6 @@
                     msg=f"Range upper should have changed for Newton DOF {newton_dof_idx} in world {world_idx}",
                 )
 
-<<<<<<< HEAD
     def test_jnt_actgravcomp_conversion(self):
         """Test that jnt_actgravcomp custom attribute is properly converted to MuJoCo."""
         builder = newton.ModelBuilder()
@@ -1541,7 +1540,7 @@
         mjc_actgravcomp = solver.mj_model.jnt_actgravcomp
         self.assertEqual(mjc_actgravcomp[0], 1)  # True -> 1
         self.assertEqual(mjc_actgravcomp[1], 0)  # False -> 0
-=======
+
     def test_solimp_friction_conversion_and_update(self):
         """
         Test validation of solimp_friction custom attribute:
@@ -1665,7 +1664,6 @@
             np.allclose(mjw_dof_solimp_updated[0, 0], initial_values[0]),
             "Value did not change from initial!",
         )
->>>>>>> cfe3f27c
 
 
 class TestMuJoCoSolverGeomProperties(TestMuJoCoSolverPropertiesBase):
