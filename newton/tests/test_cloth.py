# SPDX-FileCopyrightText: Copyright (c) 2025 The Newton Developers
# SPDX-License-Identifier: Apache-2.0
#
# Licensed under the Apache License, Version 2.0 (the "License");
# you may not use this file except in compliance with the License.
# You may obtain a copy of the License at
#
# http://www.apache.org/licenses/LICENSE-2.0
#
# Unless required by applicable law or agreed to in writing, software
# distributed under the License is distributed on an "AS IS" BASIS,
# WITHOUT WARRANTIES OR CONDITIONS OF ANY KIND, either express or implied.
# See the License for the specific language governing permissions and
# limitations under the License.

import unittest
from functools import partial

import numpy as np
import warp as wp

import newton
from newton.geometry import PARTICLE_FLAG_ACTIVE
from newton.tests.unittest_utils import add_function_test, get_test_devices

# fmt: off
CLOTH_POINTS = [
    (-50.0000000, 0.0000000, -50.0000000),
    (-38.8888893, 11.1111107, -50.0000000),
    (-27.7777786, 22.2222214, -50.0000000),
    (-16.6666679, 33.3333321, -50.0000000),
    (-5.5555558, 44.4444427, -50.0000000),
    (5.5555558, 55.5555573, -50.0000000),
    (16.6666679, 66.6666641, -50.0000000),
    (27.7777786, 77.7777786, -50.0000000),
    (38.8888893, 88.8888855, -50.0000000),
    (50.0000000, 100.0000000, -50.0000000),
    (-50.0000000, 0.0000000, -38.8888893),
    (-38.8888893, 11.1111107, -38.8888893),
    (-27.7777786, 22.2222214, -38.8888893),
    (-16.6666679, 33.3333321, -38.8888893),
    (-5.5555558, 44.4444427, -38.8888893),
    (5.5555558, 55.5555573, -38.8888893),
    (16.6666679, 66.6666641, -38.8888893),
    (27.7777786, 77.7777786, -38.8888893),
    (38.8888893, 88.8888855, -38.8888893),
    (50.0000000, 100.0000000, -38.8888893),
    (-50.0000000, 0.0000000, -27.7777786),
    (-38.8888893, 11.1111107, -27.7777786),
    (-27.7777786, 22.2222214, -27.7777786),
    (-16.6666679, 33.3333321, -27.7777786),
    (-5.5555558, 44.4444427, -27.7777786),
    (5.5555558, 55.5555573, -27.7777786),
    (16.6666679, 66.6666641, -27.7777786),
    (27.7777786, 77.7777786, -27.7777786),
    (38.8888893, 88.8888855, -27.7777786),
    (50.0000000, 100.0000000, -27.7777786),
    (-50.0000000, 0.0000000, -16.6666679),
    (-38.8888893, 11.1111107, -16.6666679),
    (-27.7777786, 22.2222214, -16.6666679),
    (-16.6666679, 33.3333321, -16.6666679),
    (-5.5555558, 44.4444427, -16.6666679),
    (5.5555558, 55.5555573, -16.6666679),
    (16.6666679, 66.6666641, -16.6666679),
    (27.7777786, 77.7777786, -16.6666679),
    (38.8888893, 88.8888855, -16.6666679),
    (50.0000000, 100.0000000, -16.6666679),
    (-50.0000000, 0.0000000, -5.5555558),
    (-38.8888893, 11.1111107, -5.5555558),
    (-27.7777786, 22.2222214, -5.5555558),
    (-16.6666679, 33.3333321, -5.5555558),
    (-5.5555558, 44.4444427, -5.5555558),
    (5.5555558, 55.5555573, -5.5555558),
    (16.6666679, 66.6666641, -5.5555558),
    (27.7777786, 77.7777786, -5.5555558),
    (38.8888893, 88.8888855, -5.5555558),
    (50.0000000, 100.0000000, -5.5555558),
    (-50.0000000, 0.0000000, 5.5555558),
    (-38.8888893, 11.1111107, 5.5555558),
    (-27.7777786, 22.2222214, 5.5555558),
    (-16.6666679, 33.3333321, 5.5555558),
    (-5.5555558, 44.4444427, 5.5555558),
    (5.5555558, 55.5555573, 5.5555558),
    (16.6666679, 66.6666641, 5.5555558),
    (27.7777786, 77.7777786, 5.5555558),
    (38.8888893, 88.8888855, 5.5555558),
    (50.0000000, 100.0000000, 5.5555558),
    (-50.0000000, 0.0000000, 16.6666679),
    (-38.8888893, 11.1111107, 16.6666679),
    (-27.7777786, 22.2222214, 16.6666679),
    (-16.6666679, 33.3333321, 16.6666679),
    (-5.5555558, 44.4444427, 16.6666679),
    (5.5555558, 55.5555573, 16.6666679),
    (16.6666679, 66.6666641, 16.6666679),
    (27.7777786, 77.7777786, 16.6666679),
    (38.8888893, 88.8888855, 16.6666679),
    (50.0000000, 100.0000000, 16.6666679),
    (-50.0000000, 0.0000000, 27.7777786),
    (-38.8888893, 11.1111107, 27.7777786),
    (-27.7777786, 22.2222214, 27.7777786),
    (-16.6666679, 33.3333321, 27.7777786),
    (-5.5555558, 44.4444427, 27.7777786),
    (5.5555558, 55.5555573, 27.7777786),
    (16.6666679, 66.6666641, 27.7777786),
    (27.7777786, 77.7777786, 27.7777786),
    (38.8888893, 88.8888855, 27.7777786),
    (50.0000000, 100.0000000, 27.7777786),
    (-50.0000000, 0.0000000, 38.8888893),
    (-38.8888893, 11.1111107, 38.8888893),
    (-27.7777786, 22.2222214, 38.8888893),
    (-16.6666679, 33.3333321, 38.8888893),
    (-5.5555558, 44.4444427, 38.8888893),
    (5.5555558, 55.5555573, 38.8888893),
    (16.6666679, 66.6666641, 38.8888893),
    (27.7777786, 77.7777786, 38.8888893),
    (38.8888893, 88.8888855, 38.8888893),
    (50.0000000, 100.0000000, 38.8888893),
    (-50.0000000, 0.0000000, 50.0000000),
    (-38.8888893, 11.1111107, 50.0000000),
    (-27.7777786, 22.2222214, 50.0000000),
    (-16.6666679, 33.3333321, 50.0000000),
    (-5.5555558, 44.4444427, 50.0000000),
    (5.5555558, 55.5555573, 50.0000000),
    (16.6666679, 66.6666641, 50.0000000),
    (27.7777786, 77.7777786, 50.0000000),
    (38.8888893, 88.8888855, 50.0000000),
    (50.0000000, 100.0000000, 50.0000000),
]

CLOTH_FACES = [
    1, 12, 2,
    1, 11, 12,
    2, 12, 3,
    12, 13, 3,
    3, 14, 4,
    3, 13, 14,
    4, 14, 5,
    14, 15, 5,
    5, 16, 6,
    5, 15, 16,
    6, 16, 7,
    16, 17, 7,
    7, 18, 8,
    7, 17, 18,
    8, 18, 9,
    18, 19, 9,
    9, 20, 10,
    9, 19, 20,
    11, 21, 12,
    21, 22, 12,
    12, 23, 13,
    12, 22, 23,
    13, 23, 14,
    23, 24, 14,
    14, 25, 15,
    14, 24, 25,
    15, 25, 16,
    25, 26, 16,
    16, 27, 17,
    16, 26, 27,
    17, 27, 18,
    27, 28, 18,
    18, 29, 19,
    18, 28, 29,
    19, 29, 20,
    29, 30, 20,
    21, 32, 22,
    21, 31, 32,
    22, 32, 23,
    32, 33, 23,
    23, 34, 24,
    23, 33, 34,
    24, 34, 25,
    34, 35, 25,
    25, 36, 26,
    25, 35, 36,
    26, 36, 27,
    36, 37, 27,
    27, 38, 28,
    27, 37, 38,
    28, 38, 29,
    38, 39, 29,
    29, 40, 30,
    29, 39, 40,
    31, 41, 32,
    41, 42, 32,
    32, 43, 33,
    32, 42, 43,
    33, 43, 34,
    43, 44, 34,
    34, 45, 35,
    34, 44, 45,
    35, 45, 36,
    45, 46, 36,
    36, 47, 37,
    36, 46, 47,
    37, 47, 38,
    47, 48, 38,
    38, 49, 39,
    38, 48, 49,
    39, 49, 40,
    49, 50, 40,
    41, 52, 42,
    41, 51, 52,
    42, 52, 43,
    52, 53, 43,
    43, 54, 44,
    43, 53, 54,
    44, 54, 45,
    54, 55, 45,
    45, 56, 46,
    45, 55, 56,
    46, 56, 47,
    56, 57, 47,
    47, 58, 48,
    47, 57, 58,
    48, 58, 49,
    58, 59, 49,
    49, 60, 50,
    49, 59, 60,
    51, 61, 52,
    61, 62, 52,
    52, 63, 53,
    52, 62, 63,
    53, 63, 54,
    63, 64, 54,
    54, 65, 55,
    54, 64, 65,
    55, 65, 56,
    65, 66, 56,
    56, 67, 57,
    56, 66, 67,
    57, 67, 58,
    67, 68, 58,
    58, 69, 59,
    58, 68, 69,
    59, 69, 60,
    69, 70, 60,
    61, 72, 62,
    61, 71, 72,
    62, 72, 63,
    72, 73, 63,
    63, 74, 64,
    63, 73, 74,
    64, 74, 65,
    74, 75, 65,
    65, 76, 66,
    65, 75, 76,
    66, 76, 67,
    76, 77, 67,
    67, 78, 68,
    67, 77, 78,
    68, 78, 69,
    78, 79, 69,
    69, 80, 70,
    69, 79, 80,
    71, 81, 72,
    81, 82, 72,
    72, 83, 73,
    72, 82, 83,
    73, 83, 74,
    83, 84, 74,
    74, 85, 75,
    74, 84, 85,
    75, 85, 76,
    85, 86, 76,
    76, 87, 77,
    76, 86, 87,
    77, 87, 78,
    87, 88, 78,
    78, 89, 79,
    78, 88, 89,
    79, 89, 80,
    89, 90, 80,
    81, 92, 82,
    81, 91, 92,
    82, 92, 83,
    92, 93, 83,
    83, 94, 84,
    83, 93, 94,
    84, 94, 85,
    94, 95, 85,
    85, 96, 86,
    85, 95, 96,
    86, 96, 87,
    96, 97, 87,
    87, 98, 88,
    87, 97, 98,
    88, 98, 89,
    98, 99, 89,
    89, 100, 90,
    89, 99, 100
]

# fmt: on
class ClothSim:
    def __init__(self, device, solver, use_cuda_graph=False, do_rendering=False):
        self.frame_dt = 1 / 60
        self.num_test_frames = 50
        self.iterations = 5
        self.device = device
        self.use_cuda_graph = self.device.is_cuda and use_cuda_graph
        self.builder = newton.ModelBuilder(up_axis="Y")
        self.solver_name = solver
        self.do_rendering = do_rendering
        self.fixed_particles = []
        self.renderer_scale_factor = 0.01
        # controls particle-shape contact
        self.soft_contact_margin = 1.0
        # controls self-contact of trimesh
        self.self_contact_radius = 0.1
        self.self_contact_margin = 0.1

        if solver != "semi_implicit":
            self.num_substeps = 10
        else:
            self.num_substeps = 32
        self.dt = self.frame_dt / self.num_substeps

    def set_up_sagging_experiment(self):
        self.input_scale_factor = 1.0
        self.renderer_scale_factor = 0.01
        vertices = [wp.vec3(v) * self.input_scale_factor for v in CLOTH_POINTS]
        faces_flatten = [fv - 1 for fv in CLOTH_FACES]

        kd = 1.0e-7

        if self.solver_name != "semi_implicit":
            stretching_stiffness = 1e4
            spring_ke = 1e3
            bending_ke = 10
        else:
            stretching_stiffness = 1e5
            spring_ke = 1e2
            bending_ke = 0.0

        self.builder.add_cloth_mesh(
            pos=wp.vec3(0.0, 0.0, 0.0),
            rot=wp.quat_from_axis_angle(wp.vec3(1.0, 0.0, 0.0), 0.0),
            scale=1.0,
            vertices=vertices,
            indices=faces_flatten,
            vel=wp.vec3(0.0, 0.0, 0.0),
            density=0.1,
            tri_ke=stretching_stiffness,
            tri_ka=stretching_stiffness,
            tri_kd=kd,
            edge_ke=bending_ke,
            add_springs=self.solver_name == "xpbd",
            spring_ke=spring_ke,
            spring_kd=0.0,
        )

        self.fixed_particles = [0, 9]

        self.finalize(ground=False)

        self.state1.particle_q.fill_(0.0)

    def set_up_bending_experiment(self):
        stretching_stiffness = 1e4
        stretching_damping = 1e-6
        bending_damping = 1e-3
        # fmt: off
        vs = [[-6.0, 0.0, -6.0], [-3.6, 0.0, -6.0], [-1.2, 0.0, -6.0], [1.2, 0.0, -6.0], [3.6, 0.0, -6.0], [6.0, 0.0, -6.0],
         [-6.0, 0.0, -3.6], [-3.6, 0.0, -3.6], [-1.2, 0.0, -3.6], [1.2, 0.0, -3.6], [3.6, 0.0, -3.6], [6.0, 0.0, -3.6],
         [-6.0, 0.0, -1.2], [-3.6, 0.0, -1.2], [-1.2, 0.0, -1.2], [1.2, 0.0, -1.2], [3.6, 0.0, -1.2], [6.0, 0.0, -1.2],
         [-6.0, 0.0, 1.2], [-3.6, 0.0, 1.2], [-1.2, 0.0, 1.2], [1.2, 0.0, 1.2], [3.6, 0.0, 1.2], [6.0, 0.0, 1.2],
         [-6.0, 0.0, 3.6], [-3.6, 0.0, 3.6], [-1.2, 0.0, 3.6], [1.2, 0.0, 3.6], [3.6, 0.0, 3.6], [6.0, 0.0, 3.6],
         [-6.0, 0.0, 6.0], [-3.6, 0.0, 6.0], [-1.2, 0.0, 6.0], [1.2, 0.0, 6.0], [3.6, 0.0, 6.0], [6.0, 0.0, 6.0]]

        fs = [0, 7, 1, 0, 6, 7, 1, 7, 2, 7, 8, 2, 2, 9, 3, 2, 8, 9, 3, 9, 4, 9, 10, 4, 4, 11, 5, 4, 10, 11, 6, 12, 7, 12, 13,
         7, 7, 14, 8, 7, 13, 14, 8, 14, 9, 14, 15, 9, 9, 16, 10, 9, 15, 16, 10, 16, 11, 16, 17, 11, 12, 19, 13, 12, 18,
         19, 13, 19, 14, 19, 20, 14, 14, 21, 15, 14, 20, 21, 15, 21, 16, 21, 22, 16, 16, 23, 17, 16, 22, 23, 18, 24, 19,
         24, 25, 19, 19, 26, 20, 19, 25, 26, 20, 26, 21, 26, 27, 21, 21, 28, 22, 21, 27, 28, 22, 28, 23, 28, 29, 23, 24,
         31, 25, 24, 30, 31, 25, 31, 26, 31, 32, 26, 26, 33, 27, 26, 32, 33, 27, 33, 28, 33, 34, 28, 28, 35, 29, 28, 34,
         35]
        # fmt: on

        vs = [wp.vec3(v) for v in vs]

        self.builder.add_cloth_mesh(
            pos=wp.vec3(0.0, 10.0, 0.0),
            rot=wp.quat_from_axis_angle(wp.vec3(1.0, 0.0, 0.0), 0.0),
            scale=1.0,
            vertices=vs,
            indices=fs,
            vel=wp.vec3(0.0, 0.0, 0.0),
            density=0.02,
            tri_ke=stretching_stiffness,
            tri_ka=stretching_stiffness,
            tri_kd=stretching_damping,
            edge_ke=10,
            edge_kd=bending_damping,
            add_springs=self.solver_name == "xpbd",
            spring_ke=1.0e3,
            spring_kd=0.0,
        )

        self.builder.add_cloth_mesh(
            pos=wp.vec3(15.0, 10.0, 0.0),
            rot=wp.quat_from_axis_angle(wp.vec3(1.0, 0.0, 0.0), 0.0),
            scale=1.0,
            vertices=vs,
            indices=fs,
            vel=wp.vec3(0.0, 0.0, 0.0),
            density=0.02,
            tri_ke=stretching_stiffness,
            tri_ka=stretching_stiffness,
            tri_kd=stretching_damping,
            edge_ke=100,
            edge_kd=bending_damping,
            add_springs=self.solver_name == "xpbd",
            spring_ke=1.0e3,
            spring_kd=0.0,
        )

        self.builder.add_cloth_mesh(
            pos=wp.vec3(30.0, 10.0, 0.0),
            rot=wp.quat_from_axis_angle(wp.vec3(1.0, 0.0, 0.0), 0.0),
            scale=1.0,
            vertices=vs,
            indices=fs,
            vel=wp.vec3(0.0, 0.0, 0.0),
            density=0.02,
            tri_ke=stretching_stiffness,
            tri_ka=stretching_stiffness,
            tri_kd=stretching_damping,
            edge_ke=1000,
            edge_kd=bending_damping,
            add_springs=self.solver_name == "xpbd",
            spring_ke=1.0e3,
            spring_kd=0.0,
        )

        self.fixed_particles = [0, 29, 36, 65, 72, 101]

        self.finalize()

    def set_collision_experiment(self):
        elasticity_ke = 1e4
        elasticity_kd = 1e-6

        vs1 = [wp.vec3(v) for v in [[0, 0, 0], [1, 0, 0], [1, 0, 1], [0, 0, 1]]]
        fs1 = [0, 1, 2, 0, 2, 3]

        self.builder.add_cloth_mesh(
            pos=wp.vec3(0.0, 0.0, 0.0),
            rot=wp.quat_from_axis_angle(wp.vec3(1.0, 0.0, 0.0), 0.0),
            scale=1.0,
            vertices=vs1,
            indices=fs1,
            vel=wp.vec3(0.0, 0.0, 0.0),
            density=0.02,
            tri_ke=elasticity_ke,
            tri_ka=elasticity_ke,
            tri_kd=elasticity_kd,
            add_springs=self.solver_name == "xpbd",
            spring_ke=1.0e3,
            spring_kd=0.0,
        )

        vs2 = [wp.vec3(v) for v in [[0.3, 0, 0.7], [0.3, 0, 0.2], [0.8, 0, 0.4]]]
        fs2 = [0, 1, 2]

        self.builder.add_cloth_mesh(
            pos=wp.vec3(0.0, 0.5, 0.0),
            rot=wp.quat_from_axis_angle(wp.vec3(1.0, 0.0, 0.0), 0.0),
            scale=1.0,
            vertices=vs2,
            indices=fs2,
            vel=wp.vec3(0.0, 0.0, 0.0),
            density=0.02,
            tri_ke=elasticity_ke,
            tri_ka=elasticity_ke,
            tri_kd=elasticity_kd,
            add_springs=self.solver_name == "xpbd",
            spring_ke=1.0e3,
            spring_kd=0.0,
        )

        self.fixed_particles = range(0, 4)

        self.finalize(handle_self_contact=True, ground=False)
        self.model.soft_contact_ke = 1e4
        self.model.soft_contact_kd = 1e-3
        self.model.soft_contact_mu = 0.2
        self.model.gravity = wp.vec3(0.0, -1000.0, 0)
        self.num_test_frames = 30

    def set_up_non_zero_rest_angle_bending_experiment(self):
        # fmt: off
        vs =[
            [ 0.     ,  1.     , -1.     ],
            [ 0.     ,  1.     ,  1.     ],
            [ 0.70711,  0.70711, -1.     ],
            [ 0.70711,  0.70711,  1.     ],
            [ 1.     ,  0.     , -1.     ],
            [ 1.     , -0.     ,  1.     ],
            [ 0.70711, -0.70711, -1.     ],
            [ 0.70711, -0.70711,  1.     ],
            [ 0.     , -1.     , -1.     ],
            [ 0.     , -1.     ,  1.     ],
            [-0.70711, -0.70711, -1.     ],
            [-0.70711, -0.70711,  1.     ],
            [-1.     ,  0.     , -1.     ],
            [-1.     , -0.     ,  1.     ],
            [-0.70711,  0.70711, -1.     ],
            [-0.70711,  0.70711,  1.     ],
        ]
        fs = [
             1,  2,  0,
             3,  4,  2,
             5,  6,  4,
             7,  8,  6,
             9, 10,  8,
            11, 12, 10,
             3,  5,  4,
            13, 14, 12,
            15,  0, 14,
             1,  3,  2,
             5,  7,  6,
             7,  9,  8,
             9, 11, 10,
            11, 13, 12,
            13, 15, 14,
            15,  1,  0,
        ]
        # fmt: on

        stretching_stiffness = 1e5
        stretching_damping = 1e-5
        edge_ke = 100
        bending_damping = 1e-4
        vs = [wp.vec3(v) for v in vs]

        self.builder.add_cloth_mesh(
            pos=wp.vec3(0.0, 0.0, 0.0),
            rot=wp.quat_identity(),
            scale=1.0,
            vertices=vs,
            indices=fs,
            vel=wp.vec3(0.0, 0.0, 0.0),
            density=0.02,
            tri_ke=stretching_stiffness,
            tri_ka=stretching_stiffness,
            tri_kd=stretching_damping,
            edge_ke=edge_ke,
            edge_kd=bending_damping,
            add_springs=self.solver_name == "xpbd",
            spring_ke=1.0e3,
            spring_kd=0.0,
        )
        self.fixed_particles = [0, 1]

        self.finalize(handle_self_contact=False, ground=False)

    def set_up_complex_rest_angle_bending_experiment(
        self, tri_ke=1e4, tri_kd=1e-6, edge_ke=1e3, edge_kd=0.0, fixed_particles=None, use_gravity=True
    ):
        # fmt: off
        vs =[
            [ 0.000000, -1.000000, -0.446347],
            [ 0.000000,  1.000000, -0.446347],
            [ 0.707107, -1.000000, -0.707107],
            [ 0.707107,  1.000000, -0.707107],
            [ 1.000000, -1.000000, -1.164154],
            [ 1.000000,  1.000000, -1.164155],
            [ 0.000000, -1.000000,  1.000000],
            [ 0.000000,  1.000000,  1.000000],
            [-0.707107, -1.000000,  0.707107],
            [-0.555208,  1.000000,  0.707107],
            [-0.848101, -1.000000,  0.000000],
            [-0.793222,  1.000000, -0.000000],
            [-0.500329, -1.000000, -0.707107],
            [-0.707107,  1.000000, -0.707107]
        ]
        fs = [
            1, 2, 0,
            3, 4, 2,
            7, 8, 6,
            9, 10, 8,
            3, 5, 4,
            11, 12, 10,
            13, 0, 12,
            1, 3, 2,
            7, 9, 8,
            9, 11, 10,
            11, 13, 12,
            13, 1, 0
        ]
        # fmt: on

        vs = [wp.vec3(v) for v in vs]
        self.builder.add_cloth_mesh(
            pos=wp.vec3(0.0, 2.0, 0.0),
            rot=wp.quat_identity(),
            scale=1.0,
            vertices=vs,
            indices=fs,
            vel=wp.vec3(0.0, 0.0, 0.0),
            density=0.02,
            tri_ke=tri_ke,
            tri_ka=tri_ke,
            tri_kd=tri_kd,
            edge_ke=edge_ke,
            edge_kd=edge_kd,
            add_springs=self.solver_name == "xpbd",
            spring_ke=1.0e3,
            spring_kd=0.0,
        )

        self.fixed_particles = fixed_particles if fixed_particles is not None else []
        self.renderer_scale_factor = 1

        self.finalize(handle_self_contact=False, ground=False, use_gravity=use_gravity)

    def set_free_falling_experiment(self):
        self.input_scale_factor = 1.0
        self.renderer_scale_factor = 0.01
        vertices = [wp.vec3(v) * self.input_scale_factor for v in CLOTH_POINTS]
        faces_flatten = [fv - 1 for fv in CLOTH_FACES]
        if self.solver_name != "semi_implicit":
            stretching_stiffness = 1e4
            spring_ke = 1e3
            bending_ke = 10
        else:
            stretching_stiffness = 1e2
            spring_ke = 1e2
            bending_ke = 10

        self.builder.add_cloth_mesh(
            vertices=vertices,
            indices=faces_flatten,
            scale=0.1,
            density=2,
            pos=wp.vec3(0.0, 4.0, 0.0),
            rot=wp.quat_identity(),
            vel=wp.vec3(0.0, 0.0, 0.0),
            edge_ke=bending_ke,
            edge_kd=0.0,
            tri_ke=stretching_stiffness,
            tri_ka=stretching_stiffness,
            tri_kd=0.0,
            add_springs=self.solver_name == "xpbd",
            spring_ke=spring_ke,
            spring_kd=0.0,
        )
        self.fixed_particles = []
        self.num_test_frames = 30
        self.finalize(ground=False)

    def set_up_body_cloth_contact_experiment(self):
        # fmt: off
        vs = [
            [0.0, 0.0, 0.0],
            [0.0, 0.0, 1.0],
            [1.0, 0.0, 1.0],
            [1.0, 0.0, 0.0],
        ]
        fs = [
            0, 1, 2,
            2, 3, 0
        ]
        # fmt: on

        if self.solver_name != "semi_implicit":
            stretching_stiffness = 1e4
            spring_ke = 1e3
            bending_ke = 10
        else:
            stretching_stiffness = 1e2
            spring_ke = 1e2
            bending_ke = 10
        particle_radius = 0.2

        vs = [wp.vec3(v) for v in vs]
        self.builder.add_cloth_mesh(
            vertices=vs,
            indices=fs,
            scale=1,
            density=2,
            pos=wp.vec3(0.0, 0.1, 0.0),
            rot=wp.quat_identity(),
            vel=wp.vec3(0.0, 0.0, 0.0),
            edge_ke=bending_ke,
            edge_kd=0.0,
            tri_ke=stretching_stiffness,
            tri_ka=stretching_stiffness,
            tri_kd=0.0,
            add_springs=self.solver_name == "xpbd",
            spring_ke=spring_ke,
            spring_kd=0.0,
            particle_radius=particle_radius,
        )

        self.builder.add_shape_box(-1, wp.transform(wp.vec3(0, -2, 0), wp.quat_identity()), hx=2, hy=2, hz=2)

        self.renderer_scale_factor = 0.1

        self.finalize(handle_self_contact=False, ground=False, use_gravity=True)
        self.soft_contact_margin = particle_radius * 1.1
        self.model.soft_contact_ke = stretching_stiffness

    def finalize(self, handle_self_contact=False, ground=True, use_gravity=True):
        builder = newton.ModelBuilder(up_axis="Y")
        builder.add_builder(self.builder)
        if ground:
            builder.add_ground_plane()
        builder.color(include_bending=True)

        self.model = builder.finalize(device=self.device)
        self.model.gravity = wp.vec3(0, -1000.0, 0) if use_gravity else wp.vec3(0, 0, 0)
        self.model.soft_contact_ke = 1.0e4
        self.model.soft_contact_kd = 1.0e-2

        self.set_points_fixed(self.model, self.fixed_particles)

        if self.solver_name == "vbd":
            self.solver = newton.solvers.VBDSolver(
                model=self.model,
                iterations=self.iterations,
                handle_self_contact=handle_self_contact,
                self_contact_radius=self.self_contact_radius,
                self_contact_margin=self.self_contact_margin,
            )
        elif self.solver_name == "xpbd":
            self.solver = newton.solvers.XPBDSolver(
                model=self.model,
                iterations=self.iterations,
            )
        elif self.solver_name == "semi_implicit":
            self.solver = newton.solvers.SemiImplicitSolver(self.model)
        else:
            raise ValueError("Unsupported solver type: " + self.solver_name)

        self.state0 = self.model.state()
        self.state1 = self.model.state()
        self.model.collide(self.state0)

        self.init_pos = np.array(self.state0.particle_q.numpy(), copy=True)

        self.graph = None
        if self.use_cuda_graph:
<<<<<<< HEAD
            # We need to set block_dim to 256 here because CPU launches will set block_dim to 1
            if self.solver_name == "vbd":
                wp.set_module_options({"block_dim": 256}, newton.solvers.vbd.solver_vbd)
                wp.load_module(newton.solvers.vbd.solver_vbd, device=self.device)
                wp.set_module_options(
                    {"block_dim": newton.solvers.vbd.solver_vbd.TILE_SIZE_TRI_MESH_ELASTICITY_SOLVE},
                    newton.solvers.vbd.solver_vbd,
                )
                wp.load_module(newton.solvers.vbd.solver_vbd, device=self.device)

                collide_module = importlib.import_module("newton.geometry.kernels")
                # Also for some tile stuff
                wp.set_module_options({"block_dim": 16}, collide_module)
                wp.load_module(collide_module, device=self.device)
                wp.set_module_options({"block_dim": 256}, collide_module)
                wp.load_module(collide_module, device=self.device)
            elif self.solver_name == "xpbd":
                wp.set_module_options({"block_dim": 256}, newton.solvers.xpbd.kernels)
                wp.load_module(newton.solvers.xpbd.kernels, device=self.device)
                wp.set_module_options({"block_dim": 256}, newton.solvers.xpbd.solver_xpbd)
                wp.load_module(newton.solvers.xpbd.solver_xpbd, device=self.device)
            elif self.solver_name == "semi_implicit":
                wp.set_module_options({"block_dim": 256}, newton.solvers.euler.kernels)
                wp.load_module(newton.solvers.euler.kernels, device=self.device)
                wp.set_module_options({"block_dim": 256}, newton.solvers.euler.particles)
                wp.load_module(newton.solvers.euler.particles, device=self.device)
                wp.set_module_options({"block_dim": 256}, newton.solvers.euler.solver_euler)
                wp.load_module(newton.solvers.euler.solver_euler, device=self.device)

            wp.set_module_options({"block_dim": 256}, newton.solvers.solver)
            wp.load_module(newton.solvers.solver, device=self.device)
            wp.load_module(device=self.device)

=======
>>>>>>> 7017f315
            with wp.ScopedCapture(device=self.device, force_module_load=False) as capture:
                self.simulate()
            self.graph = capture.graph

    def simulate(self):
        for _step in range(self.num_substeps):
            self.state0.clear_forces()
            contacts = self.model.collide(self.state0, soft_contact_margin=self.soft_contact_margin)
            control = self.model.control()
            self.solver.step(self.state0, self.state1, control, contacts, self.dt)
            (self.state0, self.state1) = (self.state1, self.state0)

    def run(self):
        self.sim_time = 0.0

        if self.do_rendering:
            self.renderer = newton.utils.SimRendererOpenGL(
                path="Test Cloth",
                model=self.model,
                scaling=self.renderer_scale_factor,
                show_joints=True,
                show_particles=False,
            )
        else:
            self.renderer = None

        for _frame in range(self.num_test_frames):
            if self.graph:
                wp.capture_launch(self.graph)
            else:
                self.simulate()

            if self.renderer is not None:
                self.renderer.begin_frame()
                self.renderer.render(self.state0)
                self.renderer.end_frame()
            self.sim_time = self.sim_time + self.frame_dt

    def set_points_fixed(self, model, fixed_particles):
        if len(fixed_particles):
            flags = model.particle_flags.numpy()
            for fixed_v_id in fixed_particles:
                flags[fixed_v_id] = wp.uint32(int(flags[fixed_v_id]) & ~int(PARTICLE_FLAG_ACTIVE))

            model.particle_flags = wp.array(flags, device=model.device)


def compute_current_angles(model, state):
    """Compute current angles consistent with both add_edges() in model.py and bending angle computation in integrators (XPBD, VBD, Euler)"""
    angles = []
    for i, j, k, l in model.edge_indices.numpy():
        x3 = state.particle_q.numpy()[k]  # edge start
        x4 = state.particle_q.numpy()[l]  # edge end

        if i != -1 and j != -1:
            x1 = state.particle_q.numpy()[i]  # opposite 0
            x2 = state.particle_q.numpy()[j]  # opposite 1

            n1 = np.cross(x3 - x1, x4 - x1)
            n2 = np.cross(x4 - x2, x3 - x2)
            n1 = n1 / np.linalg.norm(n1)
            n2 = n2 / np.linalg.norm(n2)

            e = x4 - x3
            e = e / np.linalg.norm(e)

            cos_val = np.clip(np.dot(n1, n2), -1.0, 1.0)
            sin_val = np.dot(np.cross(n1, n2), e)
            angle = np.arctan2(sin_val, cos_val)
        else:
            angle = 0.0
        angles.append(angle)
    return np.array(angles)


def test_cloth_sagging(test, device, solver):
    example = ClothSim(device, solver, use_cuda_graph=True)
    example.set_up_sagging_experiment()

    initial_pos = example.state0.particle_q.numpy().copy()

    example.run()

    fixed_points = np.where(np.logical_not(example.model.particle_flags.numpy()))
    # examine that the simulation does not explode
    final_pos = example.state0.particle_q.numpy()
    test.assertTrue((initial_pos[fixed_points, :] == final_pos[fixed_points, :]).all())
    test.assertTrue((final_pos < 1e5).all())
    # examine that the simulation has moved
    test.assertTrue((example.init_pos != final_pos).any())


def test_cloth_bending(test, device, solver):
    example = ClothSim(device, solver, use_cuda_graph=True)
    example.set_up_bending_experiment()

    example.run()

    # examine that the simulation does not explode
    final_pos = example.state0.particle_q.numpy()
    test.assertTrue((final_pos < 1e5).all())
    # examine that the simulation has moved
    test.assertTrue((example.init_pos != final_pos).any())


def test_cloth_bending_non_zero_rest_angle_bending(test, device, solver):
    example = ClothSim(device, solver, use_cuda_graph=True)
    example.set_up_non_zero_rest_angle_bending_experiment()

    example.run()

    # examine that the simulation does not explode
    final_pos = example.state0.particle_q.numpy()
    test.assertTrue((np.abs(final_pos) < 1e5).all())
    # examine that the simulation has moved
    test.assertTrue((example.init_pos != final_pos).any())


def test_cloth_bending_consistent_angle_computation(test, device, solver):
    example = ClothSim(device, solver, use_cuda_graph=True)
    example.set_up_complex_rest_angle_bending_experiment(
        tri_ke=1e2, tri_kd=0.0, edge_ke=1e-1, edge_kd=0.0, fixed_particles=[1], use_gravity=False
    )

    # Store rest angles
    rest_angles = example.model.edge_rest_angle.numpy()

    example.run()

    # Compute final angles
    final_angles = compute_current_angles(example.model, example.state0)

    # Verify stability and consistency between rest angle and current angle computations:
    # Without gravity (use_gravity=False), current angles should converge to rest angles
    # if the simulation is stable and angle computations are consistent
    test.assertTrue(
        np.abs(final_angles - rest_angles).max() <= 0.01,
        f"Maximum angle difference {np.abs(final_angles - rest_angles).max():.6f} rad exceeds 0.01 rad",
    )


def test_cloth_bending_with_complex_rest_angles(test, device, solver):
    example = ClothSim(device, solver, use_cuda_graph=True)
    example.set_up_complex_rest_angle_bending_experiment(
        tri_ke=1e3, tri_kd=1e-2, edge_ke=1e3, edge_kd=0.0, fixed_particles=[1], use_gravity=True
    )

    # Store rest angles for comparison
    rest_angles = example.model.edge_rest_angle.numpy()

    example.run()

    # Verify basic stability (same check as test_cloth_bending_non_zero_rest_angle_bending)
    final_pos = example.state0.particle_q.numpy()
    test.assertTrue((np.abs(final_pos) < 1e5).all())
    test.assertTrue((example.init_pos != final_pos).any())

    # Verify bending angles stay within tolerance of rest angles
    final_angles = compute_current_angles(example.model, example.state0)
    max_difference = np.abs(final_angles - rest_angles).max()
    test.assertTrue(max_difference <= 0.1, f"Maximum angle difference {max_difference:.3f} rad exceeds 0.1 rad")


# Internal forces and damping should not affect free-fall behavior.
def test_cloth_free_fall_with_internal_forces_and_damping(test, device, solver):
    example = ClothSim(device, solver, use_cuda_graph=True)
    example.set_up_complex_rest_angle_bending_experiment(
        tri_ke=5e1, tri_kd=1e-1, edge_ke=1e1, edge_kd=1e-1, fixed_particles=None, use_gravity=True
    )

    # Store initial vertex positions and rest angles for comparison
    initial_pos = example.state0.particle_q.numpy().copy()
    rest_angles = example.model.edge_rest_angle.numpy()

    example.run()

    # Get final positions
    final_pos = example.state0.particle_q.numpy()

    # Verify basic stability
    test.assertTrue((np.abs(final_pos) < 1e5).all())
    test.assertTrue((initial_pos != final_pos).any())

    # Check for non-gravitational position changes per vertex
    # Calculate position differences for each vertex
    position_diff = final_pos - initial_pos

    # Get gravity direction (normalized)
    gravity_vector = np.array(example.model.gravity)
    gravity_direction = gravity_vector / np.linalg.norm(gravity_vector)

    # For each vertex, project its displacement onto gravity direction
    gravity_displacement_per_vertex = np.dot(position_diff, gravity_direction)

    # Calculate non-gravitational component for each vertex
    gravity_component_per_vertex = gravity_displacement_per_vertex[:, np.newaxis] * gravity_direction[np.newaxis, :]
    non_gravity_displacement = position_diff - gravity_component_per_vertex

    # Calculate magnitude of non-gravitational displacement per vertex
    non_gravity_magnitude = np.linalg.norm(non_gravity_displacement, axis=1)

    # Find vertices with significant non-gravitational movement
    max_non_gravity_displacement = np.max(non_gravity_magnitude)
    problematic_vertices = np.where(non_gravity_magnitude > 0.01)[0]

    # Verify that non-gravitational displacement is minimal for all vertices
    test.assertTrue(
        max_non_gravity_displacement < 0.02,
        f"Non-gravitational displacement detected: max {max_non_gravity_displacement:.4f} at vertex indices {problematic_vertices}",
    )

    # Verify bending angles stay within tolerance of rest angles
    final_angles = compute_current_angles(example.model, example.state0)
    max_difference = np.abs(final_angles - rest_angles).max()
    test.assertTrue(max_difference <= 0.1, f"Maximum angle difference {max_difference:.3f} rad exceeds 0.1 rad")


def test_cloth_collision(test, device, solver):
    example = ClothSim(device, solver, use_cuda_graph=True)
    example.set_collision_experiment()

    example.run()

    # examine that the velocity has died out
    final_vel = example.state0.particle_qd.numpy()
    final_pos = example.state0.particle_q.numpy()
    test.assertTrue((np.linalg.norm(final_vel, axis=0) < 1.0).all())
    # examine that the simulation has moved
    test.assertTrue((example.init_pos != final_pos).any())


def test_cloth_free_fall(test, device, solver):
    example = ClothSim(device, solver)
    example.set_free_falling_experiment()

    initial_pos = example.state0.particle_q.numpy().copy()

    example.run()

    # examine that the simulation does not explode
    final_pos = example.state0.particle_q.numpy()
    test.assertTrue((final_pos < 1e5).all())
    # examine that the simulation has moved
    test.assertTrue((example.init_pos != final_pos).any())

    gravity = np.array(example.model.gravity)
    diff = final_pos - initial_pos
    vertical_translation_norm = diff @ gravity[..., None] / (np.linalg.norm(gravity) ** 2)
    # ensure it's free-falling
    test.assertTrue((np.abs(vertical_translation_norm - 0.5 * np.linalg.norm(gravity) * (example.dt**2)) < 2e-1).all())
    horizontal_move = diff - (vertical_translation_norm * gravity)
    # ensure its horizontal translation is minimal
    test.assertTrue((np.abs(horizontal_move) < 1e-1).all())


def test_cloth_body_collision(test, device, solver):
    example = ClothSim(device, solver)
    example.set_up_body_cloth_contact_experiment()

    example.run()

    # examine that the velocity has died out
    final_vel = example.state0.particle_qd.numpy()
    final_pos = example.state0.particle_q.numpy()
    test.assertTrue((np.linalg.norm(final_vel, axis=0) < 1.0).all())
    # examine that the simulation has moved
    test.assertTrue((np.abs(final_pos[:, 1] - 0.0) < 0.5).all())


devices = get_test_devices(mode="basic")


class TestCloth(unittest.TestCase):
    pass


tests_to_run = {
    "xpbd": [
        test_cloth_free_fall,
        test_cloth_sagging,
        test_cloth_bending,
        test_cloth_bending_consistent_angle_computation,
        test_cloth_bending_non_zero_rest_angle_bending,
        test_cloth_bending_with_complex_rest_angles,
        test_cloth_free_fall_with_internal_forces_and_damping,
        test_cloth_body_collision,
    ],
    "semi_implicit": [
        test_cloth_free_fall,
        test_cloth_sagging,
        test_cloth_bending,
        test_cloth_bending_consistent_angle_computation,
        test_cloth_bending_non_zero_rest_angle_bending,
        test_cloth_bending_with_complex_rest_angles,
        test_cloth_free_fall_with_internal_forces_and_damping,
        test_cloth_body_collision,
    ],
    "vbd": [
        test_cloth_free_fall,
        test_cloth_sagging,
        test_cloth_bending,
        test_cloth_collision,
        test_cloth_bending_consistent_angle_computation,
        test_cloth_bending_non_zero_rest_angle_bending,
        test_cloth_bending_with_complex_rest_angles,
        test_cloth_free_fall_with_internal_forces_and_damping,
        test_cloth_body_collision,
    ],
}

for solver, tests in tests_to_run.items():
    for test in tests:
        add_function_test(
            TestCloth, f"{test.__name__}_{solver}", partial(test, solver=solver), devices=devices, check_output=False
        )


if __name__ == "__main__":
    wp.clear_kernel_cache()
    unittest.main(verbosity=2, failfast=True)<|MERGE_RESOLUTION|>--- conflicted
+++ resolved
@@ -742,42 +742,6 @@
 
         self.graph = None
         if self.use_cuda_graph:
-<<<<<<< HEAD
-            # We need to set block_dim to 256 here because CPU launches will set block_dim to 1
-            if self.solver_name == "vbd":
-                wp.set_module_options({"block_dim": 256}, newton.solvers.vbd.solver_vbd)
-                wp.load_module(newton.solvers.vbd.solver_vbd, device=self.device)
-                wp.set_module_options(
-                    {"block_dim": newton.solvers.vbd.solver_vbd.TILE_SIZE_TRI_MESH_ELASTICITY_SOLVE},
-                    newton.solvers.vbd.solver_vbd,
-                )
-                wp.load_module(newton.solvers.vbd.solver_vbd, device=self.device)
-
-                collide_module = importlib.import_module("newton.geometry.kernels")
-                # Also for some tile stuff
-                wp.set_module_options({"block_dim": 16}, collide_module)
-                wp.load_module(collide_module, device=self.device)
-                wp.set_module_options({"block_dim": 256}, collide_module)
-                wp.load_module(collide_module, device=self.device)
-            elif self.solver_name == "xpbd":
-                wp.set_module_options({"block_dim": 256}, newton.solvers.xpbd.kernels)
-                wp.load_module(newton.solvers.xpbd.kernels, device=self.device)
-                wp.set_module_options({"block_dim": 256}, newton.solvers.xpbd.solver_xpbd)
-                wp.load_module(newton.solvers.xpbd.solver_xpbd, device=self.device)
-            elif self.solver_name == "semi_implicit":
-                wp.set_module_options({"block_dim": 256}, newton.solvers.euler.kernels)
-                wp.load_module(newton.solvers.euler.kernels, device=self.device)
-                wp.set_module_options({"block_dim": 256}, newton.solvers.euler.particles)
-                wp.load_module(newton.solvers.euler.particles, device=self.device)
-                wp.set_module_options({"block_dim": 256}, newton.solvers.euler.solver_euler)
-                wp.load_module(newton.solvers.euler.solver_euler, device=self.device)
-
-            wp.set_module_options({"block_dim": 256}, newton.solvers.solver)
-            wp.load_module(newton.solvers.solver, device=self.device)
-            wp.load_module(device=self.device)
-
-=======
->>>>>>> 7017f315
             with wp.ScopedCapture(device=self.device, force_module_load=False) as capture:
                 self.simulate()
             self.graph = capture.graph
