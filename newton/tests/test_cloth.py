--- conflicted
+++ resolved
@@ -957,11 +957,7 @@
 def test_cloth_bending_damping_with_free_fall(test, device, solver):
     example = ClothSim(device, solver, use_cuda_graph=True)
     example.set_up_complex_rest_angle_bending_experiment(
-<<<<<<< HEAD
-        tri_ke=1e4, tri_kd=0.0, edge_ke=1e1, edge_kd=1e0, fixed_particles=None, use_gravity=True
-=======
         tri_ke=1e4, tri_kd=0.0, edge_ke=1e1, edge_kd=1e-1, fixed_particles=None, use_gravity=True
->>>>>>> 87a5f487
     )
 
     # Store initial vertex positions and rest angles for comparison
@@ -1001,11 +997,7 @@
 
     # Verify that non-gravitational displacement is minimal for all vertices
     test.assertTrue(
-<<<<<<< HEAD
-        max_non_gravity_displacement < 0.01,
-=======
         max_non_gravity_displacement < 0.02,
->>>>>>> 87a5f487
         f"Non-gravitational displacement detected: max {max_non_gravity_displacement:.4f} at vertex indices {problematic_vertices}",
     )
 
