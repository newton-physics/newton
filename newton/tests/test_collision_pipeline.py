# SPDX-FileCopyrightText: Copyright (c) 2025 The Newton Developers
# SPDX-License-Identifier: Apache-2.0
#
# Licensed under the Apache License, Version 2.0 (the "License");
# you may not use this file except in compliance with the License.
# You may obtain a copy of the License at
#
# http://www.apache.org/licenses/LICENSE-2.0
#
# Unless required by applicable law or agreed to in writing, software
# distributed under the License is distributed on an "AS IS" BASIS,
# WITHOUT WARRANTIES OR CONDITIONS OF ANY KIND, either express or implied.
# See the License for the specific language governing permissions and
# limitations under the License.

import unittest
from enum import IntFlag, auto

import warp as wp
import warp.examples

import newton
from newton import GeoType
from newton.examples import test_body_state
from newton.tests.unittest_utils import add_function_test, get_cuda_test_devices


class TestLevel(IntFlag):
    VELOCITY_X = auto()
    VELOCITY_YZ = auto()
    VELOCITY_LINEAR = VELOCITY_X | VELOCITY_YZ
    VELOCITY_ANGULAR = auto()
    STRICT = VELOCITY_LINEAR | VELOCITY_ANGULAR


def type_to_str(shape_type: GeoType):
    if shape_type == GeoType.SPHERE:
        return "sphere"
    elif shape_type == GeoType.BOX:
        return "box"
    elif shape_type == GeoType.CAPSULE:
        return "capsule"
    elif shape_type == GeoType.CYLINDER:
        return "cylinder"
    elif shape_type == GeoType.MESH:
        return "mesh"
    elif shape_type == GeoType.CONVEX_MESH:
        return "convex_hull"
    else:
        return "unknown"


class CollisionSetup:
    def __init__(
        self,
        viewer,
        device,
        shape_type_a,
        shape_type_b,
        solver_fn,
        sim_substeps,
        use_unified_pipeline=False,
        broad_phase_mode=newton.BroadPhaseMode.EXPLICIT,
    ):
        self.sim_substeps = sim_substeps
        self.frame_dt = 1 / 60
        self.sim_dt = self.frame_dt / self.sim_substeps
        self.sim_time = 0.0

        self.shape_type_a = shape_type_a
        self.shape_type_b = shape_type_b
        self.use_unified_pipeline = use_unified_pipeline

        self.builder = newton.ModelBuilder(gravity=0.0)
<<<<<<< HEAD
=======
        # Set contact margin to match previous test expectations (was previously passed to collision pipeline)
        self.builder.rigid_contact_margin = 0.01
        self.builder.add_articulation()
>>>>>>> b06ddbe9
        body_a = self.builder.add_body(xform=wp.transform(wp.vec3(-1.0, 0.0, 0.0)))
        self.add_shape(shape_type_a, body_a)
        self.builder.add_joint_free(body_a)

        self.init_velocity = 5.0
        self.builder.joint_qd[0] = self.builder.body_qd[-1][0] = self.init_velocity

        body_b = self.builder.add_body(xform=wp.transform(wp.vec3(1.0, 0.0, 0.0)))
        self.add_shape(shape_type_b, body_b)
        self.builder.add_joint_free(body_b)

        self.model = self.builder.finalize(device=device)
        self.state_0 = self.model.state()
        self.state_1 = self.model.state()
        self.control = self.model.control()

        # Initialize collision pipeline
        if use_unified_pipeline:
            self.collision_pipeline = newton.CollisionPipelineUnified.from_model(
                self.model,
                rigid_contact_max_per_pair=20,
                broad_phase_mode=broad_phase_mode,
            )
            self.contacts = self.model.collide(self.state_0, collision_pipeline=self.collision_pipeline)
        else:
            self.collision_pipeline = None
            self.contacts = self.model.collide(self.state_0)

        self.solver = solver_fn(self.model)

        self.viewer = viewer
        self.viewer.set_model(self.model)

        self.graph = None
        if wp.get_device(device).is_cuda:
            with wp.ScopedCapture() as capture:
                self.simulate()
            self.graph = capture.graph

    def add_shape(self, shape_type: GeoType, body: int):
        if shape_type == GeoType.BOX:
            self.builder.add_shape_box(body, key=type_to_str(shape_type))
        elif shape_type == GeoType.SPHERE:
            self.builder.add_shape_sphere(body, radius=0.5, key=type_to_str(shape_type))
        elif shape_type == GeoType.CAPSULE:
            self.builder.add_shape_capsule(body, radius=0.25, half_height=0.3, key=type_to_str(shape_type))
        elif shape_type == GeoType.CYLINDER:
            self.builder.add_shape_cylinder(body, radius=0.25, half_height=0.4, key=type_to_str(shape_type))
        elif shape_type == GeoType.MESH:
            # Use box mesh for unified pipeline (works correctly), sphere mesh for legacy pipeline (box mesh has issues)
            if self.use_unified_pipeline:
                vertices, indices = newton.utils.create_box_mesh(extents=(0.5, 0.5, 0.5))
            else:
                vertices, indices = newton.utils.create_sphere_mesh(radius=0.5)
            self.builder.add_shape_mesh(body, mesh=newton.Mesh(vertices[:, :3], indices), key=type_to_str(shape_type))
        elif shape_type == GeoType.CONVEX_MESH:
            # Use a sphere mesh as it's already convex
            vertices, indices = newton.utils.create_sphere_mesh(radius=0.5)
            mesh = newton.Mesh(vertices[:, :3], indices)
            self.builder.add_shape_convex_hull(body, mesh=mesh, key=type_to_str(shape_type))
        else:
            raise NotImplementedError(f"Shape type {shape_type} not implemented")

    def capture(self):
        if wp.get_device().is_cuda:
            with wp.ScopedCapture() as capture:
                self.simulate()
            self.graph = capture.graph
        else:
            self.graph = None

    def simulate(self):
        if self.use_unified_pipeline:
            self.contacts = self.model.collide(self.state_0, collision_pipeline=self.collision_pipeline)
        else:
            self.contacts = self.model.collide(self.state_0)

        for _ in range(self.sim_substeps):
            self.state_0.clear_forces()

            # apply forces to the model
            self.viewer.apply_forces(self.state_0)

            self.solver.step(self.state_0, self.state_1, self.control, self.contacts, self.sim_dt)

            # swap states
            self.state_0, self.state_1 = self.state_1, self.state_0

    def step(self):
        if self.graph:
            wp.capture_launch(self.graph)
        else:
            self.simulate()

        self.sim_time += self.frame_dt

    def render(self):
        self.viewer.begin_frame(self.sim_time)
        self.viewer.log_state(self.state_0)
        self.viewer.log_contacts(self.contacts, self.state_0)
        self.viewer.end_frame()

    def test(self, test_level: TestLevel, body: int, tolerance: float = 3e-3):
        body_name = f"body {body} ({self.model.shape_key[body]})"
        if test_level & TestLevel.VELOCITY_X:
            test_body_state(
                self.model,
                self.state_0,
                f"{body_name} is moving forward",
                lambda _q, qd: qd[0] > 0.03 and qd[0] <= wp.static(self.init_velocity),
                indices=[body],
                show_body_qd=True,
            )
        if test_level & TestLevel.VELOCITY_YZ:
            test_body_state(
                self.model,
                self.state_0,
                f"{body_name} has correct linear velocity",
                lambda _q, qd: abs(qd[1]) < tolerance and abs(qd[2]) < tolerance,
                indices=[body],
                show_body_qd=True,
            )
        if test_level & TestLevel.VELOCITY_ANGULAR:
            test_body_state(
                self.model,
                self.state_0,
                f"{body_name} has correct angular velocity",
                lambda _q, qd: abs(qd[3]) < tolerance and abs(qd[4]) < tolerance and abs(qd[5]) < tolerance,
                indices=[body],
                show_body_qd=True,
            )


devices = get_cuda_test_devices(mode="basic")


class TestCollisionPipeline(unittest.TestCase):
    pass


# Note that body A does sometimes bounce off body B or continue moving forward
# due to inertia differences, so we only test linear velocity along the Y and Z directions.
# Some collisions also cause unwanted angular velocity, so we only test linear velocity
# for those cases.
contact_tests = [
    (GeoType.SPHERE, GeoType.SPHERE, TestLevel.VELOCITY_YZ, TestLevel.STRICT),
    (GeoType.SPHERE, GeoType.BOX, TestLevel.VELOCITY_YZ, TestLevel.STRICT),
    (GeoType.SPHERE, GeoType.CAPSULE, TestLevel.VELOCITY_YZ, TestLevel.STRICT),
    (GeoType.SPHERE, GeoType.MESH, TestLevel.VELOCITY_YZ, TestLevel.STRICT),
    (GeoType.BOX, GeoType.BOX, TestLevel.VELOCITY_YZ, TestLevel.VELOCITY_LINEAR),
    (GeoType.BOX, GeoType.MESH, TestLevel.VELOCITY_YZ, TestLevel.STRICT),
    (GeoType.CAPSULE, GeoType.CAPSULE, TestLevel.VELOCITY_YZ, TestLevel.VELOCITY_LINEAR),
    (GeoType.CAPSULE, GeoType.MESH, TestLevel.VELOCITY_YZ, TestLevel.STRICT),
    (GeoType.MESH, GeoType.MESH, TestLevel.VELOCITY_YZ, TestLevel.STRICT),
]


def test_collision_pipeline(
    _test, device, shape_type_a: GeoType, shape_type_b: GeoType, test_level_a: TestLevel, test_level_b: TestLevel
):
    viewer = newton.viewer.ViewerNull()
    setup = CollisionSetup(
        viewer=viewer,
        device=device,
        solver_fn=newton.solvers.SolverXPBD,
        sim_substeps=10,
        shape_type_a=shape_type_a,
        shape_type_b=shape_type_b,
    )
    for _ in range(200):
        setup.step()
        setup.render()
    setup.test(test_level_a, 0)
    setup.test(test_level_b, 1)


for shape_type_a, shape_type_b, test_level_a, test_level_b in contact_tests:
    add_function_test(
        TestCollisionPipeline,
        f"test_{type_to_str(shape_type_a)}_{type_to_str(shape_type_b)}",
        test_collision_pipeline,
        devices=devices,
        shape_type_a=shape_type_a,
        shape_type_b=shape_type_b,
        test_level_a=test_level_a,
        test_level_b=test_level_b,
    )


class TestUnifiedCollisionPipeline(unittest.TestCase):
    pass


# Unified collision pipeline tests - now supports both MESH and CONVEX_MESH
# Note: MESH vs MESH is not yet supported
unified_contact_tests = [
    (GeoType.SPHERE, GeoType.SPHERE, TestLevel.VELOCITY_YZ, TestLevel.STRICT),
    (GeoType.SPHERE, GeoType.BOX, TestLevel.VELOCITY_YZ, TestLevel.STRICT),
    (GeoType.SPHERE, GeoType.CAPSULE, TestLevel.VELOCITY_YZ, TestLevel.STRICT),
    (GeoType.SPHERE, GeoType.MESH, TestLevel.VELOCITY_YZ, TestLevel.STRICT),
    (GeoType.SPHERE, GeoType.CONVEX_MESH, TestLevel.VELOCITY_YZ, TestLevel.STRICT),
    (GeoType.BOX, GeoType.BOX, TestLevel.VELOCITY_YZ, TestLevel.VELOCITY_LINEAR),
    (GeoType.BOX, GeoType.MESH, TestLevel.VELOCITY_YZ, TestLevel.STRICT),
    (GeoType.BOX, GeoType.CONVEX_MESH, TestLevel.VELOCITY_YZ, TestLevel.STRICT),
    (GeoType.CAPSULE, GeoType.CAPSULE, TestLevel.VELOCITY_YZ, TestLevel.VELOCITY_LINEAR),
    (GeoType.CAPSULE, GeoType.MESH, TestLevel.VELOCITY_YZ, TestLevel.STRICT),
    (GeoType.CAPSULE, GeoType.CONVEX_MESH, TestLevel.VELOCITY_YZ, TestLevel.STRICT),
    # (GeoType.MESH, GeoType.MESH, TestLevel.VELOCITY_YZ, TestLevel.STRICT),  # Not yet supported
    (GeoType.MESH, GeoType.CONVEX_MESH, TestLevel.VELOCITY_YZ, TestLevel.STRICT),
    (GeoType.CONVEX_MESH, GeoType.CONVEX_MESH, TestLevel.VELOCITY_YZ, TestLevel.STRICT),
]


def test_unified_collision_pipeline(
    _test,
    device,
    shape_type_a: GeoType,
    shape_type_b: GeoType,
    test_level_a: TestLevel,
    test_level_b: TestLevel,
    broad_phase_mode: newton.BroadPhaseMode,
):
    viewer = newton.viewer.ViewerNull()
    setup = CollisionSetup(
        viewer=viewer,
        device=device,
        solver_fn=newton.solvers.SolverXPBD,
        sim_substeps=10,
        shape_type_a=shape_type_a,
        shape_type_b=shape_type_b,
        use_unified_pipeline=True,
        broad_phase_mode=broad_phase_mode,
    )
    for _ in range(200):
        setup.step()
        setup.render()
    setup.test(test_level_a, 0)
    setup.test(test_level_b, 1)


# Wrapper functions for each broad phase mode
def test_unified_collision_pipeline_explicit(
    _test, device, shape_type_a: GeoType, shape_type_b: GeoType, test_level_a: TestLevel, test_level_b: TestLevel
):
    test_unified_collision_pipeline(
        _test, device, shape_type_a, shape_type_b, test_level_a, test_level_b, newton.BroadPhaseMode.EXPLICIT
    )


def test_unified_collision_pipeline_nxn(
    _test, device, shape_type_a: GeoType, shape_type_b: GeoType, test_level_a: TestLevel, test_level_b: TestLevel
):
    test_unified_collision_pipeline(
        _test, device, shape_type_a, shape_type_b, test_level_a, test_level_b, newton.BroadPhaseMode.NXN
    )


def test_unified_collision_pipeline_sap(
    _test, device, shape_type_a: GeoType, shape_type_b: GeoType, test_level_a: TestLevel, test_level_b: TestLevel
):
    test_unified_collision_pipeline(
        _test, device, shape_type_a, shape_type_b, test_level_a, test_level_b, newton.BroadPhaseMode.SAP
    )


for shape_type_a, shape_type_b, test_level_a, test_level_b in unified_contact_tests:
    # EXPLICIT broad phase tests
    add_function_test(
        TestUnifiedCollisionPipeline,
        f"test_{type_to_str(shape_type_a)}_{type_to_str(shape_type_b)}_explicit",
        test_unified_collision_pipeline_explicit,
        devices=devices,
        shape_type_a=shape_type_a,
        shape_type_b=shape_type_b,
        test_level_a=test_level_a,
        test_level_b=test_level_b,
    )
    # NXN broad phase tests
    add_function_test(
        TestUnifiedCollisionPipeline,
        f"test_{type_to_str(shape_type_a)}_{type_to_str(shape_type_b)}_nxn",
        test_unified_collision_pipeline_nxn,
        devices=devices,
        shape_type_a=shape_type_a,
        shape_type_b=shape_type_b,
        test_level_a=test_level_a,
        test_level_b=test_level_b,
    )
    # SAP broad phase tests
    add_function_test(
        TestUnifiedCollisionPipeline,
        f"test_{type_to_str(shape_type_a)}_{type_to_str(shape_type_b)}_sap",
        test_unified_collision_pipeline_sap,
        devices=devices,
        shape_type_a=shape_type_a,
        shape_type_b=shape_type_b,
        test_level_a=test_level_a,
        test_level_b=test_level_b,
    )


if __name__ == "__main__":
    unittest.main(verbosity=2, failfast=False)<|MERGE_RESOLUTION|>--- conflicted
+++ resolved
@@ -72,22 +72,17 @@
         self.use_unified_pipeline = use_unified_pipeline
 
         self.builder = newton.ModelBuilder(gravity=0.0)
-<<<<<<< HEAD
-=======
         # Set contact margin to match previous test expectations (was previously passed to collision pipeline)
         self.builder.rigid_contact_margin = 0.01
-        self.builder.add_articulation()
->>>>>>> b06ddbe9
+
         body_a = self.builder.add_body(xform=wp.transform(wp.vec3(-1.0, 0.0, 0.0)))
         self.add_shape(shape_type_a, body_a)
-        self.builder.add_joint_free(body_a)
 
         self.init_velocity = 5.0
         self.builder.joint_qd[0] = self.builder.body_qd[-1][0] = self.init_velocity
 
         body_b = self.builder.add_body(xform=wp.transform(wp.vec3(1.0, 0.0, 0.0)))
         self.add_shape(shape_type_b, body_b)
-        self.builder.add_joint_free(body_b)
 
         self.model = self.builder.finalize(device=device)
         self.state_0 = self.model.state()
