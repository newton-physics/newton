--- conflicted
+++ resolved
@@ -61,13 +61,8 @@
         sim_substeps,
         use_unified_pipeline=False,
         broad_phase_mode=newton.BroadPhaseMode.EXPLICIT,
-<<<<<<< HEAD
-        sdf_max_dims_a=None,
-        sdf_max_dims_b=None,
-=======
         sdf_max_resolution_a=None,
         sdf_max_resolution_b=None,
->>>>>>> 551f6ee5
     ):
         self.sim_substeps = sim_substeps
         self.frame_dt = 1 / 60
@@ -77,34 +72,21 @@
         self.shape_type_a = shape_type_a
         self.shape_type_b = shape_type_b
         self.use_unified_pipeline = use_unified_pipeline
-<<<<<<< HEAD
-        self.sdf_max_dims_a = sdf_max_dims_a
-        self.sdf_max_dims_b = sdf_max_dims_b
-=======
         self.sdf_max_resolution_a = sdf_max_resolution_a
         self.sdf_max_resolution_b = sdf_max_resolution_b
->>>>>>> 551f6ee5
 
         self.builder = newton.ModelBuilder(gravity=0.0)
         # Set contact margin to match previous test expectations (was previously passed to collision pipeline)
         self.builder.rigid_contact_margin = 0.01
 
         body_a = self.builder.add_body(xform=wp.transform(wp.vec3(-1.0, 0.0, 0.0)))
-<<<<<<< HEAD
-        self.add_shape(shape_type_a, body_a, sdf_max_dims=sdf_max_dims_a)
-=======
         self.add_shape(shape_type_a, body_a, sdf_max_resolution=sdf_max_resolution_a)
->>>>>>> 551f6ee5
 
         self.init_velocity = 5.0
         self.builder.joint_qd[0] = self.builder.body_qd[-1][0] = self.init_velocity
 
         body_b = self.builder.add_body(xform=wp.transform(wp.vec3(1.0, 0.0, 0.0)))
-<<<<<<< HEAD
-        self.add_shape(shape_type_b, body_b, sdf_max_dims=sdf_max_dims_b)
-=======
         self.add_shape(shape_type_b, body_b, sdf_max_resolution=sdf_max_resolution_b)
->>>>>>> 551f6ee5
 
         self.model = self.builder.finalize(device=device)
         self.state_0 = self.model.state()
@@ -134,11 +116,7 @@
                 self.simulate()
             self.graph = capture.graph
 
-<<<<<<< HEAD
-    def add_shape(self, shape_type: GeoType, body: int, sdf_max_dims: int | None = None):
-=======
     def add_shape(self, shape_type: GeoType, body: int, sdf_max_resolution: int | None = None):
->>>>>>> 551f6ee5
         if shape_type == GeoType.BOX:
             self.builder.add_shape_box(body, key=type_to_str(shape_type))
         elif shape_type == GeoType.SPHERE:
@@ -154,11 +132,7 @@
             else:
                 vertices, indices = newton.utils.create_sphere_mesh(radius=0.5)
             # Configure SDF settings if specified
-<<<<<<< HEAD
-            cfg = newton.ModelBuilder.ShapeConfig(sdf_max_dims=sdf_max_dims)
-=======
             cfg = newton.ModelBuilder.ShapeConfig(sdf_max_resolution=sdf_max_resolution)
->>>>>>> 551f6ee5
             self.builder.add_shape_mesh(
                 body, mesh=newton.Mesh(vertices[:, :3], indices), cfg=cfg, key=type_to_str(shape_type)
             )
@@ -324,6 +298,12 @@
         TestLevel.VELOCITY_YZ,
         TestLevel.VELOCITY_LINEAR,
     ),
+    (
+        GeoType.MESH,
+        GeoType.MESH,
+        TestLevel.VELOCITY_YZ,
+        TestLevel.VELOCITY_LINEAR,
+    ),
     (GeoType.MESH, GeoType.CONVEX_MESH, TestLevel.VELOCITY_YZ, TestLevel.STRICT),
     (GeoType.CONVEX_MESH, GeoType.CONVEX_MESH, TestLevel.VELOCITY_YZ, TestLevel.STRICT),
 ]
@@ -422,13 +402,8 @@
 def test_mesh_mesh_sdf_modes(
     _test,
     device,
-<<<<<<< HEAD
-    sdf_max_dims_a: int | None,
-    sdf_max_dims_b: int | None,
-=======
     sdf_max_resolution_a: int | None,
     sdf_max_resolution_b: int | None,
->>>>>>> 551f6ee5
     broad_phase_mode: newton.BroadPhaseMode,
 ):
     """Test mesh-mesh collision with specific SDF configurations."""
@@ -442,13 +417,8 @@
         shape_type_b=GeoType.MESH,
         use_unified_pipeline=True,
         broad_phase_mode=broad_phase_mode,
-<<<<<<< HEAD
-        sdf_max_dims_a=sdf_max_dims_a,
-        sdf_max_dims_b=sdf_max_dims_b,
-=======
         sdf_max_resolution_a=sdf_max_resolution_a,
         sdf_max_resolution_b=sdf_max_resolution_b,
->>>>>>> 551f6ee5
     )
     for _ in range(200):
         setup.step()
@@ -460,46 +430,30 @@
 # Wrapper functions for different SDF modes
 def test_mesh_mesh_sdf_vs_sdf(_test, device, broad_phase_mode: newton.BroadPhaseMode):
     """Test mesh-mesh collision where both meshes have SDFs."""
-<<<<<<< HEAD
-    test_mesh_mesh_sdf_modes(_test, device, sdf_max_dims_a=8, sdf_max_dims_b=8, broad_phase_mode=broad_phase_mode)
-=======
     test_mesh_mesh_sdf_modes(
         _test, device, sdf_max_resolution_a=8, sdf_max_resolution_b=8, broad_phase_mode=broad_phase_mode
     )
->>>>>>> 551f6ee5
 
 
 def test_mesh_mesh_sdf_vs_bvh(_test, device, broad_phase_mode: newton.BroadPhaseMode):
     """Test mesh-mesh collision where first mesh has SDF, second uses BVH."""
-<<<<<<< HEAD
-    test_mesh_mesh_sdf_modes(_test, device, sdf_max_dims_a=8, sdf_max_dims_b=None, broad_phase_mode=broad_phase_mode)
-=======
     test_mesh_mesh_sdf_modes(
         _test, device, sdf_max_resolution_a=8, sdf_max_resolution_b=None, broad_phase_mode=broad_phase_mode
     )
->>>>>>> 551f6ee5
 
 
 def test_mesh_mesh_bvh_vs_sdf(_test, device, broad_phase_mode: newton.BroadPhaseMode):
     """Test mesh-mesh collision where first mesh uses BVH, second has SDF."""
-<<<<<<< HEAD
-    test_mesh_mesh_sdf_modes(_test, device, sdf_max_dims_a=None, sdf_max_dims_b=8, broad_phase_mode=broad_phase_mode)
-=======
     test_mesh_mesh_sdf_modes(
         _test, device, sdf_max_resolution_a=None, sdf_max_resolution_b=8, broad_phase_mode=broad_phase_mode
     )
->>>>>>> 551f6ee5
 
 
 def test_mesh_mesh_bvh_vs_bvh(_test, device, broad_phase_mode: newton.BroadPhaseMode):
     """Test mesh-mesh collision where both meshes use BVH (no SDF)."""
-<<<<<<< HEAD
-    test_mesh_mesh_sdf_modes(_test, device, sdf_max_dims_a=None, sdf_max_dims_b=None, broad_phase_mode=broad_phase_mode)
-=======
     test_mesh_mesh_sdf_modes(
         _test, device, sdf_max_resolution_a=None, sdf_max_resolution_b=None, broad_phase_mode=broad_phase_mode
     )
->>>>>>> 551f6ee5
 
 
 # Add mesh-mesh SDF mode tests for all broad phase modes
