# SPDX-FileCopyrightText: Copyright (c) 2025 The Newton Developers
# SPDX-License-Identifier: Apache-2.0
#
# Licensed under the Apache License, Version 2.0 (the "License");
# you may not use this file except in compliance with the License.
# You may obtain a copy of the License at
#
# http://www.apache.org/licenses/LICENSE-2.0
#
# Unless required by applicable law or agreed to in writing, software
# distributed under the License is distributed on an "AS IS" BASIS,
# WITHOUT WARRANTIES OR CONDITIONS OF ANY KIND, either express or implied.
# See the License for the specific language governing permissions and
# limitations under the License.

import math
import os
import unittest

import numpy as np
import warp as wp

import newton
import newton.examples
from newton import JointType
from newton._src.geometry.utils import create_box_mesh, transform_points
from newton.solvers import SolverMuJoCo
from newton.tests.unittest_utils import USD_AVAILABLE, assert_np_equal, get_test_devices
from newton.utils import quat_between_axes

devices = get_test_devices()


class TestImportUsd(unittest.TestCase):
    @unittest.skipUnless(USD_AVAILABLE, "Requires usd-core")
    def test_import_articulation(self):
        builder = newton.ModelBuilder()

        results = builder.add_usd(
            os.path.join(os.path.dirname(__file__), "assets", "ant.usda"),
            collapse_fixed_joints=True,
        )
        self.assertEqual(builder.body_count, 9)
        self.assertEqual(builder.shape_count, 26)
        self.assertEqual(len(builder.shape_key), len(set(builder.shape_key)))
        self.assertEqual(len(builder.body_key), len(set(builder.body_key)))
        self.assertEqual(len(builder.joint_key), len(set(builder.joint_key)))
        # 8 joints + 1 free joint for the root body
        self.assertEqual(builder.joint_count, 9)
        self.assertEqual(builder.joint_dof_count, 14)
        self.assertEqual(builder.joint_coord_count, 15)
        self.assertEqual(builder.joint_type, [newton.JointType.FREE] + [newton.JointType.REVOLUTE] * 8)
        self.assertEqual(len(results["path_body_map"]), 9)
        self.assertEqual(len(results["path_shape_map"]), 26)

        collision_shapes = [
            i for i in range(builder.shape_count) if builder.shape_flags[i] & int(newton.ShapeFlags.COLLIDE_SHAPES)
        ]
        self.assertEqual(len(collision_shapes), 13)

    @unittest.skipUnless(USD_AVAILABLE, "Requires usd-core")
    def test_import_articulation_no_visuals(self):
        builder = newton.ModelBuilder()

        results = builder.add_usd(
            os.path.join(os.path.dirname(__file__), "assets", "ant.usda"),
            collapse_fixed_joints=True,
            load_sites=False,
            load_visual_shapes=False,
        )
        self.assertEqual(builder.body_count, 9)
        self.assertEqual(builder.shape_count, 13)
        self.assertEqual(len(builder.shape_key), len(set(builder.shape_key)))
        self.assertEqual(len(builder.body_key), len(set(builder.body_key)))
        self.assertEqual(len(builder.joint_key), len(set(builder.joint_key)))
        # 8 joints + 1 free joint for the root body
        self.assertEqual(builder.joint_count, 9)
        self.assertEqual(builder.joint_dof_count, 14)
        self.assertEqual(builder.joint_coord_count, 15)
        self.assertEqual(builder.joint_type, [newton.JointType.FREE] + [newton.JointType.REVOLUTE] * 8)
        self.assertEqual(len(results["path_body_map"]), 9)
        self.assertEqual(len(results["path_shape_map"]), 13)

        collision_shapes = [
            i for i in range(builder.shape_count) if builder.shape_flags[i] & newton.ShapeFlags.COLLIDE_SHAPES
        ]
        self.assertEqual(len(collision_shapes), 13)

    @unittest.skipUnless(USD_AVAILABLE, "Requires usd-core")
    def test_import_articulation_with_mesh(self):
        builder = newton.ModelBuilder()

        _ = builder.add_usd(
            os.path.join(os.path.dirname(__file__), "assets", "simple_articulation_with_mesh.usda"),
            collapse_fixed_joints=True,
        )

    @unittest.skipUnless(USD_AVAILABLE, "Requires usd-core")
    def test_import_revolute_articulation(self):
        """Test importing USD with a joint that has missing body1.

        This tests the behavior where:
        - Normally: body0 is parent, body1 is child
        - When body1 is missing: body0 becomes child, world (-1) becomes parent

        The test USD file contains a FixedJoint inside CenterPivot that only
        specifies body0 (itself) but no body1, which should result in the joint
        connecting CenterPivot to the world.
        """
        builder = newton.ModelBuilder()

        results = builder.add_usd(
            os.path.join(os.path.dirname(__file__), "assets", "revolute_articulation.usda"),
            collapse_fixed_joints=False,  # Don't collapse to see all joints
        )

        # The articulation has 2 bodies
        self.assertEqual(builder.body_count, 2)
        self.assertEqual(set(builder.body_key), {"/Articulation/Arm", "/Articulation/CenterPivot"})

        # Should have 2 joints:
        # 1. Fixed joint with only body0 specified (CenterPivot to world)
        # 2. Revolute joint between CenterPivot and Arm (normal joint with both bodies)
        self.assertEqual(builder.joint_count, 2)

        # Find joints by their keys to make test robust to ordering changes
        fixed_joint_idx = builder.joint_key.index("/Articulation/CenterPivot/FixedJoint")
        revolute_joint_idx = builder.joint_key.index("/Articulation/Arm/RevoluteJoint")

        # Verify joint types
        self.assertEqual(builder.joint_type[revolute_joint_idx], newton.JointType.REVOLUTE)
        self.assertEqual(builder.joint_type[fixed_joint_idx], newton.JointType.FIXED)

        # The key test: verify the FixedJoint connects CenterPivot to world
        # because body1 was missing in the USD file
        self.assertEqual(builder.joint_parent[fixed_joint_idx], -1)  # Parent is world (-1)
        # Child should be CenterPivot (which was body0 in the USD)
        center_pivot_idx = builder.body_key.index("/Articulation/CenterPivot")
        self.assertEqual(builder.joint_child[fixed_joint_idx], center_pivot_idx)

        # Verify the import results mapping
        self.assertEqual(len(results["path_body_map"]), 2)
        self.assertEqual(len(results["path_shape_map"]), 1)

    @unittest.skipUnless(USD_AVAILABLE, "Requires usd-core")
    def test_joint_ordering(self):
        builder_dfs = newton.ModelBuilder()
        builder_dfs.add_usd(
            os.path.join(os.path.dirname(__file__), "assets", "ant.usda"),
            collapse_fixed_joints=True,
            joint_ordering="dfs",
        )
        expected = [
            "front_left_leg",
            "front_left_foot",
            "front_right_leg",
            "front_right_foot",
            "left_back_leg",
            "left_back_foot",
            "right_back_leg",
            "right_back_foot",
        ]
        for i in range(8):
            self.assertTrue(builder_dfs.joint_key[i + 1].endswith(expected[i]))

        builder_bfs = newton.ModelBuilder()
        builder_bfs.add_usd(
            os.path.join(os.path.dirname(__file__), "assets", "ant.usda"),
            collapse_fixed_joints=True,
            joint_ordering="bfs",
        )
        expected = [
            "front_left_leg",
            "front_right_leg",
            "left_back_leg",
            "right_back_leg",
            "front_left_foot",
            "front_right_foot",
            "left_back_foot",
            "right_back_foot",
        ]
        for i in range(8):
            self.assertTrue(builder_bfs.joint_key[i + 1].endswith(expected[i]))

    @unittest.skipUnless(USD_AVAILABLE, "Requires usd-core")
    def test_joint_filtering(self):
        def test_filtering(
            msg,
            ignore_paths,
            bodies_follow_joint_ordering,
            expected_articulation_count,
            expected_joint_types,
            expected_body_keys,
            expected_joint_keys,
        ):
            builder = newton.ModelBuilder()
            builder.add_usd(
                os.path.join(os.path.dirname(__file__), "assets", "four_link_chain_articulation.usda"),
                ignore_paths=ignore_paths,
                bodies_follow_joint_ordering=bodies_follow_joint_ordering,
            )
            self.assertEqual(
                builder.joint_count,
                len(expected_joint_types),
                f"Expected {len(expected_joint_types)} joints after filtering ({msg}; {bodies_follow_joint_ordering!s}), got {builder.joint_count}",
            )
            self.assertEqual(
                builder.articulation_count,
                expected_articulation_count,
                f"Expected {expected_articulation_count} articulations after filtering ({msg}; {bodies_follow_joint_ordering!s}), got {builder.articulation_count}",
            )
            self.assertEqual(
                builder.joint_type,
                expected_joint_types,
                f"Expected {expected_joint_types} joints after filtering ({msg}; {bodies_follow_joint_ordering!s}), got {builder.joint_type}",
            )
            self.assertEqual(
                builder.body_key,
                expected_body_keys,
                f"Expected {expected_body_keys} bodies after filtering ({msg}; {bodies_follow_joint_ordering!s}), got {builder.body_key}",
            )
            self.assertEqual(
                builder.joint_key,
                expected_joint_keys,
                f"Expected {expected_joint_keys} joints after filtering ({msg}; {bodies_follow_joint_ordering!s}), got {builder.joint_key}",
            )

        for bodies_follow_joint_ordering in [True, False]:
            test_filtering(
                "filter out nothing",
                ignore_paths=[],
                bodies_follow_joint_ordering=bodies_follow_joint_ordering,
                expected_articulation_count=1,
                expected_joint_types=[
                    newton.JointType.FIXED,
                    newton.JointType.REVOLUTE,
                    newton.JointType.REVOLUTE,
                    newton.JointType.REVOLUTE,
                ],
                expected_body_keys=[
                    "/Articulation/Body0",
                    "/Articulation/Body1",
                    "/Articulation/Body2",
                    "/Articulation/Body3",
                ],
                expected_joint_keys=[
                    "/Articulation/Joint0",
                    "/Articulation/Joint1",
                    "/Articulation/Joint2",
                    "/Articulation/Joint3",
                ],
            )

            # we filter out all joints, so 4 free-body articulations are created
            test_filtering(
                "filter out all joints",
                ignore_paths=[".*Joint"],
                bodies_follow_joint_ordering=bodies_follow_joint_ordering,
                expected_articulation_count=4,
                expected_joint_types=[newton.JointType.FREE] * 4,
                expected_body_keys=[
                    "/Articulation/Body0",
                    "/Articulation/Body1",
                    "/Articulation/Body2",
                    "/Articulation/Body3",
                ],
                expected_joint_keys=["joint_1", "joint_2", "joint_3", "joint_4"],
            )

            # here we filter out the root fixed joint so that the articulation
            # becomes floating-base
            test_filtering(
                "filter out the root fixed joint",
                ignore_paths=[".*Joint0"],
                bodies_follow_joint_ordering=bodies_follow_joint_ordering,
                expected_articulation_count=1,
                expected_joint_types=[
                    newton.JointType.FREE,
                    newton.JointType.REVOLUTE,
                    newton.JointType.REVOLUTE,
                    newton.JointType.REVOLUTE,
                ],
                expected_body_keys=[
                    "/Articulation/Body0",
                    "/Articulation/Body1",
                    "/Articulation/Body2",
                    "/Articulation/Body3",
                ],
                expected_joint_keys=["joint_1", "/Articulation/Joint1", "/Articulation/Joint2", "/Articulation/Joint3"],
            )

            # filter out all the bodies
            test_filtering(
                "filter out all bodies",
                ignore_paths=[".*Body"],
                bodies_follow_joint_ordering=bodies_follow_joint_ordering,
                expected_articulation_count=0,
                expected_joint_types=[],
                expected_body_keys=[],
                expected_joint_keys=[],
            )

            # filter out the last body, which means the last joint is also filtered out
            test_filtering(
                "filter out the last body",
                ignore_paths=[".*Body3"],
                bodies_follow_joint_ordering=bodies_follow_joint_ordering,
                expected_articulation_count=1,
                expected_joint_types=[newton.JointType.FIXED, newton.JointType.REVOLUTE, newton.JointType.REVOLUTE],
                expected_body_keys=["/Articulation/Body0", "/Articulation/Body1", "/Articulation/Body2"],
                expected_joint_keys=["/Articulation/Joint0", "/Articulation/Joint1", "/Articulation/Joint2"],
            )

            # filter out the first body, which means the first two joints are also filtered out and the articulation becomes floating-base
            test_filtering(
                "filter out the first body",
                ignore_paths=[".*Body0"],
                bodies_follow_joint_ordering=bodies_follow_joint_ordering,
                expected_articulation_count=1,
                expected_joint_types=[newton.JointType.FREE, newton.JointType.REVOLUTE, newton.JointType.REVOLUTE],
                expected_body_keys=["/Articulation/Body1", "/Articulation/Body2", "/Articulation/Body3"],
                expected_joint_keys=["joint_1", "/Articulation/Joint2", "/Articulation/Joint3"],
            )

    @unittest.skipUnless(USD_AVAILABLE, "Requires usd-core")
    def test_env_cloning(self):
        builder_no_cloning = newton.ModelBuilder()
        builder_cloning = newton.ModelBuilder()
        builder_no_cloning.add_usd(
            os.path.join(os.path.dirname(__file__), "assets", "ant_multi.usda"),
            collapse_fixed_joints=True,
        )
        builder_cloning.add_usd(
            os.path.join(os.path.dirname(__file__), "assets", "ant_multi.usda"),
            collapse_fixed_joints=True,
            cloned_world="/World/envs/env_0",
        )
        self.assertEqual(builder_cloning.articulation_key, builder_no_cloning.articulation_key)
        # ordering of the shape keys may differ
        shape_key_cloning = set(builder_cloning.shape_key)
        shape_key_no_cloning = set(builder_no_cloning.shape_key)
        self.assertEqual(len(shape_key_cloning), len(shape_key_no_cloning))
        for key in shape_key_cloning:
            self.assertIn(key, shape_key_no_cloning)
        self.assertEqual(builder_cloning.body_key, builder_no_cloning.body_key)
        # ignore keys that are not USD paths (e.g. "joint_0" gets repeated N times)
        joint_key_cloning = [k for k in builder_cloning.joint_key if k.startswith("/World")]
        joint_key_no_cloning = [k for k in builder_no_cloning.joint_key if k.startswith("/World")]
        self.assertEqual(joint_key_cloning, joint_key_no_cloning)

    @unittest.skipUnless(USD_AVAILABLE, "Requires usd-core")
    def test_mass_calculations(self):
        builder = newton.ModelBuilder()

        _ = builder.add_usd(
            os.path.join(os.path.dirname(__file__), "assets", "ant.usda"),
            collapse_fixed_joints=True,
        )

        np.testing.assert_allclose(
            np.array(builder.body_mass),
            np.array(
                [
                    0.09677605,
                    0.00783155,
                    0.01351844,
                    0.00783155,
                    0.01351844,
                    0.00783155,
                    0.01351844,
                    0.00783155,
                    0.01351844,
                ]
            ),
            rtol=1e-5,
            atol=1e-7,
        )

    @unittest.skipUnless(USD_AVAILABLE, "Requires usd-core")
    def test_import_cube_cylinder_joint_count(self):
        builder = newton.ModelBuilder()
        import_results = builder.add_usd(
            os.path.join(os.path.dirname(__file__), "assets", "cube_cylinder.usda"),
            collapse_fixed_joints=True,
        )
        self.assertEqual(builder.body_count, 1)
        self.assertEqual(builder.shape_count, 2)
        self.assertEqual(builder.joint_count, 1)

        usd_path_to_shape = import_results["path_shape_map"]
        expected = {
            "/World/Cylinder_dynamic/cylinder_reverse/mesh_0": {"mu": 0.2, "restitution": 0.3},
            "/World/Cube_static/cube2/mesh_0": {"mu": 0.75, "restitution": 0.3},
        }
        # Reverse mapping: shape index -> USD path
        shape_idx_to_usd_path = {v: k for k, v in usd_path_to_shape.items()}
        for shape_idx in range(builder.shape_count):
            usd_path = shape_idx_to_usd_path[shape_idx]
            if usd_path in expected:
                self.assertAlmostEqual(builder.shape_material_mu[shape_idx], expected[usd_path]["mu"], places=5)
                self.assertAlmostEqual(
                    builder.shape_material_restitution[shape_idx], expected[usd_path]["restitution"], places=5
                )

    def test_mesh_approximation(self):
        from pxr import Gf, Usd, UsdGeom, UsdPhysics  # noqa: PLC0415

        def box_mesh(scale=(1.0, 1.0, 1.0), transform: wp.transform | None = None):
            vertices, indices = create_box_mesh(scale)
            if transform is not None:
                vertices = transform_points(vertices, transform)
            return (vertices, indices)

        def create_collision_mesh(name, vertices, indices, approximation_method):
            mesh = UsdGeom.Mesh.Define(stage, name)
            UsdPhysics.CollisionAPI.Apply(mesh.GetPrim())

            mesh.CreateFaceVertexCountsAttr().Set([3] * (len(indices) // 3))
            mesh.CreateFaceVertexIndicesAttr().Set(indices.tolist())
            mesh.CreatePointsAttr().Set([Gf.Vec3f(*p) for p in vertices.tolist()])
            mesh.CreateDoubleSidedAttr().Set(False)

            prim = mesh.GetPrim()
            meshColAPI = UsdPhysics.MeshCollisionAPI.Apply(prim)
            meshColAPI.GetApproximationAttr().Set(approximation_method)
            return prim

        def npsorted(x):
            return np.array(sorted(x))

        stage = Usd.Stage.CreateInMemory()
        UsdGeom.SetStageUpAxis(stage, UsdGeom.Tokens.z)
        UsdGeom.SetStageMetersPerUnit(stage, 1.0)
        self.assertTrue(stage)

        scene = UsdPhysics.Scene.Define(stage, "/physicsScene")
        self.assertTrue(scene)

        scale = wp.vec3(1.0, 3.0, 0.2)
        tf = wp.transform(wp.vec3(1.0, 2.0, 3.0), wp.quat_identity())
        vertices, indices = box_mesh(scale=scale, transform=tf)

        create_collision_mesh("/meshOriginal", vertices, indices, UsdPhysics.Tokens.none)
        create_collision_mesh("/meshConvexHull", vertices, indices, UsdPhysics.Tokens.convexHull)
        create_collision_mesh("/meshBoundingSphere", vertices, indices, UsdPhysics.Tokens.boundingSphere)
        create_collision_mesh("/meshBoundingCube", vertices, indices, UsdPhysics.Tokens.boundingCube)

        builder = newton.ModelBuilder()
        builder.add_usd(stage, mesh_maxhullvert=4)

        self.assertEqual(builder.body_count, 0)
        self.assertEqual(builder.shape_count, 4)
        self.assertEqual(
            builder.shape_type, [newton.GeoType.MESH, newton.GeoType.MESH, newton.GeoType.SPHERE, newton.GeoType.BOX]
        )

        # original mesh
        mesh_original = builder.shape_source[0]
        self.assertEqual(mesh_original.vertices.shape, (8, 3))
        assert_np_equal(mesh_original.vertices, vertices)
        assert_np_equal(mesh_original.indices, indices)

        # convex hull
        mesh_convex_hull = builder.shape_source[1]
        self.assertEqual(mesh_convex_hull.vertices.shape, (4, 3))

        # bounding sphere
        self.assertIsNone(builder.shape_source[2])
        self.assertEqual(builder.shape_type[2], newton.GeoType.SPHERE)
        self.assertAlmostEqual(builder.shape_scale[2][0], wp.length(scale))
        assert_np_equal(np.array(builder.shape_transform[2].p), np.array(tf.p), tol=1.0e-4)

        # bounding box
        assert_np_equal(npsorted(builder.shape_scale[3]), npsorted(scale), tol=1.0e-5)
        # only compare the position since the rotation is not guaranteed to be the same
        assert_np_equal(np.array(builder.shape_transform[3].p), np.array(tf.p), tol=1.0e-4)

    @unittest.skipUnless(USD_AVAILABLE, "Requires usd-core")
    def test_visual_match_collision_shapes(self):
        builder = newton.ModelBuilder()
        builder.add_usd(newton.examples.get_asset("humanoid.usda"))
        self.assertEqual(builder.shape_count, 38)
        self.assertEqual(builder.body_count, 16)
        visual_shape_keys = [k for k in builder.shape_key if "visuals" in k]
        collision_shape_keys = [k for k in builder.shape_key if "collisions" in k]
        self.assertEqual(len(visual_shape_keys), 19)
        self.assertEqual(len(collision_shape_keys), 19)
        visual_shapes = [i for i, k in enumerate(builder.shape_key) if "visuals" in k]
        # corresponding collision shapes
        collision_shapes = [builder.shape_key.index(k.replace("visuals", "collisions")) for k in visual_shape_keys]
        # ensure that the visual and collision shapes match
        for i in range(len(visual_shapes)):
            vi = visual_shapes[i]
            ci = collision_shapes[i]
            self.assertEqual(builder.shape_type[vi], builder.shape_type[ci])
            self.assertEqual(builder.shape_source[vi], builder.shape_source[ci])
            assert_np_equal(np.array(builder.shape_transform[vi]), np.array(builder.shape_transform[ci]), tol=1e-5)
            assert_np_equal(np.array(builder.shape_scale[vi]), np.array(builder.shape_scale[ci]), tol=1e-5)
            self.assertFalse(builder.shape_flags[vi] & newton.ShapeFlags.COLLIDE_SHAPES)
            self.assertTrue(builder.shape_flags[ci] & newton.ShapeFlags.COLLIDE_SHAPES)

    @unittest.skipUnless(USD_AVAILABLE, "Requires usd-core")
    def test_non_symmetric_inertia(self):
        """Test importing USD with inertia specified in principal axes that don't align with body frame."""
        from pxr import Gf, Usd, UsdGeom, UsdPhysics  # noqa: PLC0415

        # Create USD stage
        stage = Usd.Stage.CreateInMemory()
        UsdGeom.SetStageUpAxis(stage, UsdGeom.Tokens.z)

        # Create box and apply physics APIs
        box = UsdGeom.Cube.Define(stage, "/World/Box")
        UsdPhysics.CollisionAPI.Apply(box.GetPrim())
        UsdPhysics.RigidBodyAPI.Apply(box.GetPrim())
        mass_api = UsdPhysics.MassAPI.Apply(box.GetPrim())

        # Set mass
        mass_api.CreateMassAttr().Set(1.0)

        # Set diagonal inertia in principal axes frame
        # Principal moments: [2, 4, 6] kg⋅m²
        mass_api.CreateDiagonalInertiaAttr().Set(Gf.Vec3f(2.0, 4.0, 6.0))

        # Set principal axes rotated from body frame
        # Rotate 45° around Z, then 30° around Y
        # Hardcoded quaternion values for this rotation
        q = wp.quat(0.1830127, 0.1830127, 0.6830127, 0.6830127)
        R = np.array(wp.quat_to_matrix(q)).reshape(3, 3)

        # Set principal axes using quaternion
        mass_api.CreatePrincipalAxesAttr().Set(Gf.Quatf(q.w, q.x, q.y, q.z))

        # Parse USD
        builder = newton.ModelBuilder()
        builder.add_usd(stage)

        # Verify parsing
        self.assertEqual(builder.body_count, 1)
        self.assertEqual(builder.shape_count, 1)
        self.assertAlmostEqual(builder.body_mass[0], 1.0, places=6)
        self.assertEqual(builder.body_key[0], "/World/Box")
        self.assertEqual(builder.shape_key[0], "/World/Box")

        # Ensure the body has a free joint assigned and is in an articulation
        self.assertEqual(builder.joint_count, 1)
        self.assertEqual(builder.joint_type[0], newton.JointType.FREE)
        self.assertEqual(builder.joint_parent[0], -1)
        self.assertEqual(builder.joint_child[0], 0)
        self.assertEqual(builder.articulation_count, 1)
        self.assertEqual(builder.articulation_key[0], "/World/Box")

        # Get parsed inertia tensor
        inertia_parsed = np.array(builder.body_inertia[0])

        # Calculate expected inertia tensor in body frame
        # I_body = R * I_principal * R^T
        I_principal = np.diag([2.0, 4.0, 6.0])
        I_body_expected = R @ I_principal @ R.T

        # Verify the parsed inertia matches our calculated body frame inertia
        np.testing.assert_allclose(inertia_parsed.reshape(3, 3), I_body_expected, rtol=1e-5, atol=1e-8)

    @unittest.skipUnless(USD_AVAILABLE, "Requires usd-core")
    def test_force_limits(self):
        """Test importing USD with force limits specified."""
        from pxr import Usd, UsdGeom, UsdPhysics  # noqa: PLC0415

        stage = Usd.Stage.CreateInMemory()
        UsdGeom.SetStageUpAxis(stage, UsdGeom.Tokens.z)
        UsdGeom.SetStageMetersPerUnit(stage, 1.0)
        self.assertTrue(stage)

        bodies = {}
        for name, is_root in [("A", True), ("B", False), ("C", False), ("D", False)]:
            path = f"/{name}"
            body = UsdGeom.Xform.Define(stage, path)
            UsdPhysics.RigidBodyAPI.Apply(body.GetPrim())
            if is_root:
                UsdPhysics.ArticulationRootAPI.Apply(body.GetPrim())
            mass_api = UsdPhysics.MassAPI.Apply(body.GetPrim())
            mass_api.CreateMassAttr().Set(1.0)
            mass_api.CreateDiagonalInertiaAttr().Set((1.0, 1.0, 1.0))
            bodies[name] = body

        # Common drive parameters
        default_stiffness = 100.0
        default_damping = 10.0

        joint_configs = {
            "/joint_AB": {
                "type": UsdPhysics.RevoluteJoint,
                "bodies": ["A", "B"],
                "drive_type": "angular",
                "max_force": 24.0,
            },
            "/joint_AC": {
                "type": UsdPhysics.PrismaticJoint,
                "bodies": ["A", "C"],
                "axis": "Z",
                "drive_type": "linear",
                "max_force": 15.0,
            },
            "/joint_AD": {
                "type": UsdPhysics.Joint,
                "bodies": ["A", "D"],
                "limits": {"transX": {"low": -1.0, "high": 1.0}},
                "drive_type": "transX",
                "max_force": 30.0,
            },
        }

        joints = {}
        for path, config in joint_configs.items():
            joint = config["type"].Define(stage, path)

            if "axis" in config:
                joint.CreateAxisAttr().Set(config["axis"])

            if "limits" in config:
                for dof, limits in config["limits"].items():
                    limit_api = UsdPhysics.LimitAPI.Apply(joint.GetPrim(), dof)
                    limit_api.CreateLowAttr().Set(limits["low"])
                    limit_api.CreateHighAttr().Set(limits["high"])

            # Set bodies using names from config
            joint.CreateBody0Rel().SetTargets([bodies[config["bodies"][0]].GetPrim().GetPath()])
            joint.CreateBody1Rel().SetTargets([bodies[config["bodies"][1]].GetPrim().GetPath()])

            # Apply drive with default stiffness/damping
            drive_api = UsdPhysics.DriveAPI.Apply(joint.GetPrim(), config["drive_type"])
            drive_api.CreateStiffnessAttr().Set(default_stiffness)
            drive_api.CreateDampingAttr().Set(default_damping)
            drive_api.CreateMaxForceAttr().Set(config["max_force"])

            joints[path] = joint

        builder = newton.ModelBuilder()
        builder.add_usd(stage)

        model = builder.finalize()

        # Test revolute joint (A-B)
        joint_idx = model.joint_key.index("/joint_AB")
        self.assertEqual(model.joint_type.numpy()[joint_idx], newton.JointType.REVOLUTE)
        joint_dof_idx = model.joint_qd_start.numpy()[joint_idx]
        self.assertEqual(model.joint_effort_limit.numpy()[joint_dof_idx], 24.0)

        # Test prismatic joint (A-C)
        joint_idx_AC = model.joint_key.index("/joint_AC")
        self.assertEqual(model.joint_type.numpy()[joint_idx_AC], newton.JointType.PRISMATIC)
        joint_dof_idx_AC = model.joint_qd_start.numpy()[joint_idx_AC]
        self.assertEqual(model.joint_effort_limit.numpy()[joint_dof_idx_AC], 15.0)

        # Test D6 joint (A-D) - check transX DOF
        joint_idx_AD = model.joint_key.index("/joint_AD")
        self.assertEqual(model.joint_type.numpy()[joint_idx_AD], newton.JointType.D6)
        joint_dof_idx_AD = model.joint_qd_start.numpy()[joint_idx_AD]
        self.assertEqual(model.joint_effort_limit.numpy()[joint_dof_idx_AD], 30.0)

    @unittest.skipUnless(USD_AVAILABLE, "Requires usd-core")
    def test_solimplimit_parsing(self):
        """Test that solimplimit attribute is parsed correctly from USD."""
        from pxr import Usd  # noqa: PLC0415

        # Create USD stage with multiple single-DOF revolute joints
        usd_content = """#usda 1.0
(
    upAxis = "Z"
)

def PhysicsScene "physicsScene"
{
}

def Xform "Articulation" (
    prepend apiSchemas = ["PhysicsArticulationRootAPI"]
)
{
    def Xform "Body1" (
        prepend apiSchemas = ["PhysicsRigidBodyAPI"]
    )
    {
        double3 xformOp:translate = (0, 0, 0)
        uniform token[] xformOpOrder = ["xformOp:translate"]

        def Cube "Collision1" (
            prepend apiSchemas = ["PhysicsCollisionAPI"]
        )
        {
            double size = 0.2
        }
    }

    def PhysicsRevoluteJoint "Joint1" (
        prepend apiSchemas = ["PhysicsDriveAPI:angular"]
    )
    {
        rel physics:body0 = </Articulation/Body1>
        point3f physics:localPos0 = (0, 0, 0)
        point3f physics:localPos1 = (0, 0, 0)
        quatf physics:localRot0 = (1, 0, 0, 0)
        quatf physics:localRot1 = (1, 0, 0, 0)
        token physics:axis = "X"
        float physics:lowerLimit = -90
        float physics:upperLimit = 90

        # MuJoCo solimplimit attribute (5 elements)
        uniform double[] mjc:solimplimit = [0.89, 0.9, 0.01, 2.1, 1.8]
    }

    def Xform "Body2" (
        prepend apiSchemas = ["PhysicsRigidBodyAPI"]
    )
    {
        double3 xformOp:translate = (1, 0, 0)
        uniform token[] xformOpOrder = ["xformOp:translate"]

        def Sphere "Collision2" (
            prepend apiSchemas = ["PhysicsCollisionAPI"]
        )
        {
            double radius = 0.1
        }
    }

    def PhysicsRevoluteJoint "Joint2" (
        prepend apiSchemas = ["PhysicsDriveAPI:angular"]
    )
    {
        rel physics:body0 = </Articulation/Body1>
        rel physics:body1 = </Articulation/Body2>
        point3f physics:localPos0 = (0, 0, 0)
        point3f physics:localPos1 = (0, 0, 0)
        quatf physics:localRot0 = (1, 0, 0, 0)
        quatf physics:localRot1 = (1, 0, 0, 0)
        token physics:axis = "Z"
        float physics:lowerLimit = -180
        float physics:upperLimit = 180

        # No solimplimit - should use defaults
    }
}
"""
        stage = Usd.Stage.CreateInMemory()
        stage.GetRootLayer().ImportFromString(usd_content)

        builder = newton.ModelBuilder()
        SolverMuJoCo.register_custom_attributes(builder)
        builder.add_usd(stage)
        model = builder.finalize()

        # Check if solimplimit custom attribute exists
        self.assertTrue(hasattr(model, "mujoco"), "Model should have mujoco namespace for custom attributes")
        self.assertTrue(hasattr(model.mujoco, "solimplimit"), "Model should have solimplimit attribute")

        solimplimit = model.mujoco.solimplimit.numpy()

        # Should have 2 joints: Joint1 (world to Body1) and Joint2 (Body1 to Body2)
        self.assertEqual(model.joint_count, 2, "Should have 2 single-DOF joints")

        # Helper to check if two arrays match within tolerance
        def arrays_match(arr, expected, tol=1e-4):
            return all(abs(arr[i] - expected[i]) < tol for i in range(len(expected)))

        # Expected values
        expected_joint1 = [0.89, 0.9, 0.01, 2.1, 1.8]  # from Joint1
        expected_joint2 = [0.9, 0.95, 0.001, 0.5, 2.0]  # from Joint2 (default values)

        # Check that both expected solimplimit values are present in the model
        num_dofs = solimplimit.shape[0]
        found_values = [solimplimit[i, :].tolist() for i in range(num_dofs)]

        found_joint1 = any(arrays_match(val, expected_joint1) for val in found_values)
        found_joint2 = any(arrays_match(val, expected_joint2) for val in found_values)

        self.assertTrue(found_joint1, f"Expected solimplimit {expected_joint1} not found in model")
        self.assertTrue(found_joint2, f"Expected default solimplimit {expected_joint2} not found in model")

        # Test with MuJoCo solver - verify jnt_solimp values match using the mapping
        solver = SolverMuJoCo(model, separate_worlds=False)

        # MuJoCo's jnt_solimp should match our solimplimit values
        jnt_solimp = solver.mjw_model.jnt_solimp.numpy()
        joint_mjc_dof_start = solver.joint_mjc_dof_start.numpy()

        # For each Newton joint, verify its DOFs map correctly to MuJoCo
        for newton_joint_idx in range(model.joint_count):
            mjc_dof_start = joint_mjc_dof_start[newton_joint_idx]
            newton_dof_start = model.joint_qd_start.numpy()[newton_joint_idx]
            dof_count = model.joint_dof_dim.numpy()[newton_joint_idx].sum()

            # Check each DOF in this joint
            for dof_offset in range(dof_count):
                newton_dof_idx = newton_dof_start + dof_offset
                mjc_dof_idx = mjc_dof_start + dof_offset

                # Get expected solimplimit from Newton model
                expected_solimp = solimplimit[newton_dof_idx, :].tolist()

                # Get actual jnt_solimp from MuJoCo
                actual_solimp = jnt_solimp[0, mjc_dof_idx, :].tolist()

                # Verify they match
                self.assertTrue(
                    arrays_match(actual_solimp, expected_solimp),
                    f"MuJoCo jnt_solimp[{mjc_dof_idx}] = {actual_solimp} doesn't match "
                    f"Newton solimplimit[{newton_dof_idx}] = {expected_solimp} "
                    f"for joint {newton_joint_idx} DOF {dof_offset}",
                )


class TestImportSampleAssets(unittest.TestCase):
    def verify_usdphysics_parser(self, file, model, compare_min_max_coords, floating):
        """Verify model based on the UsdPhysics Parsing Utils"""
        # [1] https://openusd.org/release/api/usd_physics_page_front.html
        from pxr import Sdf, Usd, UsdPhysics  # noqa: PLC0415

        stage = Usd.Stage.Open(file)
        parsed = UsdPhysics.LoadUsdPhysicsFromRange(stage, ["/"])
        # since the key is generated from USD paths we can assume that keys are unique
        body_key_to_idx = dict(zip(model.body_key, range(model.body_count), strict=False))
        shape_key_to_idx = dict(zip(model.shape_key, range(model.shape_count), strict=False))

        parsed_bodies = list(zip(*parsed[UsdPhysics.ObjectType.RigidBody], strict=False))

        # body presence
        for body_path, _ in parsed_bodies:
            assert body_key_to_idx.get(str(body_path), None) is not None
        self.assertEqual(len(parsed_bodies), model.body_count)

        # body colliders
        # TODO: exclude or handle bodies that have child shapes
        for body_path, body_desc in parsed_bodies:
            body_idx = body_key_to_idx.get(str(body_path), None)

            model_collisions = {model.shape_key[sk] for sk in model.body_shapes[body_idx]}
            parsed_collisions = {str(collider) for collider in body_desc.collisions}
            self.assertEqual(parsed_collisions, model_collisions)

        # body mass properties
        body_mass = model.body_mass.numpy()
        body_inertia = model.body_inertia.numpy()
        # in newton, only rigid bodies have mass
        for body_path, _body_desc in parsed_bodies:
            body_idx = body_key_to_idx.get(str(body_path), None)
            prim = stage.GetPrimAtPath(body_path)
            if prim.HasAPI(UsdPhysics.MassAPI):
                mass_api = UsdPhysics.MassAPI(prim)
                # Parents' explicit total masses override any mass properties specified further down in the subtree. [1]
                if mass_api.GetMassAttr().HasAuthoredValue():
                    mass = mass_api.GetMassAttr().Get()
                    self.assertAlmostEqual(body_mass[body_idx], mass, places=5)
                if mass_api.GetDiagonalInertiaAttr().HasAuthoredValue():
                    diag_inertia = mass_api.GetDiagonalInertiaAttr().Get()
                    principal_axes = mass_api.GetPrincipalAxesAttr().Get().Normalize()
                    p = np.array(wp.quat_to_matrix(wp.quat(*principal_axes.imaginary, principal_axes.real))).reshape(
                        (3, 3)
                    )
                    inertia = p @ np.diag(diag_inertia) @ p.T
                    assert_np_equal(body_inertia[body_idx], inertia, tol=1e-5)
        # Rigid bodies that don't have mass and inertia parameters authored will not be checked
        # TODO: check bodies with CollisionAPI children that have MassAPI specified

        joint_mapping = {
            JointType.PRISMATIC: UsdPhysics.ObjectType.PrismaticJoint,
            JointType.REVOLUTE: UsdPhysics.ObjectType.RevoluteJoint,
            JointType.BALL: UsdPhysics.ObjectType.SphericalJoint,
            JointType.FIXED: UsdPhysics.ObjectType.FixedJoint,
            # JointType.FREE: None,
            JointType.DISTANCE: UsdPhysics.ObjectType.DistanceJoint,
            JointType.D6: UsdPhysics.ObjectType.D6Joint,
        }

        joint_key_to_idx = dict(zip(model.joint_key, range(model.joint_count), strict=False))
        model_joint_type = model.joint_type.numpy()
        joints_found = []

        for joint_type, joint_objtype in joint_mapping.items():
            for joint_path, _joint_desc in list(zip(*parsed.get(joint_objtype, ()), strict=False)):
                joint_idx = joint_key_to_idx.get(str(joint_path), None)
                joints_found.append(joint_idx)
                assert joint_key_to_idx.get(str(joint_path), None) is not None
                assert model_joint_type[joint_idx] == joint_type

        # the parser will insert free joints as parents to floating bodies with nonzero mass
        expected_model_joints = len(joints_found) + 1 if floating else len(joints_found)
        self.assertEqual(model.joint_count, expected_model_joints)

        body_q_array = model.body_q.numpy()
        joint_dof_dim_array = model.joint_dof_dim.numpy()
        body_positions = [body_q_array[i, 0:3].tolist() for i in range(body_q_array.shape[0])]
        body_quaternions = [body_q_array[i, 3:7].tolist() for i in range(body_q_array.shape[0])]

        total_dofs = 0
        for j in range(model.joint_count):
            lin = int(joint_dof_dim_array[j][0])
            ang = int(joint_dof_dim_array[j][1])
            total_dofs += lin + ang
            jt = int(model.joint_type.numpy()[j])

            if jt == JointType.REVOLUTE:
                self.assertEqual((lin, ang), (0, 1), f"{model.joint_key[j]} DOF dim mismatch")
            elif jt == JointType.FIXED:
                self.assertEqual((lin, ang), (0, 0), f"{model.joint_key[j]} DOF dim mismatch")
            elif jt == JointType.FREE:
                self.assertGreater(lin + ang, 0, f"{model.joint_key[j]} expected nonzero DOFs for free joint")
            elif jt == JointType.PRISMATIC:
                self.assertEqual((lin, ang), (1, 0), f"{model.joint_key[j]} DOF dim mismatch")
            elif jt == JointType.BALL:
                self.assertEqual((lin, ang), (0, 3), f"{model.joint_key[j]} DOF dim mismatch")

        self.assertEqual(int(total_dofs), int(model.joint_axis.numpy().shape[0]))
        joint_enabled = model.joint_enabled.numpy()
        self.assertTrue(all(joint_enabled[i] != 0 for i in range(len(joint_enabled))))

        axis_vectors = {
            "X": [1.0, 0.0, 0.0],
            "Y": [0.0, 1.0, 0.0],
            "Z": [0.0, 0.0, 1.0],
        }

        drive_gain_scale = 1.0
        scene = UsdPhysics.Scene.Get(stage, Sdf.Path("/physicsScene"))
        if scene:
            attr = scene.GetPrim().GetAttribute("newton:joint_drive_gains_scaling")
            if attr and attr.HasAuthoredValue():
                drive_gain_scale = float(attr.Get())

        for j, key in enumerate(model.joint_key):
            prim = stage.GetPrimAtPath(key)
            if not prim:
                continue

            dof_index = (
                0 if j <= 0 else sum(int(joint_dof_dim_array[i][0] + joint_dof_dim_array[i][1]) for i in range(j))
            )

            p_rel = prim.GetRelationship("physics:body0")
            c_rel = prim.GetRelationship("physics:body1")
            p_targets = p_rel.GetTargets() if p_rel and p_rel.HasAuthoredTargets() else []
            c_targets = c_rel.GetTargets() if c_rel and c_rel.HasAuthoredTargets() else []

            if len(p_targets) == 1 and len(c_targets) == 1:
                p_path = str(p_targets[0])
                c_path = str(c_targets[0])
                if p_path in body_key_to_idx and c_path in body_key_to_idx:
                    self.assertEqual(int(model.joint_parent.numpy()[j]), body_key_to_idx[p_path])
                    self.assertEqual(int(model.joint_child.numpy()[j]), body_key_to_idx[c_path])

            if prim.IsA(UsdPhysics.RevoluteJoint) or prim.IsA(UsdPhysics.PrismaticJoint):
                axis_attr = prim.GetAttribute("physics:axis")
                axis_tok = axis_attr.Get() if axis_attr and axis_attr.HasAuthoredValue() else None
                if axis_tok:
                    expected_axis = axis_vectors[str(axis_tok)]
                    actual_axis = model.joint_axis.numpy()[dof_index].tolist()

                    self.assertTrue(
                        all(abs(actual_axis[i] - expected_axis[i]) < 1e-6 for i in range(3))
                        or all(abs(actual_axis[i] - (-expected_axis[i])) < 1e-6 for i in range(3))
                    )

                lower_attr = prim.GetAttribute("physics:lowerLimit")
                upper_attr = prim.GetAttribute("physics:upperLimit")
                lower = lower_attr.Get() if lower_attr and lower_attr.HasAuthoredValue() else None
                upper = upper_attr.Get() if upper_attr and upper_attr.HasAuthoredValue() else None

                if prim.IsA(UsdPhysics.RevoluteJoint):
                    if lower is not None:
                        self.assertAlmostEqual(
                            float(model.joint_limit_lower.numpy()[dof_index]), math.radians(lower), places=5
                        )
                    if upper is not None:
                        self.assertAlmostEqual(
                            float(model.joint_limit_upper.numpy()[dof_index]), math.radians(upper), places=5
                        )
                else:
                    if lower is not None:
                        self.assertAlmostEqual(
                            float(model.joint_limit_lower.numpy()[dof_index]), float(lower), places=5
                        )
                    if upper is not None:
                        self.assertAlmostEqual(
                            float(model.joint_limit_upper.numpy()[dof_index]), float(upper), places=5
                        )

            if prim.IsA(UsdPhysics.RevoluteJoint):
                ke_attr = prim.GetAttribute("drive:angular:physics:stiffness")
                kd_attr = prim.GetAttribute("drive:angular:physics:damping")
            elif prim.IsA(UsdPhysics.PrismaticJoint):
                ke_attr = prim.GetAttribute("drive:linear:physics:stiffness")
                kd_attr = prim.GetAttribute("drive:linear:physics:damping")
            else:
                ke_attr = kd_attr = None

            if ke_attr:
                ke_val = ke_attr.Get() if ke_attr.HasAuthoredValue() else None
                if ke_val is not None:
                    ke = float(ke_val)
                    self.assertAlmostEqual(
                        float(model.joint_target_ke.numpy()[dof_index]), ke * math.degrees(drive_gain_scale), places=2
                    )

            if kd_attr:
                kd_val = kd_attr.Get() if kd_attr.HasAuthoredValue() else None
                if kd_val is not None:
                    kd = float(kd_val)
                    self.assertAlmostEqual(
                        float(model.joint_target_kd.numpy()[dof_index]), kd * math.degrees(drive_gain_scale), places=2
                    )

        if compare_min_max_coords:
            joint_X_p_array = model.joint_X_p.numpy()
            joint_X_c_array = model.joint_X_c.numpy()
            joint_X_p_positions = [joint_X_p_array[i, 0:3].tolist() for i in range(joint_X_p_array.shape[0])]
            joint_X_p_quaternions = [joint_X_p_array[i, 3:7].tolist() for i in range(joint_X_p_array.shape[0])]
            joint_X_c_positions = [joint_X_c_array[i, 0:3].tolist() for i in range(joint_X_c_array.shape[0])]
            joint_X_c_quaternions = [joint_X_c_array[i, 3:7].tolist() for i in range(joint_X_c_array.shape[0])]

            for j in range(model.joint_count):
                p = int(model.joint_parent.numpy()[j])
                c = int(model.joint_child.numpy()[j])
                if p < 0 or c < 0:
                    continue

                parent_tf = wp.transform(wp.vec3(*body_positions[p]), wp.quat(*body_quaternions[p]))
                child_tf = wp.transform(wp.vec3(*body_positions[c]), wp.quat(*body_quaternions[c]))
                joint_parent_tf = wp.transform(wp.vec3(*joint_X_p_positions[j]), wp.quat(*joint_X_p_quaternions[j]))
                joint_child_tf = wp.transform(wp.vec3(*joint_X_c_positions[j]), wp.quat(*joint_X_c_quaternions[j]))

                lhs_tf = wp.transform_multiply(parent_tf, joint_parent_tf)
                rhs_tf = wp.transform_multiply(child_tf, joint_child_tf)

                lhs_p = wp.transform_get_translation(lhs_tf)
                rhs_p = wp.transform_get_translation(rhs_tf)
                lhs_q = wp.transform_get_rotation(lhs_tf)
                rhs_q = wp.transform_get_rotation(rhs_tf)

                self.assertTrue(all(abs(lhs_p[i] - rhs_p[i]) < 1e-6 for i in range(3)))

                q_diff = lhs_q * wp.quat_inverse(rhs_q)
                angle_diff = 2.0 * math.acos(min(1.0, abs(q_diff[3])))
                self.assertLessEqual(angle_diff, 1e-3)

        model.shape_body.numpy()
        shape_type_array = model.shape_type.numpy()
        shape_transform_array = model.shape_transform.numpy()
        shape_scale_array = model.shape_scale.numpy()
        shape_flags_array = model.shape_flags.numpy()

        shape_to_path = {}
        usd_shape_specs = {}

        shape_type_mapping = {
            newton.GeoType.BOX: UsdPhysics.ObjectType.CubeShape,
            newton.GeoType.SPHERE: UsdPhysics.ObjectType.SphereShape,
            newton.GeoType.CAPSULE: UsdPhysics.ObjectType.CapsuleShape,
            newton.GeoType.CYLINDER: UsdPhysics.ObjectType.CylinderShape,
            newton.GeoType.CONE: UsdPhysics.ObjectType.ConeShape,
            newton.GeoType.MESH: UsdPhysics.ObjectType.MeshShape,
            newton.GeoType.PLANE: UsdPhysics.ObjectType.PlaneShape,
            newton.GeoType.CONVEX_MESH: UsdPhysics.ObjectType.MeshShape,
        }

        for _shape_type, shape_objtype in shape_type_mapping.items():
            if shape_objtype not in parsed:
                continue
            for xpath, shape_spec in zip(*parsed[shape_objtype], strict=False):
                path = str(xpath)
                if path in shape_key_to_idx:
                    sid = shape_key_to_idx[path]
                    # Skip if already processed (e.g., CONVEX_MESH already matched via MESH)
                    if sid in shape_to_path:
                        continue
                    shape_to_path[sid] = path
                    usd_shape_specs[sid] = shape_spec
                    # Check that Newton's shape type maps to the correct USD type
                    newton_type = newton.GeoType(shape_type_array[sid])
                    expected_usd_type = shape_type_mapping.get(newton_type)
                    self.assertEqual(
                        expected_usd_type,
                        shape_objtype,
                        f"Shape {sid} type mismatch: Newton type {newton_type} should map to USD {expected_usd_type}, but found {shape_objtype}",
                    )

        def from_gfquat(gfquat):
            return wp.normalize(wp.quat(*gfquat.imaginary, gfquat.real))

        def quaternions_match(q1, q2, tolerance=1e-5):
            return all(abs(q1[i] - q2[i]) < tolerance for i in range(4)) or all(
                abs(q1[i] + q2[i]) < tolerance for i in range(4)
            )

        for sid, path in shape_to_path.items():
            prim = stage.GetPrimAtPath(path)
            shape_spec = usd_shape_specs[sid]
            newton_type = shape_type_array[sid]
            newton_transform = shape_transform_array[sid]
            newton_scale = shape_scale_array[sid]
            newton_flags = shape_flags_array[sid]

            collision_enabled_usd = True
            if prim.HasAPI(UsdPhysics.CollisionAPI):
                attr = prim.GetAttribute("physics:collisionEnabled")
                if attr and attr.HasAuthoredValue():
                    collision_enabled_usd = attr.Get()

            collision_enabled_newton = bool(newton_flags & int(newton.ShapeFlags.COLLIDE_SHAPES))
            self.assertEqual(
                collision_enabled_newton,
                collision_enabled_usd,
                f"Shape {sid} collision mismatch: USD={collision_enabled_usd}, Newton={collision_enabled_newton}",
            )

            usd_quat = from_gfquat(shape_spec.localRot)
            newton_pos = newton_transform[:3]
            newton_quat = newton_transform[3:7]

            for i, (n_pos, u_pos) in enumerate(zip(newton_pos, shape_spec.localPos, strict=False)):
                self.assertAlmostEqual(
                    n_pos, u_pos, places=5, msg=f"Shape {sid} position[{i}]: USD={u_pos}, Newton={n_pos}"
                )

            if newton_type in [3, 5]:
                usd_axis = int(shape_spec.axis) if hasattr(shape_spec, "axis") else 2
                axis_quat = (
                    quat_between_axes(newton.Axis.Z, newton.Axis.X)
                    if usd_axis == 0
                    else quat_between_axes(newton.Axis.Z, newton.Axis.Y)
                    if usd_axis == 1
                    else wp.quat_identity()
                )
                expected_quat = wp.mul(usd_quat, axis_quat)
            else:
                expected_quat = usd_quat

            if not quaternions_match(newton_quat, expected_quat):
                q_diff = wp.mul(newton_quat, wp.quat_inverse(expected_quat))
                angle_diff = 2.0 * math.acos(min(1.0, abs(q_diff[3])))
                self.fail(
                    f"Shape {sid} rotation mismatch: expected={expected_quat}, Newton={newton_quat}, angle_diff={math.degrees(angle_diff)}°"
                )

            if newton_type == newton.GeoType.CAPSULE:
                self.assertAlmostEqual(newton_scale[0], shape_spec.radius, places=5)
                self.assertAlmostEqual(newton_scale[1], shape_spec.halfHeight, places=5)
            elif newton_type == newton.GeoType.BOX:
                for i, (n_scale, u_extent) in enumerate(zip(newton_scale, shape_spec.halfExtents, strict=False)):
                    self.assertAlmostEqual(
                        n_scale, u_extent, places=5, msg=f"Box {sid} extent[{i}]: USD={u_extent}, Newton={n_scale}"
                    )
            elif newton_type == newton.GeoType.SPHERE:
                self.assertAlmostEqual(newton_scale[0], shape_spec.radius, places=5)
            elif newton_type == newton.GeoType.CYLINDER:
                self.assertAlmostEqual(newton_scale[0], shape_spec.radius, places=5)
                self.assertAlmostEqual(newton_scale[1], shape_spec.halfHeight, places=5)

    @unittest.skipUnless(USD_AVAILABLE, "Requires usd-core")
    def test_ant(self):
        builder = newton.ModelBuilder()

        asset_path = newton.examples.get_asset("ant.usda")
        builder.add_usd(
            asset_path,
            collapse_fixed_joints=False,
            enable_self_collisions=False,
            load_sites=False,
            load_visual_shapes=False,
        )
        model = builder.finalize()
        self.verify_usdphysics_parser(asset_path, model, compare_min_max_coords=True, floating=True)

    @unittest.skipUnless(USD_AVAILABLE, "Requires usd-core")
    def test_anymal(self):
        builder = newton.ModelBuilder(up_axis=newton.Axis.Z)
        asset_root = newton.utils.download_asset("anybotics_anymal_d/usd")
        stage_path = None
        for root, _, files in os.walk(asset_root):
            if "anymal_d.usda" in files:
                stage_path = os.path.join(root, "anymal_d.usda")
                break
        if not stage_path or not os.path.exists(stage_path):
            raise unittest.SkipTest(f"Stage file not found: {stage_path}")

        builder.add_usd(
            stage_path,
            collapse_fixed_joints=False,
            enable_self_collisions=False,
            load_sites=False,
            load_visual_shapes=False,
        )
        model = builder.finalize()
        self.verify_usdphysics_parser(stage_path, model, True, floating=True)

    @unittest.skipUnless(USD_AVAILABLE, "Requires usd-core")
    def test_cartpole(self):
        builder = newton.ModelBuilder()

        asset_path = newton.examples.get_asset("cartpole.usda")
        builder.add_usd(
            asset_path,
            collapse_fixed_joints=False,
            enable_self_collisions=False,
            load_sites=False,
            load_visual_shapes=False,
        )
        model = builder.finalize()
        self.verify_usdphysics_parser(asset_path, model, compare_min_max_coords=True, floating=False)

    @unittest.skipUnless(USD_AVAILABLE, "Requires usd-core")
    def test_g1(self):
        builder = newton.ModelBuilder()
        asset_path = str(newton.utils.download_asset("unitree_g1/usd") / "g1_isaac.usd")

        builder.add_usd(
            asset_path,
            collapse_fixed_joints=False,
            enable_self_collisions=False,
            load_sites=False,
            load_visual_shapes=False,
        )
        model = builder.finalize()
        self.verify_usdphysics_parser(asset_path, model, compare_min_max_coords=False, floating=True)

    @unittest.skipUnless(USD_AVAILABLE, "Requires usd-core")
    def test_h1(self):
        builder = newton.ModelBuilder()
        asset_path = str(newton.utils.download_asset("unitree_h1/usd") / "h1_minimal.usda")

        builder.add_usd(
            asset_path,
            collapse_fixed_joints=False,
            enable_self_collisions=False,
            load_sites=False,
            load_visual_shapes=False,
        )
        model = builder.finalize()
        self.verify_usdphysics_parser(asset_path, model, compare_min_max_coords=True, floating=True)

    @unittest.skipUnless(USD_AVAILABLE, "Requires usd-core")
    def test_granular_loading_flags(self):
        """Test the granular control over sites and visual shapes loading."""
        from pxr import Usd  # noqa: PLC0415

        # Create USD stage in memory with sites, collision, and visual shapes
        usd_content = """#usda 1.0
(
    upAxis = "Z"
)

def PhysicsScene "physicsScene"
{
}

def Xform "TestBody" (
    prepend apiSchemas = ["PhysicsRigidBodyAPI"]
)
{
    double3 xformOp:translate = (0, 0, 1)
    uniform token[] xformOpOrder = ["xformOp:translate"]

    def Cube "CollisionBox" (
        prepend apiSchemas = ["PhysicsCollisionAPI"]
    )
    {
        double size = 1.0
    }

    def Sphere "VisualSphere"
    {
        double radius = 0.3
        double3 xformOp:translate = (1, 0, 0)
        uniform token[] xformOpOrder = ["xformOp:translate"]
    }

    def Sphere "Site1" (
        prepend apiSchemas = ["MjcSiteAPI"]
    )
    {
        double radius = 0.1
        double3 xformOp:translate = (0, 1, 0)
        uniform token[] xformOpOrder = ["xformOp:translate"]
    }

    def Cube "Site2" (
        prepend apiSchemas = ["MjcSiteAPI"]
    )
    {
        double size = 0.2
        double3 xformOp:translate = (0, -1, 0)
        uniform token[] xformOpOrder = ["xformOp:translate"]
    }
}
"""
        stage = Usd.Stage.CreateInMemory()
        stage.GetRootLayer().ImportFromString(usd_content)

        # Test 1: Load all (default behavior)
        builder_all = newton.ModelBuilder()
        builder_all.add_usd(stage)
        count_all = builder_all.shape_count
        self.assertEqual(count_all, 4, "Should load all shapes: 1 collision + 2 sites + 1 visual = 4")

        # Test 2: Load sites only, no visual shapes
        builder_sites_only = newton.ModelBuilder()
        builder_sites_only.add_usd(stage, load_sites=True, load_visual_shapes=False)
        count_sites_only = builder_sites_only.shape_count
        self.assertEqual(count_sites_only, 3, "Should load collision + sites: 1 collision + 2 sites = 3")

        # Test 3: Load visual shapes only, no sites
        builder_visuals_only = newton.ModelBuilder()
        builder_visuals_only.add_usd(stage, load_sites=False, load_visual_shapes=True)
        count_visuals_only = builder_visuals_only.shape_count
        self.assertEqual(count_visuals_only, 2, "Should load collision + visuals: 1 collision + 1 visual = 2")

        # Test 4: Load neither (physics collision shapes only)
        builder_physics_only = newton.ModelBuilder()
        builder_physics_only.add_usd(stage, load_sites=False, load_visual_shapes=False)
        count_physics_only = builder_physics_only.shape_count
        self.assertEqual(count_physics_only, 1, "Should load collision only: 1 collision = 1")

        # Verify that each filter actually reduces the count
        self.assertLess(count_sites_only, count_all, "Excluding visuals should reduce shape count")
        self.assertLess(count_visuals_only, count_all, "Excluding sites should reduce shape count")
        self.assertLess(count_physics_only, count_all, "Excluding both should reduce shape count most")

    @unittest.skipUnless(USD_AVAILABLE, "Requires usd-core")
    def test_granular_loading_with_sites(self):
        """Test loading control specifically for files with sites."""
        from pxr import Usd  # noqa: PLC0415

        # Create USD stage in memory with sites (MjcSiteAPI)
        usd_content = """#usda 1.0
(
    upAxis = "Z"
)

def PhysicsScene "physicsScene"
{
}

def Xform "TestBody" (
    prepend apiSchemas = ["PhysicsRigidBodyAPI"]
)
{
    double3 xformOp:translate = (0, 0, 1)
    uniform token[] xformOpOrder = ["xformOp:translate"]

    def Cube "CollisionBox" (
        prepend apiSchemas = ["PhysicsCollisionAPI"]
    )
    {
        double size = 1.0
    }

    def Sphere "VisualSphere"
    {
        double radius = 0.3
        double3 xformOp:translate = (1, 0, 0)
        uniform token[] xformOpOrder = ["xformOp:translate"]
    }

    def Sphere "Site1" (
        prepend apiSchemas = ["MjcSiteAPI"]
    )
    {
        double radius = 0.1
        double3 xformOp:translate = (0, 1, 0)
        uniform token[] xformOpOrder = ["xformOp:translate"]
    }

    def Cube "Site2" (
        prepend apiSchemas = ["MjcSiteAPI"]
    )
    {
        double size = 0.2
        double3 xformOp:translate = (0, -1, 0)
        uniform token[] xformOpOrder = ["xformOp:translate"]
    }
}
"""
        stage = Usd.Stage.CreateInMemory()
        stage.GetRootLayer().ImportFromString(usd_content)

        # Load everything and count shape types
        builder_all = newton.ModelBuilder()
        builder_all.add_usd(stage)

        collision_count = sum(
            1
            for i in range(builder_all.shape_count)
            if builder_all.shape_flags[i] & int(newton.ShapeFlags.COLLIDE_SHAPES)
        )
        site_count = sum(
            1 for i in range(builder_all.shape_count) if builder_all.shape_flags[i] & int(newton.ShapeFlags.SITE)
        )
        visual_count = builder_all.shape_count - collision_count - site_count

        # Verify the test asset has all three types
        self.assertGreater(collision_count, 0, "Test asset should have collision shapes")
        self.assertGreater(site_count, 0, "Test asset should have sites")
        self.assertGreater(visual_count, 0, "Test asset should have visual-only shapes")

        # Test sites-only loading
        builder_sites = newton.ModelBuilder()
        builder_sites.add_usd(stage, load_sites=True, load_visual_shapes=False)
        sites_in_result = sum(
            1 for i in range(builder_sites.shape_count) if builder_sites.shape_flags[i] & int(newton.ShapeFlags.SITE)
        )
        self.assertEqual(sites_in_result, site_count, "load_sites=True should load all sites")
        self.assertEqual(builder_sites.shape_count, collision_count + site_count, "Should have collision + sites only")

        # Test visuals-only loading (no sites)
        builder_visuals = newton.ModelBuilder()
        builder_visuals.add_usd(stage, load_sites=False, load_visual_shapes=True)
        sites_in_visuals = sum(
            1
            for i in range(builder_visuals.shape_count)
            if builder_visuals.shape_flags[i] & int(newton.ShapeFlags.SITE)
        )
        self.assertEqual(sites_in_visuals, 0, "load_sites=False should not load any sites")
        self.assertEqual(
            builder_visuals.shape_count, collision_count + visual_count, "Should have collision + visuals only"
        )

    @unittest.skipUnless(USD_AVAILABLE, "Requires usd-core")
<<<<<<< HEAD
    def test_joint_stiffness_damping(self):
        """Test that joint stiffness and damping are parsed correctly from USD."""
        from pxr import Usd  # noqa: PLC0415

        usd_content = """#usda 1.0
(
    upAxis = "Z"
)

def PhysicsScene "physicsScene"
{
}

def Xform "Articulation" (
    prepend apiSchemas = ["PhysicsArticulationRootAPI"]
)
{
    def Xform "Body1" (
        prepend apiSchemas = ["PhysicsRigidBodyAPI"]
    )
    {
        double3 xformOp:translate = (0, 0, 1)
        uniform token[] xformOpOrder = ["xformOp:translate"]

        def Cube "Collision1" (
            prepend apiSchemas = ["PhysicsCollisionAPI"]
        )
        {
            double size = 0.2
        }
    }

    def PhysicsRevoluteJoint "Joint1" (
        prepend apiSchemas = ["PhysicsDriveAPI:angular"]
    )
    {
        rel physics:body0 = </Articulation/Body1>
        point3f physics:localPos0 = (0, 0, 0)
        point3f physics:localPos1 = (0, 0, 0)
        quatf physics:localRot0 = (1, 0, 0, 0)
        quatf physics:localRot1 = (1, 0, 0, 0)
        token physics:axis = "Z"
        float physics:lowerLimit = -45
        float physics:upperLimit = 45
        float mjc:stiffness = 0.05
        float mjc:damping = 0.5
        float drive:angular:physics:stiffness = 10000.0
        float drive:angular:physics:damping = 2000.0
    }

    def Xform "Body2" (
        prepend apiSchemas = ["PhysicsRigidBodyAPI"]
    )
    {
        double3 xformOp:translate = (1, 0, 1)
        uniform token[] xformOpOrder = ["xformOp:translate"]

        def Sphere "Collision2" (
            prepend apiSchemas = ["PhysicsCollisionAPI"]
        )
        {
            double radius = 0.1
        }
    }

    def PhysicsRevoluteJoint "Joint2" (
        prepend apiSchemas = ["PhysicsDriveAPI:angular"]
    )
    {
        rel physics:body0 = </Articulation/Body1>
        rel physics:body1 = </Articulation/Body2>
        point3f physics:localPos0 = (0, 0, 0)
        point3f physics:localPos1 = (0, 0, 0)
        quatf physics:localRot0 = (1, 0, 0, 0)
        quatf physics:localRot1 = (1, 0, 0, 0)
        token physics:axis = "Y"
        float physics:lowerLimit = -30
        float physics:upperLimit = 30
        float drive:angular:physics:stiffness = 5000.0
        float drive:angular:physics:damping = 1000.0
    }

    def Xform "Body3" (
        prepend apiSchemas = ["PhysicsRigidBodyAPI"]
    )
    {
        double3 xformOp:translate = (2, 0, 1)
        uniform token[] xformOpOrder = ["xformOp:translate"]

        def Sphere "Collision3" (
            prepend apiSchemas = ["PhysicsCollisionAPI"]
        )
        {
            double radius = 0.1
        }
    }

    def PhysicsRevoluteJoint "Joint3"
    {
        rel physics:body0 = </Articulation/Body2>
        rel physics:body1 = </Articulation/Body3>
        point3f physics:localPos0 = (0, 0, 0)
        point3f physics:localPos1 = (0, 0, 0)
        quatf physics:localRot0 = (1, 0, 0, 0)
        quatf physics:localRot1 = (1, 0, 0, 0)
        token physics:axis = "X"
        float physics:lowerLimit = -60
        float physics:upperLimit = 60
        float mjc:stiffness = 0.1
        float mjc:damping = 0.8
    }
}
"""
        stage = Usd.Stage.CreateInMemory()
        stage.GetRootLayer().ImportFromString(usd_content)
=======
    def test_import_usd_gravcomp(self):
        """Test parsing of gravcomp from USD"""
        from pxr import Sdf, Usd, UsdPhysics  # noqa: PLC0415

        stage = Usd.Stage.CreateInMemory()
        UsdPhysics.Scene.Define(stage, "/physicsScene")

        # Body 1 with gravcomp
        body1_path = "/Body1"
        prim1 = stage.DefinePrim(body1_path, "Xform")
        UsdPhysics.RigidBodyAPI.Apply(prim1)
        UsdPhysics.MassAPI.Apply(prim1)
        attr1 = prim1.CreateAttribute("mjc:gravcomp", Sdf.ValueTypeNames.Float)
        attr1.Set(0.5)

        # Body 2 without gravcomp
        body2_path = "/Body2"
        prim2 = stage.DefinePrim(body2_path, "Xform")
        UsdPhysics.RigidBodyAPI.Apply(prim2)
        UsdPhysics.MassAPI.Apply(prim2)
>>>>>>> b4788f2a

        builder = newton.ModelBuilder()
        SolverMuJoCo.register_custom_attributes(builder)
        builder.add_usd(stage)
        model = builder.finalize()

        self.assertTrue(hasattr(model, "mujoco"))
<<<<<<< HEAD
        self.assertTrue(hasattr(model.mujoco, "dof_passive_stiffness"))
        self.assertTrue(hasattr(model.mujoco, "dof_passive_damping"))

        joint_names = model.joint_key
        joint_qd_start = model.joint_qd_start.numpy()
        joint_stiffness = model.mujoco.dof_passive_stiffness.numpy()
        joint_damping = model.mujoco.dof_passive_damping.numpy()
        joint_target_ke = model.joint_target_ke.numpy()
        joint_target_kd = model.joint_target_kd.numpy()

        import math  # noqa: PLC0415

        angular_gain_unit_scale = math.degrees(1.0)
        expected_values = {
            "/Articulation/Joint1": {
                "stiffness": 0.05,
                "damping": 0.5,
                "target_ke": 10000.0 * angular_gain_unit_scale,
                "target_kd": 2000.0 * angular_gain_unit_scale,
            },
            "/Articulation/Joint2": {
                "stiffness": 0.0,
                "damping": 0.0,
                "target_ke": 5000.0 * angular_gain_unit_scale,
                "target_kd": 1000.0 * angular_gain_unit_scale,
            },
            "/Articulation/Joint3": {"stiffness": 0.1, "damping": 0.8, "target_ke": 0.0, "target_kd": 0.0},
        }

        for joint_name, expected in expected_values.items():
            joint_idx = joint_names.index(joint_name)
            dof_idx = joint_qd_start[joint_idx]
            self.assertAlmostEqual(joint_stiffness[dof_idx], expected["stiffness"], places=4)
            self.assertAlmostEqual(joint_damping[dof_idx], expected["damping"], places=4)
            self.assertAlmostEqual(joint_target_ke[dof_idx], expected["target_ke"], places=1)
            self.assertAlmostEqual(joint_target_kd[dof_idx], expected["target_kd"], places=1)
=======
        self.assertTrue(hasattr(model.mujoco, "gravcomp"))

        gravcomp = model.mujoco.gravcomp.numpy()
        self.assertEqual(len(gravcomp), 2)

        # Check that we have one body with 0.5 and one with 0.0
        # Use assertIn/list checking since order is not strictly guaranteed without path map
        self.assertTrue(np.any(np.isclose(gravcomp, 0.5)))
        self.assertTrue(np.any(np.isclose(gravcomp, 0.0)))
>>>>>>> b4788f2a


if __name__ == "__main__":
    unittest.main(verbosity=2, failfast=True)<|MERGE_RESOLUTION|>--- conflicted
+++ resolved
@@ -1423,7 +1423,44 @@
         )
 
     @unittest.skipUnless(USD_AVAILABLE, "Requires usd-core")
-<<<<<<< HEAD
+    def test_import_usd_gravcomp(self):
+        """Test parsing of gravcomp from USD"""
+        from pxr import Sdf, Usd, UsdPhysics  # noqa: PLC0415
+
+        stage = Usd.Stage.CreateInMemory()
+        UsdPhysics.Scene.Define(stage, "/physicsScene")
+
+        # Body 1 with gravcomp
+        body1_path = "/Body1"
+        prim1 = stage.DefinePrim(body1_path, "Xform")
+        UsdPhysics.RigidBodyAPI.Apply(prim1)
+        UsdPhysics.MassAPI.Apply(prim1)
+        attr1 = prim1.CreateAttribute("mjc:gravcomp", Sdf.ValueTypeNames.Float)
+        attr1.Set(0.5)
+
+        # Body 2 without gravcomp
+        body2_path = "/Body2"
+        prim2 = stage.DefinePrim(body2_path, "Xform")
+        UsdPhysics.RigidBodyAPI.Apply(prim2)
+        UsdPhysics.MassAPI.Apply(prim2)
+
+        builder = newton.ModelBuilder()
+        SolverMuJoCo.register_custom_attributes(builder)
+        builder.add_usd(stage)
+        model = builder.finalize()
+
+        self.assertTrue(hasattr(model, "mujoco"))
+        self.assertTrue(hasattr(model.mujoco, "gravcomp"))
+
+        gravcomp = model.mujoco.gravcomp.numpy()
+        self.assertEqual(len(gravcomp), 2)
+
+        # Check that we have one body with 0.5 and one with 0.0
+        # Use assertIn/list checking since order is not strictly guaranteed without path map
+        self.assertTrue(np.any(np.isclose(gravcomp, 0.5)))
+        self.assertTrue(np.any(np.isclose(gravcomp, 0.0)))
+
+    @unittest.skipUnless(USD_AVAILABLE, "Requires usd-core")
     def test_joint_stiffness_damping(self):
         """Test that joint stiffness and damping are parsed correctly from USD."""
         from pxr import Usd  # noqa: PLC0415
@@ -1539,28 +1576,6 @@
 """
         stage = Usd.Stage.CreateInMemory()
         stage.GetRootLayer().ImportFromString(usd_content)
-=======
-    def test_import_usd_gravcomp(self):
-        """Test parsing of gravcomp from USD"""
-        from pxr import Sdf, Usd, UsdPhysics  # noqa: PLC0415
-
-        stage = Usd.Stage.CreateInMemory()
-        UsdPhysics.Scene.Define(stage, "/physicsScene")
-
-        # Body 1 with gravcomp
-        body1_path = "/Body1"
-        prim1 = stage.DefinePrim(body1_path, "Xform")
-        UsdPhysics.RigidBodyAPI.Apply(prim1)
-        UsdPhysics.MassAPI.Apply(prim1)
-        attr1 = prim1.CreateAttribute("mjc:gravcomp", Sdf.ValueTypeNames.Float)
-        attr1.Set(0.5)
-
-        # Body 2 without gravcomp
-        body2_path = "/Body2"
-        prim2 = stage.DefinePrim(body2_path, "Xform")
-        UsdPhysics.RigidBodyAPI.Apply(prim2)
-        UsdPhysics.MassAPI.Apply(prim2)
->>>>>>> b4788f2a
 
         builder = newton.ModelBuilder()
         SolverMuJoCo.register_custom_attributes(builder)
@@ -1568,7 +1583,6 @@
         model = builder.finalize()
 
         self.assertTrue(hasattr(model, "mujoco"))
-<<<<<<< HEAD
         self.assertTrue(hasattr(model.mujoco, "dof_passive_stiffness"))
         self.assertTrue(hasattr(model.mujoco, "dof_passive_damping"))
 
@@ -1605,17 +1619,6 @@
             self.assertAlmostEqual(joint_damping[dof_idx], expected["damping"], places=4)
             self.assertAlmostEqual(joint_target_ke[dof_idx], expected["target_ke"], places=1)
             self.assertAlmostEqual(joint_target_kd[dof_idx], expected["target_kd"], places=1)
-=======
-        self.assertTrue(hasattr(model.mujoco, "gravcomp"))
-
-        gravcomp = model.mujoco.gravcomp.numpy()
-        self.assertEqual(len(gravcomp), 2)
-
-        # Check that we have one body with 0.5 and one with 0.0
-        # Use assertIn/list checking since order is not strictly guaranteed without path map
-        self.assertTrue(np.any(np.isclose(gravcomp, 0.5)))
-        self.assertTrue(np.any(np.isclose(gravcomp, 0.0)))
->>>>>>> b4788f2a
 
 
 if __name__ == "__main__":
