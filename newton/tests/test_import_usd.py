# SPDX-FileCopyrightText: Copyright (c) 2025 The Newton Developers
# SPDX-License-Identifier: Apache-2.0
#
# Licensed under the Apache License, Version 2.0 (the "License");
# you may not use this file except in compliance with the License.
# You may obtain a copy of the License at
#
# http://www.apache.org/licenses/LICENSE-2.0
#
# Unless required by applicable law or agreed to in writing, software
# distributed under the License is distributed on an "AS IS" BASIS,
# WITHOUT WARRANTIES OR CONDITIONS OF ANY KIND, either express or implied.
# See the License for the specific language governing permissions and
# limitations under the License.

import os
import unittest

import numpy as np
import warp as wp

import newton
import newton.examples
from newton._src.geometry.utils import create_box_mesh, transform_points
from newton.tests.unittest_utils import USD_AVAILABLE, assert_np_equal, get_test_devices
from newton.utils import parse_usd

devices = get_test_devices()


class TestImportUsd(unittest.TestCase):
    @unittest.skipUnless(USD_AVAILABLE, "Requires usd-core")
    def test_import_articulation(self):
        builder = newton.ModelBuilder()

        results = parse_usd(
            os.path.join(os.path.dirname(__file__), "assets", "ant.usda"),
            builder,
            collapse_fixed_joints=True,
        )
        self.assertEqual(builder.body_count, 9)
        self.assertEqual(builder.shape_count, 26)
        self.assertEqual(len(builder.shape_key), len(set(builder.shape_key)))
        self.assertEqual(len(builder.body_key), len(set(builder.body_key)))
        self.assertEqual(len(builder.joint_key), len(set(builder.joint_key)))
        # 8 joints + 1 free joint for the root body
        self.assertEqual(builder.joint_count, 9)
        self.assertEqual(builder.joint_dof_count, 14)
        self.assertEqual(builder.joint_coord_count, 15)
        self.assertEqual(builder.joint_type, [newton.JointType.FREE] + [newton.JointType.REVOLUTE] * 8)
        self.assertEqual(len(results["path_body_map"]), 9)
        self.assertEqual(len(results["path_shape_map"]), 26)

        collision_shapes = [
            i for i in range(builder.shape_count) if builder.shape_flags[i] & int(newton.ShapeFlags.COLLIDE_SHAPES)
        ]
        self.assertEqual(len(collision_shapes), 13)

    @unittest.skipUnless(USD_AVAILABLE, "Requires usd-core")
    def test_import_articulation_no_visuals(self):
        builder = newton.ModelBuilder()

        results = parse_usd(
            os.path.join(os.path.dirname(__file__), "assets", "ant.usda"),
            builder,
            collapse_fixed_joints=True,
            load_non_physics_prims=False,
        )
        self.assertEqual(builder.body_count, 9)
        self.assertEqual(builder.shape_count, 13)
        self.assertEqual(len(builder.shape_key), len(set(builder.shape_key)))
        self.assertEqual(len(builder.body_key), len(set(builder.body_key)))
        self.assertEqual(len(builder.joint_key), len(set(builder.joint_key)))
        # 8 joints + 1 free joint for the root body
        self.assertEqual(builder.joint_count, 9)
        self.assertEqual(builder.joint_dof_count, 14)
        self.assertEqual(builder.joint_coord_count, 15)
        self.assertEqual(builder.joint_type, [newton.JointType.FREE] + [newton.JointType.REVOLUTE] * 8)
        self.assertEqual(len(results["path_body_map"]), 9)
        self.assertEqual(len(results["path_shape_map"]), 13)

        collision_shapes = [
            i for i in range(builder.shape_count) if builder.shape_flags[i] & newton.ShapeFlags.COLLIDE_SHAPES
        ]
        self.assertEqual(len(collision_shapes), 13)

    @unittest.skipUnless(USD_AVAILABLE, "Requires usd-core")
    def test_import_articulation_with_mesh(self):
        builder = newton.ModelBuilder()

        _ = parse_usd(
            os.path.join(os.path.dirname(__file__), "assets", "simple_articulation_with_mesh.usda"),
            builder,
            collapse_fixed_joints=True,
        )

    @unittest.skipUnless(USD_AVAILABLE, "Requires usd-core")
    def test_import_revolute_articulation(self):
        """Test importing USD with a joint that has missing body1.

        This tests the behavior where:
        - Normally: body0 is parent, body1 is child
        - When body1 is missing: body0 becomes child, world (-1) becomes parent

        The test USD file contains a FixedJoint inside CenterPivot that only
        specifies body0 (itself) but no body1, which should result in the joint
        connecting CenterPivot to the world.
        """
        builder = newton.ModelBuilder()

        results = parse_usd(
            os.path.join(os.path.dirname(__file__), "assets", "revolute_articulation.usda"),
            builder,
            collapse_fixed_joints=False,  # Don't collapse to see all joints
        )

        # The articulation has 2 bodies
        self.assertEqual(builder.body_count, 2)
        self.assertEqual(set(builder.body_key), {"/Articulation/Arm", "/Articulation/CenterPivot"})

        # Should have 3 joints:
        # 1. Free joint for articulation root (automatically added)
        # 2. Revolute joint between CenterPivot and Arm (normal joint with both bodies)
        # 3. Fixed joint with only body0 specified (CenterPivot to world)
        self.assertEqual(builder.joint_count, 3)

        # Find joints by their keys to make test robust to ordering changes
        fixed_joint_idx = builder.joint_key.index("/Articulation/CenterPivot/FixedJoint")
        revolute_joint_idx = builder.joint_key.index("/Articulation/Arm/RevoluteJoint")
        # The free joint typically has a generic key like "joint_1"
        free_joint_idx = next(
            i
            for i, key in enumerate(builder.joint_key)
            if key not in ["/Articulation/CenterPivot/FixedJoint", "/Articulation/Arm/RevoluteJoint"]
        )

        # Verify joint types
        self.assertEqual(builder.joint_type[free_joint_idx], newton.JointType.FREE)
        self.assertEqual(builder.joint_type[revolute_joint_idx], newton.JointType.REVOLUTE)
        self.assertEqual(builder.joint_type[fixed_joint_idx], newton.JointType.FIXED)

        # The key test: verify the FixedJoint connects CenterPivot to world
        # because body1 was missing in the USD file
        self.assertEqual(builder.joint_parent[fixed_joint_idx], -1)  # Parent is world (-1)
        # Child should be CenterPivot (which was body0 in the USD)
        center_pivot_idx = builder.body_key.index("/Articulation/CenterPivot")
        self.assertEqual(builder.joint_child[fixed_joint_idx], center_pivot_idx)

        # Verify the import results mapping
        self.assertEqual(len(results["path_body_map"]), 2)
        self.assertEqual(len(results["path_shape_map"]), 1)

    @unittest.skipUnless(USD_AVAILABLE, "Requires usd-core")
    def test_joint_ordering(self):
        builder_dfs = newton.ModelBuilder()
        parse_usd(
            os.path.join(os.path.dirname(__file__), "assets", "ant.usda"),
            builder_dfs,
            collapse_fixed_joints=True,
            joint_ordering="dfs",
        )
        expected = [
            "front_left_leg",
            "front_left_foot",
            "front_right_leg",
            "front_right_foot",
            "left_back_leg",
            "left_back_foot",
            "right_back_leg",
            "right_back_foot",
        ]
        for i in range(8):
            self.assertTrue(builder_dfs.joint_key[i + 1].endswith(expected[i]))

        builder_bfs = newton.ModelBuilder()
        parse_usd(
            os.path.join(os.path.dirname(__file__), "assets", "ant.usda"),
            builder_bfs,
            collapse_fixed_joints=True,
            joint_ordering="bfs",
        )
        expected = [
            "front_left_leg",
            "front_right_leg",
            "left_back_leg",
            "right_back_leg",
            "front_left_foot",
            "front_right_foot",
            "left_back_foot",
            "right_back_foot",
        ]
        for i in range(8):
            self.assertTrue(builder_bfs.joint_key[i + 1].endswith(expected[i]))

    @unittest.skipUnless(USD_AVAILABLE, "Requires usd-core")
    def test_env_cloning(self):
        builder_no_cloning = newton.ModelBuilder()
        builder_cloning = newton.ModelBuilder()
        parse_usd(
            os.path.join(os.path.dirname(__file__), "assets", "ant_multi.usda"),
            builder_no_cloning,
            collapse_fixed_joints=True,
        )
        parse_usd(
            os.path.join(os.path.dirname(__file__), "assets", "ant_multi.usda"),
            builder_cloning,
            collapse_fixed_joints=True,
            cloned_env="/World/envs/env_0",
        )
        self.assertEqual(builder_cloning.articulation_key, builder_no_cloning.articulation_key)
        # ordering of the shape keys may differ
        shape_key_cloning = set(builder_cloning.shape_key)
        shape_key_no_cloning = set(builder_no_cloning.shape_key)
        self.assertEqual(len(shape_key_cloning), len(shape_key_no_cloning))
        for key in shape_key_cloning:
            self.assertIn(key, shape_key_no_cloning)
        self.assertEqual(builder_cloning.body_key, builder_no_cloning.body_key)
        # ignore keys that are not USD paths (e.g. "joint_0" gets repeated N times)
        joint_key_cloning = [k for k in builder_cloning.joint_key if k.startswith("/World")]
        joint_key_no_cloning = [k for k in builder_no_cloning.joint_key if k.startswith("/World")]
        self.assertEqual(joint_key_cloning, joint_key_no_cloning)

    @unittest.skipUnless(USD_AVAILABLE, "Requires usd-core")
    def test_mass_calculations(self):
        builder = newton.ModelBuilder()

        _ = parse_usd(
            os.path.join(os.path.dirname(__file__), "assets", "ant.usda"),
            builder,
            collapse_fixed_joints=True,
        )

        np.testing.assert_allclose(
            np.array(builder.body_mass),
            np.array(
                [
                    0.09677605,
                    0.00783155,
                    0.01351844,
                    0.00783155,
                    0.01351844,
                    0.00783155,
                    0.01351844,
                    0.00783155,
                    0.01351844,
                ]
            ),
            rtol=1e-5,
            atol=1e-7,
        )

    @unittest.skipUnless(USD_AVAILABLE, "Requires usd-core")
    def test_import_cube_cylinder_joint_count(self):
        builder = newton.ModelBuilder()
        import_results = parse_usd(
            os.path.join(os.path.dirname(__file__), "assets", "cube_cylinder.usda"),
            builder,
            collapse_fixed_joints=True,
            invert_rotations=True,
        )
        self.assertEqual(builder.body_count, 1)
        self.assertEqual(builder.shape_count, 2)
        self.assertEqual(builder.joint_count, 1)

        usd_path_to_shape = import_results["path_shape_map"]
        expected = {
            "/World/Cylinder_dynamic/cylinder_reverse/mesh_0": {"mu": 0.2, "restitution": 0.3},
            "/World/Cube_static/cube2/mesh_0": {"mu": 0.75, "restitution": 0.3},
        }
        # Reverse mapping: shape index -> USD path
        shape_idx_to_usd_path = {v: k for k, v in usd_path_to_shape.items()}
        for shape_idx in range(builder.shape_count):
            usd_path = shape_idx_to_usd_path[shape_idx]
            if usd_path in expected:
                self.assertAlmostEqual(builder.shape_material_mu[shape_idx], expected[usd_path]["mu"], places=5)
                self.assertAlmostEqual(
                    builder.shape_material_restitution[shape_idx], expected[usd_path]["restitution"], places=5
                )

    def test_mesh_approximation(self):
        from pxr import Gf, Usd, UsdGeom, UsdPhysics  # noqa: PLC0415

        def box_mesh(scale=(1.0, 1.0, 1.0), transform: wp.transform | None = None):
            vertices, indices = create_box_mesh(scale)
            if transform is not None:
                vertices = transform_points(vertices, transform)
            return (vertices, indices)

        def create_collision_mesh(name, vertices, indices, approximation_method):
            mesh = UsdGeom.Mesh.Define(stage, name)
            UsdPhysics.CollisionAPI.Apply(mesh.GetPrim())

            mesh.CreateFaceVertexCountsAttr().Set([3] * (len(indices) // 3))
            mesh.CreateFaceVertexIndicesAttr().Set(indices.tolist())
            mesh.CreatePointsAttr().Set([Gf.Vec3f(*p) for p in vertices.tolist()])
            mesh.CreateDoubleSidedAttr().Set(False)

            prim = mesh.GetPrim()
            meshColAPI = UsdPhysics.MeshCollisionAPI.Apply(prim)
            meshColAPI.GetApproximationAttr().Set(approximation_method)
            return prim

        def npsorted(x):
            return np.array(sorted(x))

        stage = Usd.Stage.CreateInMemory()
        UsdGeom.SetStageUpAxis(stage, UsdGeom.Tokens.z)
        UsdGeom.SetStageMetersPerUnit(stage, 1.0)
        self.assertTrue(stage)

        scene = UsdPhysics.Scene.Define(stage, "/physicsScene")
        self.assertTrue(scene)

        scale = wp.vec3(1.0, 3.0, 0.2)
        tf = wp.transform(wp.vec3(1.0, 2.0, 3.0), wp.quat_identity())
        vertices, indices = box_mesh(scale=scale, transform=tf)

        create_collision_mesh("/meshOriginal", vertices, indices, UsdPhysics.Tokens.none)
        create_collision_mesh("/meshConvexHull", vertices, indices, UsdPhysics.Tokens.convexHull)
        create_collision_mesh("/meshBoundingSphere", vertices, indices, UsdPhysics.Tokens.boundingSphere)
        create_collision_mesh("/meshBoundingCube", vertices, indices, UsdPhysics.Tokens.boundingCube)

        builder = newton.ModelBuilder()
        parse_usd(stage, builder, mesh_maxhullvert=4)

        self.assertEqual(builder.body_count, 0)
        self.assertEqual(builder.shape_count, 4)
        self.assertEqual(
            builder.shape_type, [newton.GeoType.MESH, newton.GeoType.MESH, newton.GeoType.SPHERE, newton.GeoType.BOX]
        )

        # original mesh
        mesh_original = builder.shape_source[0]
        self.assertEqual(mesh_original.vertices.shape, (8, 3))
        assert_np_equal(mesh_original.vertices, vertices)
        assert_np_equal(mesh_original.indices, indices)

        # convex hull
        mesh_convex_hull = builder.shape_source[1]
        self.assertEqual(mesh_convex_hull.vertices.shape, (4, 3))

        # bounding sphere
        self.assertIsNone(builder.shape_source[2])
        self.assertEqual(builder.shape_type[2], newton.GeoType.SPHERE)
        self.assertAlmostEqual(builder.shape_scale[2][0], wp.length(scale))
        assert_np_equal(np.array(builder.shape_transform[2].p), np.array(tf.p), tol=1.0e-4)

        # bounding box
        assert_np_equal(npsorted(builder.shape_scale[3]), npsorted(scale), tol=1.0e-6)
        # only compare the position since the rotation is not guaranteed to be the same
        assert_np_equal(np.array(builder.shape_transform[3].p), np.array(tf.p), tol=1.0e-4)

    @unittest.skipUnless(USD_AVAILABLE, "Requires usd-core")
    def test_visual_match_collision_shapes(self):
        builder = newton.ModelBuilder()
        parse_usd(
            newton.examples.get_asset("humanoid.usda"),
            builder,
        )
        self.assertEqual(builder.shape_count, 38)
        self.assertEqual(builder.body_count, 16)
        visual_shape_keys = [k for k in builder.shape_key if "visuals" in k]
        collision_shape_keys = [k for k in builder.shape_key if "collisions" in k]
        self.assertEqual(len(visual_shape_keys), 19)
        self.assertEqual(len(collision_shape_keys), 19)
        visual_shapes = [i for i, k in enumerate(builder.shape_key) if "visuals" in k]
        # corresponding collision shapes
        collision_shapes = [builder.shape_key.index(k.replace("visuals", "collisions")) for k in visual_shape_keys]
        # ensure that the visual and collision shapes match
        for i in range(len(visual_shapes)):
            vi = visual_shapes[i]
            ci = collision_shapes[i]
            self.assertEqual(builder.shape_type[vi], builder.shape_type[ci])
            self.assertEqual(builder.shape_source[vi], builder.shape_source[ci])
            assert_np_equal(np.array(builder.shape_transform[vi]), np.array(builder.shape_transform[ci]), tol=1e-5)
            assert_np_equal(np.array(builder.shape_scale[vi]), np.array(builder.shape_scale[ci]), tol=1e-5)
            self.assertFalse(builder.shape_flags[vi] & newton.ShapeFlags.COLLIDE_SHAPES)
            self.assertTrue(builder.shape_flags[ci] & newton.ShapeFlags.COLLIDE_SHAPES)

    @unittest.skipUnless(USD_AVAILABLE, "Requires usd-core")
    def test_non_symmetric_inertia(self):
        """Test importing USD with inertia specified in principal axes that don't align with body frame."""
        from pxr import Gf, Usd, UsdGeom, UsdPhysics  # noqa: PLC0415

        # Create USD stage
        stage = Usd.Stage.CreateInMemory()
        UsdGeom.SetStageUpAxis(stage, UsdGeom.Tokens.z)

        # Create box and apply physics APIs
        box = UsdGeom.Cube.Define(stage, "/World/Box")
        UsdPhysics.CollisionAPI.Apply(box.GetPrim())
        UsdPhysics.RigidBodyAPI.Apply(box.GetPrim())
        mass_api = UsdPhysics.MassAPI.Apply(box.GetPrim())

        # Set mass
        mass_api.CreateMassAttr().Set(1.0)

        # Set diagonal inertia in principal axes frame
        # Principal moments: [2, 4, 6] kg⋅m²
        mass_api.CreateDiagonalInertiaAttr().Set(Gf.Vec3f(2.0, 4.0, 6.0))

        # Set principal axes rotated from body frame
        # Rotate 45° around Z, then 30° around Y
        # Hardcoded quaternion values for this rotation
        q = wp.quat(0.1830127, 0.1830127, 0.6830127, 0.6830127)
        R = np.array(wp.quat_to_matrix(q)).reshape(3, 3)

        # Set principal axes using quaternion
        mass_api.CreatePrincipalAxesAttr().Set(Gf.Quatf(q.w, q.x, q.y, q.z))

        # Parse USD
        builder = newton.ModelBuilder()
        parse_usd(stage, builder)

        # Verify parsing
        self.assertEqual(builder.body_count, 1)
        self.assertEqual(builder.shape_count, 1)
        self.assertAlmostEqual(builder.body_mass[0], 1.0, places=6)

        # Get parsed inertia tensor
        inertia_parsed = np.array(builder.body_inertia[0])

        # Calculate expected inertia tensor in body frame
        # I_body = R * I_principal * R^T
        I_principal = np.diag([2.0, 4.0, 6.0])
        I_body_expected = R @ I_principal @ R.T

        # Verify the parsed inertia matches our calculated body frame inertia
        np.testing.assert_allclose(inertia_parsed.reshape(3, 3), I_body_expected, rtol=1e-5, atol=1e-8)

<<<<<<< HEAD
<<<<<<< HEAD
<<<<<<< HEAD
=======
>>>>>>> 7357e49 (Parse joint drive force limits in `parse_usd` (#512))
=======
>>>>>>> 61b3538f
    @unittest.skipUnless(USD_AVAILABLE, "Requires usd-core")
    def test_force_limits(self):
        """Test importing USD with force limits specified."""
        from pxr import Usd, UsdGeom, UsdPhysics  # noqa: PLC0415

        stage = Usd.Stage.CreateInMemory()
        UsdGeom.SetStageUpAxis(stage, UsdGeom.Tokens.z)
        UsdGeom.SetStageMetersPerUnit(stage, 1.0)
        self.assertTrue(stage)

        bodies = {}
        for name, is_root in [("A", True), ("B", False), ("C", False), ("D", False)]:
            path = f"/{name}"
            body = UsdGeom.Xform.Define(stage, path)
            UsdPhysics.RigidBodyAPI.Apply(body.GetPrim())
            if is_root:
                UsdPhysics.ArticulationRootAPI.Apply(body.GetPrim())
            mass_api = UsdPhysics.MassAPI.Apply(body.GetPrim())
            mass_api.CreateMassAttr().Set(1.0)
            mass_api.CreateDiagonalInertiaAttr().Set((1.0, 1.0, 1.0))
            bodies[name] = body

        # Common drive parameters
        default_stiffness = 100.0
        default_damping = 10.0

        joint_configs = {
            "/joint_AB": {
                "type": UsdPhysics.RevoluteJoint,
                "bodies": ["A", "B"],
                "drive_type": "angular",
                "max_force": 24.0,
            },
            "/joint_AC": {
                "type": UsdPhysics.PrismaticJoint,
                "bodies": ["A", "C"],
                "axis": "Z",
                "drive_type": "linear",
                "max_force": 15.0,
            },
            "/joint_AD": {
                "type": UsdPhysics.Joint,
                "bodies": ["A", "D"],
                "limits": {"transX": {"low": -1.0, "high": 1.0}},
                "drive_type": "transX",
                "max_force": 30.0,
            },
        }

        joints = {}
        for path, config in joint_configs.items():
            joint = config["type"].Define(stage, path)

            if "axis" in config:
                joint.CreateAxisAttr().Set(config["axis"])

            if "limits" in config:
                for dof, limits in config["limits"].items():
                    limit_api = UsdPhysics.LimitAPI.Apply(joint.GetPrim(), dof)
                    limit_api.CreateLowAttr().Set(limits["low"])
                    limit_api.CreateHighAttr().Set(limits["high"])

            # Set bodies using names from config
            joint.CreateBody0Rel().SetTargets([bodies[config["bodies"][0]].GetPrim().GetPath()])
            joint.CreateBody1Rel().SetTargets([bodies[config["bodies"][1]].GetPrim().GetPath()])

            # Apply drive with default stiffness/damping
            drive_api = UsdPhysics.DriveAPI.Apply(joint.GetPrim(), config["drive_type"])
            drive_api.CreateStiffnessAttr().Set(default_stiffness)
            drive_api.CreateDampingAttr().Set(default_damping)
            drive_api.CreateMaxForceAttr().Set(config["max_force"])

            joints[path] = joint

        builder = newton.ModelBuilder()
        parse_usd(stage, builder)

        model = builder.finalize()

        # Test revolute joint (A-B)
        joint_idx = model.joint_key.index("/joint_AB")
        self.assertEqual(model.joint_type.numpy()[joint_idx], newton.JointType.REVOLUTE)
        joint_dof_idx = model.joint_qd_start.numpy()[joint_idx]
        self.assertEqual(model.joint_effort_limit.numpy()[joint_dof_idx], 24.0)

        # Test prismatic joint (A-C)
        joint_idx_AC = model.joint_key.index("/joint_AC")
        self.assertEqual(model.joint_type.numpy()[joint_idx_AC], newton.JointType.PRISMATIC)
        joint_dof_idx_AC = model.joint_qd_start.numpy()[joint_idx_AC]
        self.assertEqual(model.joint_effort_limit.numpy()[joint_dof_idx_AC], 15.0)

        # Test D6 joint (A-D) - check transX DOF
        joint_idx_AD = model.joint_key.index("/joint_AD")
        self.assertEqual(model.joint_type.numpy()[joint_idx_AD], newton.JointType.D6)
        joint_dof_idx_AD = model.joint_qd_start.numpy()[joint_idx_AD]
        self.assertEqual(model.joint_effort_limit.numpy()[joint_dof_idx_AD], 30.0)

<<<<<<< HEAD
<<<<<<< HEAD
=======
>>>>>>> 7f6229e (Fix quaternion inversion in USD importer (#559))
=======
>>>>>>> 7357e49 (Parse joint drive force limits in `parse_usd` (#512))
=======
>>>>>>> 61b3538f

if __name__ == "__main__":
    unittest.main(verbosity=2, failfast=True)<|MERGE_RESOLUTION|>--- conflicted
+++ resolved
@@ -428,13 +428,6 @@
         # Verify the parsed inertia matches our calculated body frame inertia
         np.testing.assert_allclose(inertia_parsed.reshape(3, 3), I_body_expected, rtol=1e-5, atol=1e-8)
 
-<<<<<<< HEAD
-<<<<<<< HEAD
-<<<<<<< HEAD
-=======
->>>>>>> 7357e49 (Parse joint drive force limits in `parse_usd` (#512))
-=======
->>>>>>> 61b3538f
     @unittest.skipUnless(USD_AVAILABLE, "Requires usd-core")
     def test_force_limits(self):
         """Test importing USD with force limits specified."""
@@ -532,14 +525,6 @@
         joint_dof_idx_AD = model.joint_qd_start.numpy()[joint_idx_AD]
         self.assertEqual(model.joint_effort_limit.numpy()[joint_dof_idx_AD], 30.0)
 
-<<<<<<< HEAD
-<<<<<<< HEAD
-=======
->>>>>>> 7f6229e (Fix quaternion inversion in USD importer (#559))
-=======
->>>>>>> 7357e49 (Parse joint drive force limits in `parse_usd` (#512))
-=======
->>>>>>> 61b3538f
 
 if __name__ == "__main__":
     unittest.main(verbosity=2, failfast=True)