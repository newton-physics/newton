--- conflicted
+++ resolved
@@ -510,17 +510,10 @@
         builder = ModelBuilder()
 
         # World 0: Chain with fixed joints
-<<<<<<< HEAD
         builder.begin_world()
-        b0_0 = builder.add_body(xform=wp.transform(wp.vec3(0.0, 0.0, 0.0), wp.quat_identity()), mass=1.0)
-        b0_1 = builder.add_body(xform=wp.transform(wp.vec3(1.0, 0.0, 0.0), wp.quat_identity()), mass=1.0)
-        b0_2 = builder.add_body(xform=wp.transform(wp.vec3(2.0, 0.0, 0.0), wp.quat_identity()), mass=1.0)
-=======
-        builder.current_world = 0
         b0_0 = builder.add_link(xform=wp.transform(wp.vec3(0.0, 0.0, 0.0), wp.quat_identity()), mass=1.0)
         b0_1 = builder.add_link(xform=wp.transform(wp.vec3(1.0, 0.0, 0.0), wp.quat_identity()), mass=1.0)
         b0_2 = builder.add_link(xform=wp.transform(wp.vec3(2.0, 0.0, 0.0), wp.quat_identity()), mass=1.0)
->>>>>>> 2c3df817
 
         # Connect to world so collapse_fixed_joints processes this chain
         j0_0 = builder.add_joint_revolute(
@@ -550,15 +543,9 @@
         builder.add_articulation([j0_0, j0_1, j0_2])
 
         # World 1: Another chain
-<<<<<<< HEAD
         builder.begin_world()
-        b1_0 = builder.add_body(xform=wp.transform(wp.vec3(0.0, 2.0, 0.0), wp.quat_identity()), mass=1.0)
-        b1_1 = builder.add_body(xform=wp.transform(wp.vec3(1.0, 2.0, 0.0), wp.quat_identity()), mass=1.0)
-=======
-        builder.current_world = 1
         b1_0 = builder.add_link(xform=wp.transform(wp.vec3(0.0, 2.0, 0.0), wp.quat_identity()), mass=1.0)
         b1_1 = builder.add_link(xform=wp.transform(wp.vec3(1.0, 2.0, 0.0), wp.quat_identity()), mass=1.0)
->>>>>>> 2c3df817
 
         # Connect to world
         j1_0 = builder.add_joint_revolute(
@@ -579,16 +566,11 @@
         )
         builder.end_world()
 
-<<<<<<< HEAD
-        # Global body (not connected to world via joints, will be ignored by collapse)
-=======
         # Create articulation for world 1
         builder.add_articulation([j1_0, j1_1])
 
         # Global body (connected to world via free joint)
-        builder.current_world = -1
         # Using add_body for a standalone body with free joint
->>>>>>> 2c3df817
         builder.add_body(xform=wp.transform(wp.vec3(0.0, -5.0, 0.0), wp.quat_identity()), mass=0.0)
 
         # Check worlds before collapse
