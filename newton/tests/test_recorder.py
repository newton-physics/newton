# SPDX-FileCopyrightText: Copyright (c) 2025 The Newton Developers
# SPDX-License-Identifier: Apache-2.0
#
# Licensed under the Apache License, Version 2.0 (the "License");
# you may not use this file except in compliance with the License.
# You may obtain a copy of the License at
#
# http://www.apache.org/licenses/LICENSE-2.0
#
# Unless required by applicable law or agreed to in writing, software
# distributed under the License is distributed on an "AS IS" BASIS,
# WITHOUT WARRANTIES OR CONDITIONS OF ANY KIND, either express or implied.
# See the License for the specific language governing permissions and
# limitations under the License.

import os
import tempfile
import unittest

import numpy as np
import warp as wp

import newton
import newton.utils
from newton.tests.unittest_utils import add_function_test, get_test_devices

wp.config.quiet = True


class TestRecorder(unittest.TestCase):
    pass


def test_body_transform_recorder(test: TestRecorder, device):
    recorder = newton.utils.BasicRecorder()

    transform1 = wp.array([wp.transform([1, 2, 3], [0, 0, 0, 1])], dtype=wp.transform, device=device)
    transform2 = wp.array([wp.transform([4, 5, 6], [0, 0, 0, 1])], dtype=wp.transform, device=device)

    recorder.record(transform1)
    recorder.record(transform2)

    test.assertEqual(len(recorder.transforms_history), 2)

    np.testing.assert_allclose(recorder.transforms_history[0].numpy(), transform1.numpy())
    np.testing.assert_allclose(recorder.transforms_history[1].numpy(), transform2.numpy())

    with tempfile.NamedTemporaryFile(suffix=".npz", delete=False) as tmp:
        file_path = tmp.name

    try:
        recorder.save_to_file(file_path)

        new_recorder = newton.utils.BasicRecorder()
        new_recorder.load_from_file(file_path, device=device)

        test.assertEqual(len(new_recorder.transforms_history), 2)
        np.testing.assert_allclose(new_recorder.transforms_history[0].numpy(), transform1.numpy())
        np.testing.assert_allclose(new_recorder.transforms_history[1].numpy(), transform2.numpy())

    finally:
        if os.path.exists(file_path):
            os.remove(file_path)


def _compare_serialized_data(test, data1, data2):
    test.assertEqual(type(data1), type(data2))
    if isinstance(data1, dict):
        test.assertEqual(set(data1.keys()), set(data2.keys()))
        for key in data1:
            _compare_serialized_data(test, data1[key], data2[key])
    elif isinstance(data1, list) or isinstance(data1, tuple):
        test.assertEqual(len(data1), len(data2))
        for item1, item2 in zip(data1, data2, strict=False):
            _compare_serialized_data(test, item1, item2)
    elif isinstance(data1, set):
        test.assertEqual(data1, data2)
    elif isinstance(data1, wp.array):
        np.testing.assert_allclose(data1.numpy(), data2.numpy(), atol=1e-6)
    elif isinstance(data1, np.ndarray):
        test.assertEqual(data1.shape, data2.shape)
        test.assertEqual(data1.dtype, data2.dtype)
        for idx in np.ndindex(data1.shape):
            test.assertAlmostEqual(data1[idx], data2[idx], delta=1e-6)
    elif isinstance(data1, float):
        test.assertAlmostEqual(data1, data2)
    elif isinstance(data1, int | bool | str | type(None) | bytes | bytearray | complex):
        test.assertEqual(data1, data2)
    else:
        test.fail(f"Unhandled type for comparison: {type(data1)}")


def _test_model_and_state_recorder_with_format(test: TestRecorder, device, file_extension: str):
    """Helper function to test model and state recorder with a specific file format."""
    builder = newton.ModelBuilder()
    body = builder.add_body()
    builder.add_shape_capsule(body)
    builder.add_joint_free(body)
    model = builder.finalize(device=device)

    states = []
    for i in range(3):
        state = model.state()
        state.body_q.fill_(wp.transform([1.0 + i, 2.0 + i, 3.0 + i], wp.quat_identity()))
        state.body_qd.fill_(wp.spatial_vector([0.1 * i, 0.2 * i, 0.3 * i, 0.4 * i, 0.5 * i, 0.6 * i]))
        states.append(state)

    recorder = newton.utils.ModelAndStateRecorder()
    recorder.record_model(model)
    for state in states:
        recorder.record(state)

    with tempfile.NamedTemporaryFile(suffix=file_extension, delete=False) as tmp:
        file_path = tmp.name

    try:
        recorder.save_to_file(file_path)

        # Verify the file was created with the expected format
        test.assertTrue(os.path.exists(file_path), f"File {file_path} was not created")

        # For binary files, verify it's actually binary data
        if file_extension == ".bin":
            with open(file_path, "rb") as f:
                data = f.read(10)  # Read first 10 bytes
                # CBOR2 binary data should not be readable as text
                test.assertIsInstance(data, bytes, "Binary file should contain bytes")

        new_recorder = newton.utils.ModelAndStateRecorder()
        new_recorder.load_from_file(file_path)

        # Test that the model was loaded correctly
        test.assertIsNotNone(new_recorder.deserialized_model)

        # Test that we can create a new model and restore it
        restored_model = newton.Model(device=device)
        new_recorder.playback_model(restored_model)

        # Basic model validation - check that key properties match
        test.assertEqual(restored_model.body_count, model.body_count)
        test.assertEqual(restored_model.joint_count, model.joint_count)
        test.assertEqual(restored_model.shape_count, model.shape_count)

        # Test state history
        test.assertEqual(len(recorder.history), len(new_recorder.history))
<<<<<<< HEAD

        # Test that we can restore states
        for i, original_state in enumerate(states):
            restored_state = restored_model.state()
            new_recorder.playback(restored_state, i)

            # Compare the restored state with the original
            if restored_state.body_q is not None and original_state.body_q is not None:
                np.testing.assert_allclose(restored_state.body_q.numpy(), original_state.body_q.numpy(), atol=1e-6)
            if restored_state.body_qd is not None and original_state.body_qd is not None:
                np.testing.assert_allclose(restored_state.body_qd.numpy(), original_state.body_qd.numpy(), atol=1e-6)
=======
        for original_state_data, loaded_state_data in zip(recorder.history, new_recorder.history, strict=False):
            _compare_serialized_data(test, original_state_data, loaded_state_data)
>>>>>>> cfc1d75d

    finally:
        if os.path.exists(file_path):
            os.remove(file_path)


def test_model_and_state_recorder_json(test: TestRecorder, device):
    """Test model and state recorder with JSON format."""
    _test_model_and_state_recorder_with_format(test, device, ".json")


def test_model_and_state_recorder_binary(test: TestRecorder, device):
    """Test model and state recorder with binary CBOR2 format."""
    # Skip binary test if CBOR2 is not available
    try:
        import cbor2  # noqa: F401, PLC0415
    except ImportError:
        test.skipTest("cbor2 library not available for binary format testing")

    _test_model_and_state_recorder_with_format(test, device, ".bin")


devices = get_test_devices()

add_function_test(
    TestRecorder,
    "test_body_transform_recorder",
    test_body_transform_recorder,
    devices=devices,
)

add_function_test(
    TestRecorder,
    "test_model_and_state_recorder_json",
    test_model_and_state_recorder_json,
    devices=devices,
)

add_function_test(
    TestRecorder,
    "test_model_and_state_recorder_binary",
    test_model_and_state_recorder_binary,
    devices=devices,
)

if __name__ == "__main__":
    wp.clear_kernel_cache()
    unittest.main(verbosity=2)<|MERGE_RESOLUTION|>--- conflicted
+++ resolved
@@ -143,22 +143,8 @@
 
         # Test state history
         test.assertEqual(len(recorder.history), len(new_recorder.history))
-<<<<<<< HEAD
-
-        # Test that we can restore states
-        for i, original_state in enumerate(states):
-            restored_state = restored_model.state()
-            new_recorder.playback(restored_state, i)
-
-            # Compare the restored state with the original
-            if restored_state.body_q is not None and original_state.body_q is not None:
-                np.testing.assert_allclose(restored_state.body_q.numpy(), original_state.body_q.numpy(), atol=1e-6)
-            if restored_state.body_qd is not None and original_state.body_qd is not None:
-                np.testing.assert_allclose(restored_state.body_qd.numpy(), original_state.body_qd.numpy(), atol=1e-6)
-=======
         for original_state_data, loaded_state_data in zip(recorder.history, new_recorder.history, strict=False):
             _compare_serialized_data(test, original_state_data, loaded_state_data)
->>>>>>> cfc1d75d
 
     finally:
         if os.path.exists(file_path):
