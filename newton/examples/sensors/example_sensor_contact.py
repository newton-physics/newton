# SPDX-FileCopyrightText: Copyright (c) 2025 The Newton Developers
# SPDX-License-Identifier: Apache-2.0
#
# Licensed under the Apache License, Version 2.0 (the "License");
# you may not use this file except in compliance with the License.
# You may obtain a copy of the License at
#
# http://www.apache.org/licenses/LICENSE-2.0
#
# Unless required by applicable law or agreed to in writing, software
# distributed under the License is distributed on an "AS IS" BASIS,
# WITHOUT WARRANTIES OR CONDITIONS OF ANY KIND, either express or implied.
# See the License for the specific language governing permissions and
# limitations under the License.

###########################################################################
# Example Contact Sensor
#
# Shows how to use the ContactSensor class to evaluate both net contact
# forces and contact forces between individual objects.
# The flap has a contact sensor registering the net contact force of the
# objects on top. The upper and lower plates' sensors will only register
# contacts with the cube and with the ball, respectively.
#
# Command: python -m newton.examples sensor_contact
#
###########################################################################

import re

import numpy as np
import warp as wp

import newton
import newton.examples
from newton import Contacts
from newton.sensors import ContactSensor, populate_contacts
from newton.tests.unittest_utils import find_nonfinite_members


class Example:
    def __init__(self, viewer):
        # setup simulation parameters first
        self.fps = 120
        self.frame_dt = 1.0 / self.fps
        self.sim_time = 0.0
        self.sim_dt = self.frame_dt
        self.reset_interval = 8.0

        self.viewer = viewer
        self.plot_window = ViewerPlot(
            viewer, "Flap Contact Force", n_points=100, avg=10, scale_min=0, graph_size=(400, 200)
        )
        if isinstance(self.viewer, newton.viewer.ViewerGL):
            self.viewer.register_ui_callback(self.plot_window.render, "free")

        builder = newton.ModelBuilder()
        builder.add_usd(newton.examples.get_asset("contact_sensor_scene.usda"))
        newton.solvers.SolverMuJoCo.register_custom_attributes(builder)

        builder.add_ground_plane()
        # used for storing contact info required by contact sensors
        self.contacts = Contacts(0, 0)

        # finalize model
        self.model = builder.finalize()

        self.flap_contact_sensor = ContactSensor(self.model, sensing_obj_shapes="*Flap", verbose=True)

        self.plate_contact_sensor = ContactSensor(
            self.model,
            sensing_obj_shapes=".*Plate.*",
            counterpart_shapes=".*Cube.*|.*Sphere.*",
            match_fn=lambda string, pat: re.match(pat, string),
            include_total=False,
            verbose=True,
        )

        self.solver = newton.solvers.SolverMuJoCo(
            self.model,
            njmax=100,
            nconmax=100,
            cone="pyramidal",
            impratio=1,
        )

        self.viewer.set_model(self.model)

        self.plates_touched = 2 * [False]
        self.shape_colors = {
            "/env/Plate1": 3 * [0.4],
            "/env/Plate2": 3 * [0.4],
            "/env/Sphere": [1.0, 0.4, 0.2],
            "/env/Cube": [0.2, 0.4, 0.8],
            "/env/Flap": 3 * [0.8],
        }
        self.shape_map = {key: s for s, key in enumerate(self.model.shape_key)}

        self.state_0 = self.model.state()

        self.control = self.model.control()
        hinge_joint_idx = self.model.joint_key.index("/env/Hinge")
        self.hinge_joint_q_start = int(self.model.joint_q_start.numpy()[hinge_joint_idx])

        self.next_reset = 0.0

        # store initial state for reset
        self.initial_joint_q = wp.clone(self.state_0.joint_q)
        self.initial_joint_qd = wp.clone(self.state_0.joint_qd)

        self.capture()

    def capture(self):
        self.graph = None

        if not wp.get_device().is_cuda:
            return

        with wp.ScopedCapture() as capture:
            self.simulate()
        self.graph = capture.graph

    def simulate(self):
        self.state_0.clear_forces()
        self.viewer.apply_forces(self.state_0)
        self.solver.step(self.state_0, self.state_0, self.control, self.contacts, self.sim_dt)

    def step(self):
        if self.sim_time >= self.next_reset:
            self.reset()

        hinge_angle = min(self.sim_time / 3, 1.6)
        self.control.joint_target_pos[self.hinge_joint_q_start : self.hinge_joint_q_start + 1].fill_(hinge_angle)

        with wp.ScopedTimer("step", active=False):
            if self.graph:
                wp.capture_launch(self.graph)
            else:
                self.simulate()

        populate_contacts(self.contacts, self.solver)
        self.plate_contact_sensor.eval(self.contacts)

        net_force = self.plate_contact_sensor.net_force.numpy()
        for i in range(2):
            if np.abs(net_force[i, i]).max() == 0:
                continue
            if self.plates_touched[i]:
                continue

            # color newly touched plate
            plate = self.plate_contact_sensor.sensing_objs[i][0]
            obj = self.plate_contact_sensor.counterparts[i][0]
            obj_key = self.model.shape_key[obj]
            self.plates_touched[i] = True
            print(f"Plate {self.model.shape_key[plate]} was touched by counterpart {obj_key}")
            self.viewer.update_shape_colors({plate: self.shape_colors[obj_key]})

        self.flap_contact_sensor.eval(self.contacts)
        self.plot_window.add_point(np.abs(self.flap_contact_sensor.net_force.numpy()[0, 0, 2]))
        self.sim_time += self.frame_dt

    def reset(self):
        self.sim_time = 0
        self.next_reset = self.sim_time + self.reset_interval
        self.viewer.update_shape_colors({self.shape_map[s]: v for s, v in self.shape_colors.items()})
        self.plates_touched = 2 * [False]

<<<<<<< HEAD
        print("Resetting")
        # Restore initial joint positions and velocities in-place.
        self.state_0.joint_q.assign(self.initial_joint_q)
        self.state_0.joint_qd.assign(self.initial_joint_qd)
        # Recompute forward kinematics to refresh derived state.
        newton.eval_fk(self.model, self.state_0.joint_q, self.state_0.joint_qd, self.state_0)
=======
    def test_final(self):
        assert len(find_nonfinite_members(self.torso_all_contact_sensor)) == 0
        assert len(find_nonfinite_members(self.arm_ground_contact_sensor)) == 0
        assert len(find_nonfinite_members(self.foot_arm_contact_sensor)) == 0
>>>>>>> 1e921ba0

    def render(self):
        self.viewer.begin_frame(self.sim_time)
        self.viewer.log_state(self.state_0)
        self.viewer.log_contacts(self.contacts, self.state_0)
        self.viewer.end_frame()

    def test_post_step(self):
        assert not self.plates_touched[1] or self.plates_touched[0]  # plate 0 always touched first
        assert len(find_nonfinite_members(self.flap_contact_sensor)) == 0
        assert len(find_nonfinite_members(self.plate_contact_sensor)) == 0
        # first plate touched by 1.4s, second by 4s, flap left by 2.8s
        if self.sim_time > 1.4:
            assert self.plates_touched[0]
        if self.sim_time > 2.8:
            assert self.flap_contact_sensor.net_force.numpy().sum() == 0
        # if self.sim_time > 4.0: assert self.plates_touched[1]   # unreliable due to jerky cube motion

    def test(self):
        self.test_post_step()
        newton.examples.test_body_state(
            self.model,
            self.state_0,
            "all bodies are above the ground",
            lambda q, qd: q[2] > 0.0,
        )
        assert len(find_nonfinite_members(self.flap_contact_sensor)) == 0
        assert len(find_nonfinite_members(self.plate_contact_sensor)) == 0


class ViewerPlot:
    """ImGui plot window"""

    def __init__(self, viewer=None, title="Plot", n_points=200, avg=1, **kwargs):
        self.viewer = viewer
        self.avg = avg
        self.title = title
        self.data = np.zeros(n_points, dtype=np.float32)
        self.plot_kwargs = kwargs
        self.cache = []

    def add_point(self, point):
        self.cache.append(point)
        if len(self.cache) == self.avg:
            self.data[0] = sum(self.cache) / self.avg
            self.data = np.roll(self.data, -1)
            self.cache.clear()

    def render(self, imgui):
        """
        Render the replay UI controls.

        Args:
            imgui: The ImGui object passed by the ViewerGL callback system
        """
        if not self.viewer or not self.viewer.ui.is_available:
            return

        io = self.viewer.ui.io

        # Position the plot window
        window_shape = (400, 350)
        imgui.set_next_window_pos(
            imgui.ImVec2(io.display_size[0] - window_shape[0] - 10, io.display_size[1] - window_shape[1] - 10)
        )
        imgui.set_next_window_size(imgui.ImVec2(*window_shape))

        flags = imgui.WindowFlags_.no_resize.value

        if imgui.begin(self.title, flags=flags):
            imgui.text("Flap contact force")
            imgui.plot_lines("Force", self.data, **self.plot_kwargs)
        imgui.end()


if __name__ == "__main__":
    parser = newton.examples.create_parser()

    viewer, args = newton.examples.init(parser)

    example = Example(viewer)

    newton.examples.run(example, args)<|MERGE_RESOLUTION|>--- conflicted
+++ resolved
@@ -166,19 +166,12 @@
         self.viewer.update_shape_colors({self.shape_map[s]: v for s, v in self.shape_colors.items()})
         self.plates_touched = 2 * [False]
 
-<<<<<<< HEAD
         print("Resetting")
         # Restore initial joint positions and velocities in-place.
         self.state_0.joint_q.assign(self.initial_joint_q)
         self.state_0.joint_qd.assign(self.initial_joint_qd)
         # Recompute forward kinematics to refresh derived state.
         newton.eval_fk(self.model, self.state_0.joint_q, self.state_0.joint_qd, self.state_0)
-=======
-    def test_final(self):
-        assert len(find_nonfinite_members(self.torso_all_contact_sensor)) == 0
-        assert len(find_nonfinite_members(self.arm_ground_contact_sensor)) == 0
-        assert len(find_nonfinite_members(self.foot_arm_contact_sensor)) == 0
->>>>>>> 1e921ba0
 
     def render(self):
         self.viewer.begin_frame(self.sim_time)
@@ -197,7 +190,7 @@
             assert self.flap_contact_sensor.net_force.numpy().sum() == 0
         # if self.sim_time > 4.0: assert self.plates_touched[1]   # unreliable due to jerky cube motion
 
-    def test(self):
+    def test_final(self):
         self.test_post_step()
         newton.examples.test_body_state(
             self.model,
