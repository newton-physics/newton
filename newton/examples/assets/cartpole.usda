#usda 1.0
(
    customLayerData = {
        dictionary renderSettings = {
        }
    }
    defaultPrim = "cartPole"
    metersPerUnit = 1
    kilogramsPerUnit = 1
    upAxis = "Z"
)

def SphereLight "SphereLight"
{
    float intensity = 20000
    float radius = 1
    double3 xformOp:translate = (-0.5, 1, 1.5)
    uniform token[] xformOpOrder = ["xformOp:translate"]
}

def PhysicsScene "physicsScene"
{
    float3 gravity = (0, 0, -9.81)
}

def Xform "cartPole" (
    prepend apiSchemas = ["PhysicsArticulationRootAPI", "PhysxArticulationAPI"]
)
{
    bool physxArticulation:enabledSelfCollisions = 0

    def Xform "rail" (
        prepend apiSchemas = ["PhysicsRigidBodyAPI"]
    )
    {
        def Cube "rail" (
            prepend apiSchemas = ["PhysicsCollisionAPI"]
        )
        {
            double size = 1
            float3 xformOp:scale = (0.03, 8, 0.03)
            uniform token[] xformOpOrder = ["xformOp:scale"]
            color3f[] primvars:displayColor = [(0.9, 0.6, 0.2)]
        }
    }

    def Xform "cart" (
        prepend apiSchemas = ["PhysicsRigidBodyAPI", "PhysicsMassAPI"]
    )
    {
        float3 xformOp:translate = (0, 0, 0)
        float3 xformOp:scale = (0.2, 0.25, 0.2)
        uniform token[] xformOpOrder = ["xformOp:translate", "xformOp:scale"]

		float3 physics:diagonalInertia = (0.1, 0.1, 0.1)
		float physics:mass = 1
		quatf physics:principalAxes = (1, 0, 0, 0)

        def Cube "cart" (
            prepend apiSchemas = ["PhysicsCollisionAPI"]
        )
        {
            double size = 1
			color3f[] primvars:displayColor = [(0.3, 0.5, 0.7)]
        }
    }

    def Xform "pole1" (
        prepend apiSchemas = ["PhysicsRigidBodyAPI", "PhysicsMassAPI"]
    )
    {
<<<<<<< HEAD
        float3 xformOp:translate = (0, 0, 0.0)
=======
        float3 xformOp:translate = (0.11, 0, 0.5)
>>>>>>> 61b3538f
        float3 xformOp:scale = (0.04, 0.06, 1)
        uniform token[] xformOpOrder = ["xformOp:translate", "xformOp:scale"]

        float3 physics:diagonalInertia = (0.1, 0.1, 0.1)
        float physics:mass = 0.25
        quatf physics:principalAxes = (1, 0, 0, 0)
        point3f physics:centerOfMass = (0, 0, 0)

        def Cube "pole1" (
            prepend apiSchemas = ["PhysicsCollisionAPI"]
        )
        {
            double size = 1
            color3f[] primvars:displayColor = [(0.1, 0.1, 0.3)]

        }
    }

    def Xform "pole2" (
        prepend apiSchemas = ["PhysicsRigidBodyAPI", "PhysicsMassAPI"]
    )
    {
<<<<<<< HEAD
        float3 xformOp:translate = (0, 0, 0.0)
=======
        float3 xformOp:translate = (0.11, 0, 1.5)
>>>>>>> 61b3538f
        float3 xformOp:scale = (0.04, 0.06, 1)
        uniform token[] xformOpOrder = ["xformOp:translate", "xformOp:scale"]

        float3 physics:diagonalInertia = (0.1, 0.1, 0.1)
        float physics:mass = 0.25
        quatf physics:principalAxes = (1, 0, 0, 0)
        point3f physics:centerOfMass = (0, 0, 0)

        def Cube "pole2" (
            prepend apiSchemas = ["PhysicsCollisionAPI"]
        )
        {
            double size = 1
            color3f[] primvars:displayColor = [(0.1, 0.1, 0.3)]

        }
    }
    # fixed base
    def PhysicsFixedJoint "rootJoint"
    {
        rel physics:body1 = </cartPole/rail>
    }

    def PhysicsPrismaticJoint "railCartJoint"
    {
        rel physics:body0 = </cartPole/rail>
        rel physics:body1 = </cartPole/cart>
        uniform token physics:axis = "Y"
        float physics:lowerLimit = -4
        float physics:upperLimit = 4
    }

    def PhysicsRevoluteJoint "cartPoleJoint"
    {
        rel physics:body0 = </cartPole/cart>
        rel physics:body1 = </cartPole/pole1>
        uniform token physics:axis = "X"
        point3f physics:localPos0 = (0.55, 0.0, 0)
        point3f physics:localPos1 = (0, 0, -0.5)
        quatf physics:localRot0 = (1, 0, 0, 0)
        quatf physics:localRot1 = (1, 0, 0, 0)
    }

    def PhysicsRevoluteJoint "polePoleJoint"
    {
        rel physics:body0 = </cartPole/pole1>
        rel physics:body1 = </cartPole/pole2>
        uniform token physics:axis = "X"
        point3f physics:localPos0 = (0, 0, 0.5)
        point3f physics:localPos1 = (0, 0, -0.5)
        quatf physics:localRot0 = (1, 0, 0, 0)
        quatf physics:localRot1 = (1, 0, 0, 0)
    }
}<|MERGE_RESOLUTION|>--- conflicted
+++ resolved
@@ -69,11 +69,7 @@
         prepend apiSchemas = ["PhysicsRigidBodyAPI", "PhysicsMassAPI"]
     )
     {
-<<<<<<< HEAD
-        float3 xformOp:translate = (0, 0, 0.0)
-=======
         float3 xformOp:translate = (0.11, 0, 0.5)
->>>>>>> 61b3538f
         float3 xformOp:scale = (0.04, 0.06, 1)
         uniform token[] xformOpOrder = ["xformOp:translate", "xformOp:scale"]
 
@@ -96,11 +92,7 @@
         prepend apiSchemas = ["PhysicsRigidBodyAPI", "PhysicsMassAPI"]
     )
     {
-<<<<<<< HEAD
-        float3 xformOp:translate = (0, 0, 0.0)
-=======
         float3 xformOp:translate = (0.11, 0, 1.5)
->>>>>>> 61b3538f
         float3 xformOp:scale = (0.04, 0.06, 1)
         uniform token[] xformOpOrder = ["xformOp:translate", "xformOp:scale"]
 
