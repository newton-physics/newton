# SPDX-FileCopyrightText: Copyright (c) 2025 The Newton Developers
# SPDX-License-Identifier: Apache-2.0
#
# Licensed under the Apache License, Version 2.0 (the "License");
# you may not use this file except in compliance with the License.
# You may obtain a copy of the License at
#
# http://www.apache.org/licenses/LICENSE-2.0
#
# Unless required by applicable law or agreed to in writing, software
# distributed under the License is distributed on an "AS IS" BASIS,
# WITHOUT WARRANTIES OR CONDITIONS OF ANY KIND, either express or implied.
# See the License for the specific language governing permissions and
# limitations under the License.

###########################################################################
# Example using MuJoCo solver
#
# This script allows us to choose between several predefined robots and
# provides a large range of customizable options.
# The simulation runs with MuJoCo solver.
#
# Future improvements:
# - Add options to run with a pre-trained policy
# - Add the Anymal environment
# - Fix the use-mujoco-cpu option (currently crashes)
###########################################################################

import numpy as np
import warp as wp

wp.config.enable_backward = False

import newton
import newton.examples
import newton.utils

ROBOT_CONFIGS = {
    "humanoid": {
        "solver": "newton",
        "integrator": "euler",
        "njmax": 100,
        "nconmax": 50,
        "ls_parallel": False,
    },
    "g1": {
        "solver": "newton",
        "integrator": "euler",
        "njmax": 400,
        "nconmax": 150,
        "ls_parallel": True,
    },
    "h1": {
        "solver": "newton",
        "integrator": "euler",
        "njmax": 400,
        "nconmax": 150,
        "ls_parallel": True,
    },
    "cartpole": {
        "solver": "newton",
        "integrator": "euler",
        "njmax": 50,
        "nconmax": 50,
        "ls_parallel": True,
    },
    "ant": {
        "solver": "newton",
        "integrator": "euler",
        "njmax": 50,
        "nconmax": 50,
        "ls_parallel": True,
    },
    "quadruped": {
        "solver": "newton",
        "integrator": "euler",
        "njmax": 75,
        "nconmax": 50,
        "ls_parallel": True,
    },
}


def _setup_humanoid(articulation_builder):
    articulation_builder.add_mjcf(
        newton.examples.get_asset("nv_humanoid.xml"),
        ignore_names=["floor", "ground"],
        up_axis="Z",
    )

    # Setting root pose
    root_dofs = 7
    articulation_builder.joint_q[:3] = [0.0, 0.0, 1.5]

    return root_dofs


def _setup_g1(articulation_builder):
    articulation_builder.default_joint_cfg = newton.ModelBuilder.JointDofConfig(limit_ke=1.0e3, limit_kd=1.0e1, friction=1e-5)
    articulation_builder.default_shape_cfg.ke = 5.0e4
    articulation_builder.default_shape_cfg.kd = 5.0e2
    articulation_builder.default_shape_cfg.kf = 1.0e3
    articulation_builder.default_shape_cfg.mu = 0.75

    asset_path = newton.utils.download_asset("unitree_g1")

    articulation_builder.add_usd(
        str(asset_path / "usd" / "g1_isaac.usd"),
        xform=wp.transform(wp.vec3(0, 0, 0.8)),
        collapse_fixed_joints=True,
        enable_self_collisions=False,
        hide_collision_shapes=True,
    )

    for i in range(6, articulation_builder.joint_dof_count):
        articulation_builder.joint_target_ke[i] = 1000.0
        articulation_builder.joint_target_kd[i] = 5.0

    # approximate meshes for faster collision detection
    articulation_builder.approximate_meshes("bounding_box")

    root_dofs = 7

    return root_dofs


def _setup_h1(articulation_builder):
    articulation_builder.default_joint_cfg = newton.ModelBuilder.JointDofConfig(limit_ke=1.0e3, limit_kd=1.0e1, friction=1e-5)
    articulation_builder.default_shape_cfg.ke = 5.0e4
    articulation_builder.default_shape_cfg.kd = 5.0e2
    articulation_builder.default_shape_cfg.kf = 1.0e3
    articulation_builder.default_shape_cfg.mu = 0.75

    asset_path = newton.utils.download_asset("unitree_h1")
    asset_file = str(asset_path / "usd" / "h1_minimal.usd")
    articulation_builder.add_usd(
        asset_file,
        ignore_paths=["/GroundPlane"],
        collapse_fixed_joints=False,
        enable_self_collisions=False,
        load_non_physics_prims=True,
        hide_collision_shapes=True,
    )
    # approximate meshes for faster collision detection
    articulation_builder.approximate_meshes("bounding_box")

    for i in range(len(articulation_builder.joint_dof_mode)):
        articulation_builder.joint_dof_mode[i] = newton.JointMode.TARGET_POSITION
        articulation_builder.joint_target_ke[i] = 150
        articulation_builder.joint_target_kd[i] = 5

    root_dofs = 7

    return root_dofs


def _setup_cartpole(articulation_builder):
    articulation_builder.default_shape_cfg.density = 100.0
    articulation_builder.default_joint_cfg.armature = 0.1
    articulation_builder.default_body_armature = 0.1

    articulation_builder.add_usd(
        newton.examples.get_asset("cartpole.usda"),
        enable_self_collisions=False,
        collapse_fixed_joints=True,
    )
    # set initial joint positions
    articulation_builder.joint_q[-3:] = [0.0, 0.3, 0.0]

<<<<<<< HEAD
    root_dofs = 3
=======
    # Setting root pose
    root_dofs = 1
    articulation_builder.joint_q[:3] = [0.0, 0.3, 0.0]
>>>>>>> 383c7597

    return root_dofs


def _setup_ant(articulation_builder):
    articulation_builder.add_usd(
        newton.examples.get_asset("ant.usda"),
        collapse_fixed_joints=True,
    )

    # Setting root pose
    root_dofs = 7
    articulation_builder.joint_q[:3] = [0.0, 0.0, 1.5]

    return root_dofs


def _setup_quadruped(articulation_builder):
    articulation_builder.default_body_armature = 0.01
    articulation_builder.default_joint_cfg.armature = 0.01
    articulation_builder.default_shape_cfg.ke = 1.0e4
    articulation_builder.default_shape_cfg.kd = 1.0e2
    articulation_builder.default_shape_cfg.kf = 1.0e2
    articulation_builder.default_shape_cfg.mu = 1.0
    articulation_builder.add_urdf(
        newton.examples.get_asset("quadruped.urdf"),
        xform=wp.transform([0.0, 0.0, 0.7], wp.quat_identity()),
        floating=True,
        enable_self_collisions=False,
    )
    root_dofs = 7

    return root_dofs


class Example:
    def __init__(
        self,
        robot="humanoid",
        stage_path=None,
        num_envs=1,
        use_cuda_graph=True,
        use_mujoco_cpu=False,
        randomize=False,
        headless=False,
        actuation="None",
        solver=None,
        integrator=None,
        solver_iteration=None,
        ls_iteration=None,
        njmax=None,
        nconmax=None,
        builder=None,
        ls_parallel=None,
    ):
        fps = 600
        self.sim_time = 0.0
        self.frame_dt = 1.0 / fps
        self.sim_substeps = 10
        self.contacts = None
        self.sim_dt = self.frame_dt / self.sim_substeps
        self.num_envs = num_envs
        self.use_cuda_graph = use_cuda_graph
        self.use_mujoco_cpu = use_mujoco_cpu
        self.actuation = actuation
        solver_iteration = solver_iteration if solver_iteration is not None else 100
        ls_iteration = ls_iteration if ls_iteration is not None else 50

        # set numpy random seed
        self.seed = 123
        self.rng = np.random.default_rng(self.seed)

        if not stage_path:
            stage_path = "example_" + robot + ".usd"

        if builder is None:
            builder = Example.create_model_builder(robot, num_envs, randomize, self.seed)

        # finalize model
        self.model = builder.finalize()

        solver = solver if solver is not None else ROBOT_CONFIGS[robot]["solver"]
        integrator = integrator if integrator is not None else ROBOT_CONFIGS[robot]["integrator"]
        njmax = njmax if njmax is not None else ROBOT_CONFIGS[robot]["njmax"]
        nconmax = nconmax if nconmax is not None else ROBOT_CONFIGS[robot]["nconmax"]
        ls_parallel = ls_parallel if ls_parallel is not None else ROBOT_CONFIGS[robot]["ls_parallel"]
        self.solver = newton.solvers.SolverMuJoCo(
            self.model,
            use_mujoco_cpu=use_mujoco_cpu,
            solver=solver,
            integrator=integrator,
            iterations=solver_iteration,
            ls_iterations=ls_iteration,
            njmax=njmax,
            ncon_per_env=nconmax,
            ls_parallel=ls_parallel,
        )

        if stage_path and not headless:
            self.renderer = newton.viewer.ViewerGL()
            self.renderer.set_model(self.model)
        else:
            self.renderer = None

        self.control = self.model.control()
        self.state_0, self.state_1 = self.model.state(), self.model.state()
        newton.eval_fk(self.model, self.model.joint_q, self.model.joint_qd, self.state_0)

        self.graph = None
        if self.use_cuda_graph:
            # simulate() allocates memory via a clone, so we can't use graph capture if the device does not support mempools
            cuda_graph_comp = wp.get_device().is_cuda and wp.is_mempool_enabled(wp.get_device())
            if not cuda_graph_comp:
                print("Cannot use graph capture. Graph capture is disabled.")
            else:
                with wp.ScopedCapture() as capture:
                    self.simulate()
                self.graph = capture.graph

    def simulate(self):
        for _ in range(self.sim_substeps):
            self.state_0.clear_forces()
            self.solver.step(self.state_0, self.state_1, self.control, self.contacts, self.sim_dt)
            self.state_0, self.state_1 = self.state_1, self.state_0

    def step(self):
        if self.actuation == "random":
            joint_target = wp.array(self.rng.uniform(-1.0, 1.0, size=self.model.joint_dof_count), dtype=float)
            wp.copy(self.control.joint_target, joint_target)

        if self.use_cuda_graph:
            wp.capture_launch(self.graph)
        else:
            self.simulate()
        self.sim_time += self.frame_dt

    def render(self):
        if self.renderer is None:
            return

        self.renderer.begin_frame(self.sim_time)
        self.renderer.log_state(self.state_0)
        self.renderer.end_frame()

    @staticmethod
    def create_model_builder(robot, num_envs, randomize=False, seed=123) -> newton.ModelBuilder:
        rng = np.random.default_rng(seed)

        articulation_builder = newton.ModelBuilder()
        if robot == "humanoid":
            root_dofs = _setup_humanoid(articulation_builder)
        elif robot == "g1":
            root_dofs = _setup_g1(articulation_builder)
        elif robot == "h1":
            root_dofs = _setup_h1(articulation_builder)
        elif robot == "cartpole":
            root_dofs = _setup_cartpole(articulation_builder)
        elif robot == "ant":
            root_dofs = _setup_ant(articulation_builder)
        elif robot == "quadruped":
            root_dofs = _setup_quadruped(articulation_builder)
        else:
            raise ValueError(f"Name of the provided robot not recognized: {robot}")

        builder = newton.ModelBuilder()
        builder.replicate(articulation_builder, num_envs, spacing=(4.0, 4.0, 0.0))
        if randomize:
            njoint = len(articulation_builder.joint_q)
            for i in range(num_envs):
                istart = i * njoint
                builder.joint_q[istart + root_dofs : istart + njoint] = rng.uniform(
                    -1.0, 1.0, size=(njoint - root_dofs)
                ).tolist()
        builder.add_ground_plane()
        return builder


if __name__ == "__main__":
    import argparse

    parser = argparse.ArgumentParser(formatter_class=argparse.ArgumentDefaultsHelpFormatter)
    parser.add_argument("--robot", type=str, default="humanoid", help="Name of the robot to simulate.")
    parser.add_argument("--device", type=str, default=None, help="Override the default Warp device.")
    parser.add_argument(
        "--stage-path",
        type=lambda x: None if x == "None" else str(x),
        default=None,
        help="Path to the output USD file.",
    )
    parser.add_argument("--num-frames", type=int, default=12000, help="Total number of frames.")
    parser.add_argument("--num-envs", type=int, default=1, help="Total number of simulated environments.")
    parser.add_argument("--use-cuda-graph", default=True, action=argparse.BooleanOptionalAction)
    parser.add_argument(
        "--use-mujoco-cpu",
        default=False,
        action=argparse.BooleanOptionalAction,
        help="Use Mujoco-C CPU (Not yet supported).",
    )
    parser.add_argument(
        "--headless", default=False, action=argparse.BooleanOptionalAction, help="Run the simulation in headless mode."
    )
    parser.add_argument(
        "--show-mujoco-viewer",
        default=False,
        action=argparse.BooleanOptionalAction,
        help="Toggle MuJoCo viewer next to Newton renderer when SolverMuJoCo is active.",
    )

    parser.add_argument(
        "--random-init", default=False, action=argparse.BooleanOptionalAction, help="Randomize initial pose."
    )
    parser.add_argument(
        "--actuation",
        type=str,
        default="None",
        choices=["None", "random"],
        help="Type of action to apply at each step.",
    )

    parser.add_argument(
        "--solver", type=str, default=None, choices=["cg", "newton"], help="Mujoco model constraint solver used."
    )
    parser.add_argument(
        "--integrator", type=str, default=None, choices=["euler", "rk4", "implicit"], help="Mujoco integrator used."
    )
    parser.add_argument("--solver-iteration", type=int, default=None, help="Number of solver iterations.")
    parser.add_argument("--ls-iteration", type=int, default=None, help="Number of linesearch iterations.")
    parser.add_argument("--njmax", type=int, default=None, help="Maximum number of constraints per environment.")
    parser.add_argument("--nconmax", type=int, default=None, help="Maximum number of collision per environment.")
    parser.add_argument(
        "--ls-parallel", default=True, action=argparse.BooleanOptionalAction, help="Use parallel line search."
    )

    args = parser.parse_known_args()[0]

    if args.use_mujoco_cpu:
        args.use_mujoco_cpu = False
        print("The option ``use-mujoco-cpu`` is not yet supported. Disabling it.")

    with wp.ScopedDevice(args.device):
        example = Example(
            robot=args.robot,
            stage_path=args.stage_path,
            num_envs=args.num_envs,
            use_cuda_graph=args.use_cuda_graph,
            use_mujoco_cpu=args.use_mujoco_cpu,
            randomize=args.random_init,
            headless=args.headless,
            actuation=args.actuation,
            solver=args.solver,
            integrator=args.integrator,
            solver_iteration=args.solver_iteration,
            ls_iteration=args.ls_iteration,
            njmax=args.njmax,
            nconmax=args.nconmax,
            ls_parallel=args.ls_parallel,
        )

        # Print simulation configuration summary
        LABEL_WIDTH = 25
        TOTAL_WIDTH = 45
        title = " Simulation Configuration "
        print(f"\n{title.center(TOTAL_WIDTH, '=')}")
        print(f"{'Simulation Steps':<{LABEL_WIDTH}}: {args.num_frames * example.sim_substeps}")
        print(f"{'Environment Count':<{LABEL_WIDTH}}: {args.num_envs}")
        print(f"{'Robot Type':<{LABEL_WIDTH}}: {args.robot}")
        print(f"{'Timestep (dt)':<{LABEL_WIDTH}}: {example.sim_dt:.6f}s")
        print(f"{'Randomize Initial Pose':<{LABEL_WIDTH}}: {args.random_init!s}")
        print("-" * TOTAL_WIDTH)

        # Map MuJoCo solver enum back to string
        solver_value = example.solver.mj_model.opt.solver
        solver_map = {0: "PGS", 1: "CG", 2: "Newton"}  # mjSOL_PGS = 0, mjSOL_CG = 1, mjSOL_NEWTON = 2
        actual_solver = solver_map.get(solver_value, f"unknown({solver_value})")
        # Map MuJoCo integrator enum back to string
        integrator_map = {
            0: "Euler",
            1: "RK4",
            2: "Implicit",
            3: "Implicitfast",
        }  # mjINT_EULER = 0, mjINT_RK4 = 1, mjINT_IMPLICIT = 2, mjINT_IMPLICITFAST = 3
        actual_integrator = integrator_map.get(example.solver.mj_model.opt.integrator, "unknown")
        # Get actual max constraints and contacts from MuJoCo Warp data
        actual_njmax = example.solver.mjw_data.njmax
        actual_nconmax = (
            example.solver.mjw_data.nconmax // args.num_envs if args.num_envs > 0 else example.solver.mjw_data.nconmax
        )
        print(f"{'Solver':<{LABEL_WIDTH}}: {actual_solver}")
        print(f"{'Integrator':<{LABEL_WIDTH}}: {actual_integrator}")
        # print(f"{'Parallel Line Search':<{LABEL_WIDTH}}: {example.solver.mj_model.opt.ls_parallel}")
        print(f"{'Solver Iterations':<{LABEL_WIDTH}}: {example.solver.mj_model.opt.iterations}")
        print(f"{'Line Search Iterations':<{LABEL_WIDTH}}: {example.solver.mj_model.opt.ls_iterations}")
        print(f"{'Max Constraints / env':<{LABEL_WIDTH}}: {actual_njmax}")
        print(f"{'Max Contacts / env':<{LABEL_WIDTH}}: {actual_nconmax}")
        print(f"{'Joint DOFs':<{LABEL_WIDTH}}: {example.model.joint_dof_count}")
        print(f"{'Body Count':<{LABEL_WIDTH}}: {example.model.body_count}")
        print("-" * TOTAL_WIDTH)

        print(f"{'Execution Device':<{LABEL_WIDTH}}: {wp.get_device()}")
        print(f"{'Use CUDA Graph':<{LABEL_WIDTH}}: {example.use_cuda_graph!s}")
        print("=" * TOTAL_WIDTH + "\n")

        show_mujoco_viewer = args.show_mujoco_viewer and example.use_mujoco_cpu
        if show_mujoco_viewer:
            import mujoco
            import mujoco.viewer
            import mujoco_warp

            mjm, mjd = example.solver.mj_model, example.solver.mj_data
            m, d = example.solver.mjw_model, example.solver.mjw_data
            viewer = mujoco.viewer.launch_passive(mjm, mjd)

        for _ in range(args.num_frames):
            example.step()
            example.render()

            if show_mujoco_viewer:
                if not example.solver.use_mujoco_cpu:
                    mujoco_warp.get_data_into(mjd, mjm, d)
                viewer.sync()

        if example.renderer:
            example.renderer.save()<|MERGE_RESOLUTION|>--- conflicted
+++ resolved
@@ -167,13 +167,9 @@
     # set initial joint positions
     articulation_builder.joint_q[-3:] = [0.0, 0.3, 0.0]
 
-<<<<<<< HEAD
-    root_dofs = 3
-=======
     # Setting root pose
     root_dofs = 1
     articulation_builder.joint_q[:3] = [0.0, 0.3, 0.0]
->>>>>>> 383c7597
 
     return root_dofs
 
