# SPDX-FileCopyrightText: Copyright (c) 2025 The Newton Developers
# SPDX-License-Identifier: Apache-2.0
#
# Licensed under the Apache License, Version 2.0 (the "License");
# you may not use this file except in compliance with the License.
# You may obtain a copy of the License at
#
# http://www.apache.org/licenses/LICENSE-2.0
#
# Unless required by applicable law or agreed to in writing, software
# distributed under the License is distributed on an "AS IS" BASIS,
# WITHOUT WARRANTIES OR CONDITIONS OF ANY KIND, either express or implied.
# See the License for the specific language governing permissions and
# limitations under the License.

###########################################################################
# Example using MuJoCo solver
#
# This script allows us to choose between several predefined robots and
# provides a large range of customizable options.
# The simulation runs with MuJoCo solver.
#
# Future improvements:
# - Add options to run with a pre-trained policy
# - Add the Anymal world
# - Fix the use-mujoco-cpu option (currently crashes)
###########################################################################


import time

import numpy as np
import warp as wp

wp.config.enable_backward = False

import newton
import newton.examples
import newton.utils

ROBOT_CONFIGS = {
    "humanoid": {
        "solver": "newton",
        "integrator": "euler",
        "njmax": 80,
        "nconmax": 25,
        "ls_parallel": True,
    },
    "g1": {
        "solver": "newton",
        "integrator": "implicit",
        "njmax": 210,
        "nconmax": 35,
        "ls_parallel": True,
    },
    "h1": {
        "solver": "newton",
        "integrator": "implicit",
        "njmax": 65,
        "nconmax": 15,
        "ls_parallel": True,
    },
    "cartpole": {  # TODO: use the Lab version of cartpole and revert param value
        "solver": "newton",
        "integrator": "euler",
        "njmax": 24,  # 5
        "nconmax": 6,  # 5
        "ls_parallel": False,
    },
    "ant": {
        "solver": "newton",
        "integrator": "euler",
        "njmax": 38,
        "nconmax": 15,
        "ls_parallel": True,
    },
    "quadruped": {
        "solver": "newton",
        "integrator": "euler",
        "njmax": 75,
        "nconmax": 50,
        "ls_parallel": True,
    },
    "allegro": {
        "solver": "newton",
        "integrator": "euler",
        "njmax": 60,
        "nconmax": 35,
        "ls_parallel": True,
    },
    "kitchen": {
        "setup_builder": lambda x: _setup_kitchen(x),
        "njmax": 3800,
        "nconmax": 900,
    },
}


def _setup_humanoid(articulation_builder):
    articulation_builder.add_mjcf(
        newton.examples.get_asset("nv_humanoid.xml"),
        ignore_names=["floor", "ground"],
        up_axis="Z",
    )

    # Setting root pose
    root_dofs = 7
    articulation_builder.joint_q[:3] = [0.0, 0.0, 1.5]

    return root_dofs


def _setup_g1(articulation_builder):
    articulation_builder.default_joint_cfg = newton.ModelBuilder.JointDofConfig(
        limit_ke=1.0e3, limit_kd=1.0e1, friction=1e-5
    )
    articulation_builder.default_shape_cfg.ke = 5.0e4
    articulation_builder.default_shape_cfg.kd = 5.0e2
    articulation_builder.default_shape_cfg.kf = 1.0e3
    articulation_builder.default_shape_cfg.mu = 0.75

    asset_path = newton.utils.download_asset("unitree_g1")

    articulation_builder.add_usd(
        str(asset_path / "usd" / "g1_isaac.usd"),
        xform=wp.transform(wp.vec3(0, 0, 0.8)),
        collapse_fixed_joints=True,
        enable_self_collisions=False,
        hide_collision_shapes=True,
    )

    for i in range(6, articulation_builder.joint_dof_count):
        articulation_builder.joint_target_ke[i] = 1000.0
        articulation_builder.joint_target_kd[i] = 5.0

    # approximate meshes for faster collision detection
    articulation_builder.approximate_meshes("bounding_box")

    root_dofs = 7

    return root_dofs


def _setup_h1(articulation_builder):
    articulation_builder.default_joint_cfg = newton.ModelBuilder.JointDofConfig(
        limit_ke=1.0e3, limit_kd=1.0e1, friction=1e-5
    )
    articulation_builder.default_shape_cfg.ke = 5.0e4
    articulation_builder.default_shape_cfg.kd = 5.0e2
    articulation_builder.default_shape_cfg.kf = 1.0e3
    articulation_builder.default_shape_cfg.mu = 0.75

    asset_path = newton.utils.download_asset("unitree_h1")
    asset_file = str(asset_path / "usd" / "h1_minimal.usda")
    articulation_builder.add_usd(
        asset_file,
        ignore_paths=["/GroundPlane"],
        collapse_fixed_joints=False,
        enable_self_collisions=False,
        load_non_physics_prims=True,
        hide_collision_shapes=True,
    )
    # approximate meshes for faster collision detection
    articulation_builder.approximate_meshes("bounding_box")

    for i in range(len(articulation_builder.joint_dof_mode)):
        articulation_builder.joint_dof_mode[i] = newton.JointMode.TARGET_POSITION
        articulation_builder.joint_target_ke[i] = 150
        articulation_builder.joint_target_kd[i] = 5

    root_dofs = 7

    return root_dofs


def _setup_cartpole(articulation_builder):
    articulation_builder.default_shape_cfg.density = 100.0
    articulation_builder.default_joint_cfg.armature = 0.1
    articulation_builder.default_body_armature = 0.1

    articulation_builder.add_usd(
        newton.examples.get_asset("cartpole.usda"),
        enable_self_collisions=False,
        collapse_fixed_joints=True,
    )
    # set initial joint positions
    articulation_builder.joint_q[-3:] = [0.0, 0.3, 0.0]

    # Setting root pose
    root_dofs = 1
    articulation_builder.joint_q[:3] = [0.0, 0.3, 0.0]

    return root_dofs


def _setup_ant(articulation_builder):
    articulation_builder.add_usd(
        newton.examples.get_asset("ant.usda"),
        collapse_fixed_joints=True,
    )

    # Setting root pose
    root_dofs = 7
    articulation_builder.joint_q[:3] = [0.0, 0.0, 1.5]

    return root_dofs


def _setup_quadruped(articulation_builder):
    articulation_builder.default_body_armature = 0.01
    articulation_builder.default_joint_cfg.armature = 0.01
    articulation_builder.default_shape_cfg.ke = 1.0e4
    articulation_builder.default_shape_cfg.kd = 1.0e2
    articulation_builder.default_shape_cfg.kf = 1.0e2
    articulation_builder.default_shape_cfg.mu = 1.0
    articulation_builder.add_urdf(
        newton.examples.get_asset("quadruped.urdf"),
        xform=wp.transform([0.0, 0.0, 0.7], wp.quat_identity()),
        floating=True,
        enable_self_collisions=False,
    )
    root_dofs = 7

    return root_dofs


def _setup_allegro(articulation_builder):
    asset_path = newton.utils.download_asset("wonik_allegro")
    asset_file = str(asset_path / "usd" / "allegro_left_hand_with_cube.usda")
    articulation_builder.add_usd(
        asset_file,
        xform=wp.transform(wp.vec3(0, 0, 0.5)),
        enable_self_collisions=True,
        ignore_paths=[".*Dummy", ".*CollisionPlane", ".*goal", ".*DexCube/visuals"],
        load_non_physics_prims=True,
    )

    # set joint targets and joint drive gains
    for i in range(len(articulation_builder.joint_dof_mode)):
        articulation_builder.joint_dof_mode[i] = newton.JointMode.TARGET_POSITION
        articulation_builder.joint_target_ke[i] = 150
        articulation_builder.joint_target_kd[i] = 5
        articulation_builder.joint_target[i] = 0.0
    root_dofs = 1

    return root_dofs


def _setup_kitchen(articulation_builder):
    asset_path = newton.utils.download_asset("kitchen")
    asset_file = str(asset_path / "mjcf" / "kitchen.xml")
    articulation_builder.add_mjcf(
        asset_file,
        collapse_fixed_joints=True,
    )

    # Change pose of the robot to minimize overlap
    articulation_builder.joint_q[:2] = [1.5, -1.5]


class Example:
    def __init__(
        self,
        robot="humanoid",
        world="None",
        stage_path=None,
        num_worlds=1,
        use_cuda_graph=True,
        use_mujoco_cpu=False,
        randomize=False,
        headless=False,
        actuation="None",
        solver=None,
        integrator=None,
        solver_iteration=None,
        ls_iteration=None,
        njmax=None,
        nconmax=None,
        builder=None,
        ls_parallel=None,
    ):
        fps = 600
        self.sim_time = 0.0
        self.benchmark_time = 0.0
        self.frame_dt = 1.0 / fps
        self.sim_substeps = 10
        self.contacts = None
        self.sim_dt = self.frame_dt / self.sim_substeps
        self.num_worlds = num_worlds
        self.use_cuda_graph = use_cuda_graph
        self.use_mujoco_cpu = use_mujoco_cpu
        self.actuation = actuation

        # set numpy random seed
        self.seed = 123
        self.rng = np.random.default_rng(self.seed)

        if not stage_path:
            stage_path = "example_" + robot + ".usd"

        if builder is None:
            builder = Example.create_model_builder(robot, num_worlds, world, randomize, self.seed)

        # finalize model
        self.model = builder.finalize()

        self.solver = Example.create_solver(
            self.model,
            robot,
            use_mujoco_cpu=use_mujoco_cpu,
            world=world,
            solver=solver,
            integrator=integrator,
            solver_iteration=solver_iteration,
            ls_iteration=ls_iteration,
            njmax=njmax,
            nconmax=nconmax,
            ls_parallel=ls_parallel,
        )

        if stage_path and not headless:
            self.renderer = newton.viewer.ViewerGL()
            self.renderer.set_model(self.model)
            self.renderer.set_env_offsets(num_envs, spacing=(4.0, 4.0, 0.0))
        else:
            self.renderer = None

        self.control = self.model.control()
        self.state_0, self.state_1 = self.model.state(), self.model.state()
        newton.eval_fk(self.model, self.model.joint_q, self.model.joint_qd, self.state_0)

        self.graph = None
        if self.use_cuda_graph:
            # simulate() allocates memory via a clone, so we can't use graph capture if the device does not support mempools
            cuda_graph_comp = wp.get_device().is_cuda and wp.is_mempool_enabled(wp.get_device())
            if not cuda_graph_comp:
                print("Cannot use graph capture. Graph capture is disabled.")
            else:
                with wp.ScopedCapture() as capture:
                    self.simulate()
                self.graph = capture.graph

    def simulate(self):
        for _ in range(self.sim_substeps):
            self.state_0.clear_forces()
            self.solver.step(self.state_0, self.state_1, self.control, self.contacts, self.sim_dt)
            self.state_0, self.state_1 = self.state_1, self.state_0

    def step(self):
        if self.actuation == "random":
            joint_target = wp.array(self.rng.uniform(-1.0, 1.0, size=self.model.joint_dof_count), dtype=float)
            wp.copy(self.control.joint_target, joint_target)

        wp.synchronize_device()
        start_time = time.time()
        if self.use_cuda_graph:
            wp.capture_launch(self.graph)
        else:
            self.simulate()
        wp.synchronize_device()
        end_time = time.time()

        self.benchmark_time += end_time - start_time
        self.sim_time += self.frame_dt

    def render(self):
        if self.renderer is None:
            return

        self.renderer.begin_frame(self.sim_time)
        self.renderer.log_state(self.state_0)
        self.renderer.end_frame()

    @staticmethod
    def create_model_builder(robot, num_worlds, world="None", randomize=False, seed=123) -> newton.ModelBuilder:
        rng = np.random.default_rng(seed)

        articulation_builder = newton.ModelBuilder()
        if robot == "humanoid":
            root_dofs = _setup_humanoid(articulation_builder)
        elif robot == "g1":
            root_dofs = _setup_g1(articulation_builder)
        elif robot == "h1":
            root_dofs = _setup_h1(articulation_builder)
        elif robot == "cartpole":
            root_dofs = _setup_cartpole(articulation_builder)
        elif robot == "ant":
            root_dofs = _setup_ant(articulation_builder)
        elif robot == "quadruped":
            root_dofs = _setup_quadruped(articulation_builder)
        elif robot == "allegro":
            root_dofs = _setup_allegro(articulation_builder)
        else:
            raise ValueError(f"Name of the provided robot not recognized: {robot}")

        custom_setup_fn = ROBOT_CONFIGS.get(world, {}).get("setup_builder", None)
        if custom_setup_fn is not None:
            custom_setup_fn(articulation_builder)

        builder = newton.ModelBuilder()
<<<<<<< HEAD
        builder.replicate(articulation_builder, num_envs)
=======
        builder.replicate(articulation_builder, num_worlds, spacing=(4.0, 4.0, 0.0))
>>>>>>> 95c5d213
        if randomize:
            njoint = len(articulation_builder.joint_q)
            for i in range(num_worlds):
                istart = i * njoint
                builder.joint_q[istart + root_dofs : istart + njoint] = rng.uniform(
                    -1.0, 1.0, size=(njoint - root_dofs)
                ).tolist()
        builder.add_ground_plane()
        return builder

    @staticmethod
    def create_solver(
        model,
        robot,
        *,
        use_mujoco_cpu=False,
        world="None",
        solver=None,
        integrator=None,
        solver_iteration=None,
        ls_iteration=None,
        njmax=None,
        nconmax=None,
        ls_parallel=None,
    ):
        solver_iteration = solver_iteration if solver_iteration is not None else 100
        ls_iteration = ls_iteration if ls_iteration is not None else 50
        solver = solver if solver is not None else ROBOT_CONFIGS[robot]["solver"]
        integrator = integrator if integrator is not None else ROBOT_CONFIGS[robot]["integrator"]
        njmax = njmax if njmax is not None else ROBOT_CONFIGS[robot]["njmax"]
        nconmax = nconmax if nconmax is not None else ROBOT_CONFIGS[robot]["nconmax"]
        ls_parallel = ls_parallel if ls_parallel is not None else ROBOT_CONFIGS[robot]["ls_parallel"]

        njmax += ROBOT_CONFIGS.get(world, {}).get("njmax", 0)
        nconmax += ROBOT_CONFIGS.get(world, {}).get("nconmax", 0)

        return newton.solvers.SolverMuJoCo(
            model,
            use_mujoco_cpu=use_mujoco_cpu,
            solver=solver,
            integrator=integrator,
            iterations=solver_iteration,
            ls_iterations=ls_iteration,
            njmax=njmax,
            ncon_per_world=nconmax,
            ls_parallel=ls_parallel,
        )


if __name__ == "__main__":
    import argparse

    parser = argparse.ArgumentParser(formatter_class=argparse.ArgumentDefaultsHelpFormatter)
    parser.add_argument("--robot", type=str, default="humanoid", help="Name of the robot to simulate.")
    parser.add_argument("--scene", type=str, default="None", help="Name of the scene where the robot is located.")
    parser.add_argument("--device", type=str, default=None, help="Override the default Warp device.")
    parser.add_argument(
        "--stage-path",
        type=lambda x: None if x == "None" else str(x),
        default=None,
        help="Path to the output USD file.",
    )
    parser.add_argument("--num-frames", type=int, default=12000, help="Total number of frames.")
    parser.add_argument("--num-worlds", type=int, default=1, help="Total number of simulated worlds.")
    parser.add_argument("--use-cuda-graph", default=True, action=argparse.BooleanOptionalAction)
    parser.add_argument(
        "--use-mujoco-cpu",
        default=False,
        action=argparse.BooleanOptionalAction,
        help="Use Mujoco-C CPU (Not yet supported).",
    )
    parser.add_argument(
        "--headless", default=False, action=argparse.BooleanOptionalAction, help="Run the simulation in headless mode."
    )

    parser.add_argument(
        "--random-init", default=False, action=argparse.BooleanOptionalAction, help="Randomize initial pose."
    )
    parser.add_argument(
        "--actuation",
        type=str,
        default="None",
        choices=["None", "random"],
        help="Type of action to apply at each step.",
    )

    parser.add_argument(
        "--solver", type=str, default=None, choices=["cg", "newton"], help="Mujoco model constraint solver used."
    )
    parser.add_argument(
        "--integrator", type=str, default=None, choices=["euler", "rk4", "implicit"], help="Mujoco integrator used."
    )
    parser.add_argument("--solver-iteration", type=int, default=None, help="Number of solver iterations.")
    parser.add_argument("--ls-iteration", type=int, default=None, help="Number of linesearch iterations.")
    parser.add_argument("--njmax", type=int, default=None, help="Maximum number of constraints per world.")
    parser.add_argument("--nconmax", type=int, default=None, help="Maximum number of collision per world.")
    parser.add_argument(
        "--ls-parallel", default=None, action=argparse.BooleanOptionalAction, help="Use parallel line search."
    )

    args = parser.parse_known_args()[0]

    if args.use_mujoco_cpu:
        args.use_mujoco_cpu = False
        print("The option ``use-mujoco-cpu`` is not yet supported. Disabling it.")

    with wp.ScopedDevice(args.device):
        example = Example(
            robot=args.robot,
            world=args.scene,
            stage_path=args.stage_path,
            num_worlds=args.num_worlds,
            use_cuda_graph=args.use_cuda_graph,
            use_mujoco_cpu=args.use_mujoco_cpu,
            randomize=args.random_init,
            headless=args.headless,
            actuation=args.actuation,
            solver=args.solver,
            integrator=args.integrator,
            solver_iteration=args.solver_iteration,
            ls_iteration=args.ls_iteration,
            njmax=args.njmax,
            nconmax=args.nconmax,
            ls_parallel=args.ls_parallel,
        )

        # Print simulation configuration summary
        LABEL_WIDTH = 25
        TOTAL_WIDTH = 45
        title = " Simulation Configuration "
        print(f"\n{title.center(TOTAL_WIDTH, '=')}")
        print(f"{'Simulation Steps':<{LABEL_WIDTH}}: {args.num_frames * example.sim_substeps}")
        print(f"{'World Count':<{LABEL_WIDTH}}: {args.num_worlds}")
        print(f"{'Robot Type':<{LABEL_WIDTH}}: {args.robot}")
        print(f"{'Timestep (dt)':<{LABEL_WIDTH}}: {example.sim_dt:.6f}s")
        print(f"{'Randomize Initial Pose':<{LABEL_WIDTH}}: {args.random_init!s}")
        print("-" * TOTAL_WIDTH)

        # Map MuJoCo solver enum back to string
        solver_value = example.solver.mj_model.opt.solver
        solver_map = {0: "PGS", 1: "CG", 2: "Newton"}  # mjSOL_PGS = 0, mjSOL_CG = 1, mjSOL_NEWTON = 2
        actual_solver = solver_map.get(solver_value, f"unknown({solver_value})")
        # Map MuJoCo integrator enum back to string
        integrator_map = {
            0: "Euler",
            1: "RK4",
            2: "Implicit",
            3: "Implicitfast",
        }  # mjINT_EULER = 0, mjINT_RK4 = 1, mjINT_IMPLICIT = 2, mjINT_IMPLICITFAST = 3
        actual_integrator = integrator_map.get(example.solver.mj_model.opt.integrator, "unknown")
        # Get actual max constraints and contacts from MuJoCo Warp data
        actual_njmax = example.solver.mjw_data.njmax
        actual_nconmax = (
            example.solver.mjw_data.nconmax // args.num_worlds
            if args.num_worlds > 0
            else example.solver.mjw_data.nconmax
        )
        print(f"{'Solver':<{LABEL_WIDTH}}: {actual_solver}")
        print(f"{'Integrator':<{LABEL_WIDTH}}: {actual_integrator}")
        # print(f"{'Parallel Line Search':<{LABEL_WIDTH}}: {example.solver.mj_model.opt.ls_parallel}")
        print(f"{'Solver Iterations':<{LABEL_WIDTH}}: {example.solver.mj_model.opt.iterations}")
        print(f"{'Line Search Iterations':<{LABEL_WIDTH}}: {example.solver.mj_model.opt.ls_iterations}")
        print(f"{'Max Constraints / world':<{LABEL_WIDTH}}: {actual_njmax}")
        print(f"{'Max Contacts / world':<{LABEL_WIDTH}}: {actual_nconmax}")
        print(f"{'Joint DOFs':<{LABEL_WIDTH}}: {example.model.joint_dof_count}")
        print(f"{'Body Count':<{LABEL_WIDTH}}: {example.model.body_count}")
        print("-" * TOTAL_WIDTH)

        print(f"{'Execution Device':<{LABEL_WIDTH}}: {wp.get_device()}")
        print(f"{'Use CUDA Graph':<{LABEL_WIDTH}}: {example.use_cuda_graph!s}")
        print("=" * TOTAL_WIDTH + "\n")

        for _ in range(args.num_frames):
            example.step()
            example.render()<|MERGE_RESOLUTION|>--- conflicted
+++ resolved
@@ -321,7 +321,7 @@
         if stage_path and not headless:
             self.renderer = newton.viewer.ViewerGL()
             self.renderer.set_model(self.model)
-            self.renderer.set_env_offsets(num_envs, spacing=(4.0, 4.0, 0.0))
+            self.renderer.set_world_offsets(num_envs, spacing=(4.0, 4.0, 0.0))
         else:
             self.renderer = None
 
@@ -398,11 +398,7 @@
             custom_setup_fn(articulation_builder)
 
         builder = newton.ModelBuilder()
-<<<<<<< HEAD
-        builder.replicate(articulation_builder, num_envs)
-=======
-        builder.replicate(articulation_builder, num_worlds, spacing=(4.0, 4.0, 0.0))
->>>>>>> 95c5d213
+        builder.replicate(articulation_builder, num_worlds)
         if randomize:
             njoint = len(articulation_builder.joint_q)
             for i in range(num_worlds):
