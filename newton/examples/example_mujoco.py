# SPDX-FileCopyrightText: Copyright (c) 2025 The Newton Developers
# SPDX-License-Identifier: Apache-2.0
#
# Licensed under the Apache License, Version 2.0 (the "License");
# you may not use this file except in compliance with the License.
# You may obtain a copy of the License at
#
# http://www.apache.org/licenses/LICENSE-2.0
#
# Unless required by applicable law or agreed to in writing, software
# distributed under the License is distributed on an "AS IS" BASIS,
# WITHOUT WARRANTIES OR CONDITIONS OF ANY KIND, either express or implied.
# See the License for the specific language governing permissions and
# limitations under the License.

###########################################################################
# Example using MuJoCo solver
#
# This script allows us to choose between several predefined robots and
# provides a large range of customizable options.
# The simulation runs with MuJoCo solver.
#
# Future improvements:
# - Add options to run with a pre-trained policy
# - Add the Anymal world
# - Fix the use-mujoco-cpu option (currently crashes)
###########################################################################


import time

import numpy as np
import warp as wp

wp.config.enable_backward = False

import newton
import newton.examples
import newton.utils

ROBOT_CONFIGS = {
    "humanoid": {
        "solver": "newton",
        "integrator": "implicitfast",
        "njmax": 80,
        "nconmax": 25,
        "ls_parallel": True,
    },
    "g1": {
        "solver": "newton",
        "integrator": "implicitfast",
        "njmax": 210,
        "nconmax": 35,
        "ls_parallel": True,
    },
    "h1": {
        "solver": "newton",
        "integrator": "implicitfast",
        "njmax": 65,
        "nconmax": 15,
        "ls_parallel": True,
    },
    "cartpole": {  # TODO: use the Lab version of cartpole and revert param value
        "solver": "newton",
        "integrator": "implicitfast",
        "njmax": 24,  # 5
        "nconmax": 6,  # 5
        "ls_parallel": False,
    },
    "ant": {
        "solver": "newton",
        "integrator": "implicitfast",
        "njmax": 38,
        "nconmax": 15,
        "ls_parallel": True,
    },
    "quadruped": {
        "solver": "newton",
        "integrator": "implicitfast",
        "njmax": 75,
        "nconmax": 50,
        "ls_parallel": True,
    },
    "allegro": {
        "solver": "newton",
        "integrator": "implicitfast",
        "njmax": 60,
        "nconmax": 35,
        "ls_parallel": True,
    },
    "kitchen": {
        "setup_builder": lambda x: _setup_kitchen(x),
        "njmax": 3800,
        "nconmax": 900,
    },
}


def _setup_humanoid(articulation_builder):
    articulation_builder.add_mjcf(
        newton.examples.get_asset("nv_humanoid.xml"),
        ignore_names=["floor", "ground"],
        up_axis="Z",
    )

    # Setting root pose
    root_dofs = 7
    articulation_builder.joint_q[:3] = [0.0, 0.0, 1.5]

    return root_dofs


def _setup_g1(articulation_builder):
    articulation_builder.default_joint_cfg = newton.ModelBuilder.JointDofConfig(
        limit_ke=1.0e3, limit_kd=1.0e1, friction=1e-5
    )
    articulation_builder.default_shape_cfg.ke = 5.0e4
    articulation_builder.default_shape_cfg.kd = 5.0e2
    articulation_builder.default_shape_cfg.kf = 1.0e3
    articulation_builder.default_shape_cfg.mu = 0.75

    asset_path = newton.utils.download_asset("unitree_g1")

    articulation_builder.add_usd(
        str(asset_path / "usd" / "g1_isaac.usd"),
        xform=wp.transform(wp.vec3(0, 0, 0.8)),
        collapse_fixed_joints=True,
        enable_self_collisions=False,
        hide_collision_shapes=True,
    )

    for i in range(6, articulation_builder.joint_dof_count):
        articulation_builder.joint_target_ke[i] = 1000.0
        articulation_builder.joint_target_kd[i] = 5.0

    # approximate meshes for faster collision detection
    articulation_builder.approximate_meshes("bounding_box")

    root_dofs = 7

    return root_dofs


def _setup_h1(articulation_builder):
    articulation_builder.default_joint_cfg = newton.ModelBuilder.JointDofConfig(
        limit_ke=1.0e3, limit_kd=1.0e1, friction=1e-5
    )
    articulation_builder.default_shape_cfg.ke = 5.0e4
    articulation_builder.default_shape_cfg.kd = 5.0e2
    articulation_builder.default_shape_cfg.kf = 1.0e3
    articulation_builder.default_shape_cfg.mu = 0.75

    asset_path = newton.utils.download_asset("unitree_h1")
    asset_file = str(asset_path / "usd" / "h1_minimal.usda")
    articulation_builder.add_usd(
        asset_file,
        ignore_paths=["/GroundPlane"],
        collapse_fixed_joints=False,
        enable_self_collisions=False,
        load_non_physics_prims=True,
        hide_collision_shapes=True,
    )
    # approximate meshes for faster collision detection
    articulation_builder.approximate_meshes("bounding_box")

    for i in range(len(articulation_builder.joint_dof_mode)):
        articulation_builder.joint_dof_mode[i] = newton.JointMode.TARGET_POSITION
        articulation_builder.joint_target_ke[i] = 150
        articulation_builder.joint_target_kd[i] = 5

    root_dofs = 7

    return root_dofs


def _setup_cartpole(articulation_builder):
    articulation_builder.default_shape_cfg.density = 100.0
    articulation_builder.default_joint_cfg.armature = 0.1
    articulation_builder.default_body_armature = 0.1

    articulation_builder.add_usd(
        newton.examples.get_asset("cartpole.usda"),
        enable_self_collisions=False,
        collapse_fixed_joints=True,
    )
    # set initial joint positions
    articulation_builder.joint_q[-3:] = [0.0, 0.3, 0.0]

    # Setting root pose
    root_dofs = 1
    articulation_builder.joint_q[:3] = [0.0, 0.3, 0.0]

    return root_dofs


def _setup_ant(articulation_builder):
    articulation_builder.add_usd(
        newton.examples.get_asset("ant.usda"),
        collapse_fixed_joints=True,
    )

    # Setting root pose
    root_dofs = 7
    articulation_builder.joint_q[:3] = [0.0, 0.0, 1.5]

    return root_dofs


def _setup_quadruped(articulation_builder):
    articulation_builder.default_body_armature = 0.01
    articulation_builder.default_joint_cfg.armature = 0.01
    articulation_builder.default_shape_cfg.ke = 1.0e4
    articulation_builder.default_shape_cfg.kd = 1.0e2
    articulation_builder.default_shape_cfg.kf = 1.0e2
    articulation_builder.default_shape_cfg.mu = 1.0
    articulation_builder.add_urdf(
        newton.examples.get_asset("quadruped.urdf"),
        xform=wp.transform([0.0, 0.0, 0.7], wp.quat_identity()),
        floating=True,
        enable_self_collisions=False,
    )
    root_dofs = 7

    return root_dofs


def _setup_allegro(articulation_builder):
    asset_path = newton.utils.download_asset("wonik_allegro")
    asset_file = str(asset_path / "usd" / "allegro_left_hand_with_cube.usda")
    articulation_builder.add_usd(
        asset_file,
        xform=wp.transform(wp.vec3(0, 0, 0.5)),
        enable_self_collisions=True,
        ignore_paths=[".*Dummy", ".*CollisionPlane", ".*goal", ".*DexCube/visuals"],
        load_non_physics_prims=True,
    )

    # set joint targets and joint drive gains
    for i in range(len(articulation_builder.joint_dof_mode)):
        articulation_builder.joint_dof_mode[i] = newton.JointMode.TARGET_POSITION
        articulation_builder.joint_target_ke[i] = 150
        articulation_builder.joint_target_kd[i] = 5
        articulation_builder.joint_target[i] = 0.0
    root_dofs = 1

    return root_dofs


def _setup_kitchen(articulation_builder):
    asset_path = newton.utils.download_asset("kitchen")
    asset_file = str(asset_path / "mjcf" / "kitchen.xml")
    articulation_builder.add_mjcf(
        asset_file,
        collapse_fixed_joints=True,
    )

    # Change pose of the robot to minimize overlap
    articulation_builder.joint_q[:2] = [1.5, -1.5]


class Example:
    def __init__(
        self,
        robot="humanoid",
        world="None",
        stage_path=None,
        num_worlds=1,
        use_cuda_graph=True,
        use_mujoco_cpu=False,
        randomize=False,
        headless=False,
        actuation="None",
        solver=None,
        integrator=None,
        solver_iteration=None,
        ls_iteration=None,
        njmax=None,
        nconmax=None,
        builder=None,
        ls_parallel=None,
    ):
        fps = 600
        self.sim_time = 0.0
        self.benchmark_time = 0.0
        self.frame_dt = 1.0 / fps
        self.sim_substeps = 10
        self.contacts = None
        self.sim_dt = self.frame_dt / self.sim_substeps
        self.num_worlds = num_worlds
        self.use_cuda_graph = use_cuda_graph
        self.use_mujoco_cpu = use_mujoco_cpu
        self.actuation = actuation

        # set numpy random seed
        self.seed = 123
        self.rng = np.random.default_rng(self.seed)

        if not stage_path:
            stage_path = "example_" + robot + ".usd"

        if builder is None:
            builder = Example.create_model_builder(robot, num_worlds, world, randomize, self.seed)

        # finalize model
        self.model = builder.finalize()

        self.solver = Example.create_solver(
            self.model,
            robot,
            use_mujoco_cpu=use_mujoco_cpu,
            world=world,
            solver=solver,
            integrator=integrator,
            solver_iteration=solver_iteration,
            ls_iteration=ls_iteration,
            njmax=njmax,
            nconmax=nconmax,
            ls_parallel=ls_parallel,
        )

        if stage_path and not headless:
            self.renderer = newton.viewer.ViewerGL()
            self.renderer.set_model(self.model)
        else:
            self.renderer = None

        self.control = self.model.control()
        self.state_0, self.state_1 = self.model.state(), self.model.state()
        newton.eval_fk(self.model, self.model.joint_q, self.model.joint_qd, self.state_0)

        self.graph = None
        if self.use_cuda_graph:
            # simulate() allocates memory via a clone, so we can't use graph capture if the device does not support mempools
            cuda_graph_comp = wp.get_device().is_cuda and wp.is_mempool_enabled(wp.get_device())
            if not cuda_graph_comp:
                print("Cannot use graph capture. Graph capture is disabled.")
            else:
                with wp.ScopedCapture() as capture:
                    self.simulate()
                self.graph = capture.graph

    def simulate(self):
        for _ in range(self.sim_substeps):
            self.state_0.clear_forces()
            self.solver.step(self.state_0, self.state_1, self.control, self.contacts, self.sim_dt)
            self.state_0, self.state_1 = self.state_1, self.state_0

    def step(self):
        if self.actuation == "random":
            joint_target = wp.array(self.rng.uniform(-1.0, 1.0, size=self.model.joint_dof_count), dtype=float)
            wp.copy(self.control.joint_target, joint_target)

        wp.synchronize_device()
        start_time = time.time()
        if self.use_cuda_graph:
            wp.capture_launch(self.graph)
        else:
            self.simulate()
        wp.synchronize_device()
        end_time = time.time()

        self.benchmark_time += end_time - start_time
        self.sim_time += self.frame_dt

    def render(self):
        if self.renderer is None:
            return

        self.renderer.begin_frame(self.sim_time)
        self.renderer.log_state(self.state_0)
        self.renderer.end_frame()

    @staticmethod
    def create_model_builder(robot, num_worlds, world="None", randomize=False, seed=123) -> newton.ModelBuilder:
        rng = np.random.default_rng(seed)

        articulation_builder = newton.ModelBuilder()
        if robot == "humanoid":
            root_dofs = _setup_humanoid(articulation_builder)
        elif robot == "g1":
            root_dofs = _setup_g1(articulation_builder)
        elif robot == "h1":
            root_dofs = _setup_h1(articulation_builder)
        elif robot == "cartpole":
            root_dofs = _setup_cartpole(articulation_builder)
        elif robot == "ant":
            root_dofs = _setup_ant(articulation_builder)
        elif robot == "quadruped":
            root_dofs = _setup_quadruped(articulation_builder)
        elif robot == "allegro":
            root_dofs = _setup_allegro(articulation_builder)
        else:
            raise ValueError(f"Name of the provided robot not recognized: {robot}")

        custom_setup_fn = ROBOT_CONFIGS.get(world, {}).get("setup_builder", None)
        if custom_setup_fn is not None:
            custom_setup_fn(articulation_builder)

        builder = newton.ModelBuilder()
        builder.replicate(articulation_builder, num_worlds, spacing=(4.0, 4.0, 0.0))
        if randomize:
            njoint = len(articulation_builder.joint_q)
            for i in range(num_worlds):
                istart = i * njoint
                builder.joint_q[istart + root_dofs : istart + njoint] = rng.uniform(
                    -1.0, 1.0, size=(njoint - root_dofs)
                ).tolist()
        builder.add_ground_plane()
        return builder

    @staticmethod
    def create_solver(
        model,
        robot,
        *,
        use_mujoco_cpu=False,
        world="None",
        solver=None,
        integrator=None,
        solver_iteration=None,
        ls_iteration=None,
        njmax=None,
        nconmax=None,
        ls_parallel=None,
    ):
        solver_iteration = solver_iteration if solver_iteration is not None else 100
        ls_iteration = ls_iteration if ls_iteration is not None else 50
        solver = solver if solver is not None else ROBOT_CONFIGS[robot]["solver"]
        integrator = integrator if integrator is not None else ROBOT_CONFIGS[robot]["integrator"]
        njmax = njmax if njmax is not None else ROBOT_CONFIGS[robot]["njmax"]
        nconmax = nconmax if nconmax is not None else ROBOT_CONFIGS[robot]["nconmax"]
        ls_parallel = ls_parallel if ls_parallel is not None else ROBOT_CONFIGS[robot]["ls_parallel"]

        njmax += ROBOT_CONFIGS.get(world, {}).get("njmax", 0)
        nconmax += ROBOT_CONFIGS.get(world, {}).get("nconmax", 0)

        return newton.solvers.SolverMuJoCo(
            model,
            use_mujoco_cpu=use_mujoco_cpu,
            solver=solver,
            integrator=integrator,
            iterations=solver_iteration,
            ls_iterations=ls_iteration,
            njmax=njmax,
            ncon_per_world=nconmax,
            ls_parallel=ls_parallel,
        )


if __name__ == "__main__":
    import argparse

    parser = argparse.ArgumentParser(formatter_class=argparse.ArgumentDefaultsHelpFormatter)
    parser.add_argument("--robot", type=str, default="humanoid", help="Name of the robot to simulate.")
    parser.add_argument("--scene", type=str, default="None", help="Name of the scene where the robot is located.")
    parser.add_argument("--device", type=str, default=None, help="Override the default Warp device.")
    parser.add_argument(
        "--stage-path",
        type=lambda x: None if x == "None" else str(x),
        default=None,
        help="Path to the output USD file.",
    )
    parser.add_argument("--num-frames", type=int, default=12000, help="Total number of frames.")
    parser.add_argument("--num-worlds", type=int, default=1, help="Total number of simulated worlds.")
    parser.add_argument("--use-cuda-graph", default=True, action=argparse.BooleanOptionalAction)
    parser.add_argument(
        "--use-mujoco-cpu",
        default=False,
        action=argparse.BooleanOptionalAction,
        help="Use Mujoco-C CPU (Not yet supported).",
    )
    parser.add_argument(
        "--headless", default=False, action=argparse.BooleanOptionalAction, help="Run the simulation in headless mode."
    )

    parser.add_argument(
        "--random-init", default=False, action=argparse.BooleanOptionalAction, help="Randomize initial pose."
    )
    parser.add_argument(
        "--actuation",
        type=str,
        default="None",
        choices=["None", "random"],
        help="Type of action to apply at each step.",
    )

    parser.add_argument(
        "--solver", type=str, default=None, choices=["cg", "newton"], help="Mujoco model constraint solver used."
    )
    parser.add_argument(
        "--integrator", type=str, default=None, choices=["euler", "rk4", "implicit"], help="Mujoco integrator used."
    )
    parser.add_argument("--solver-iteration", type=int, default=None, help="Number of solver iterations.")
    parser.add_argument("--ls-iteration", type=int, default=None, help="Number of linesearch iterations.")
    parser.add_argument("--njmax", type=int, default=None, help="Maximum number of constraints per world.")
    parser.add_argument("--nconmax", type=int, default=None, help="Maximum number of collision per world.")
    parser.add_argument(
        "--ls-parallel", default=None, action=argparse.BooleanOptionalAction, help="Use parallel line search."
    )

    args = parser.parse_known_args()[0]

    if args.use_mujoco_cpu:
        args.use_mujoco_cpu = False
        print("The option ``use-mujoco-cpu`` is not yet supported. Disabling it.")

    with wp.ScopedDevice(args.device):
        example = Example(
            robot=args.robot,
            world=args.scene,
            stage_path=args.stage_path,
            num_worlds=args.num_worlds,
            use_cuda_graph=args.use_cuda_graph,
            use_mujoco_cpu=args.use_mujoco_cpu,
            randomize=args.random_init,
            headless=args.headless,
            actuation=args.actuation,
            solver=args.solver,
            integrator=args.integrator,
            solver_iteration=args.solver_iteration,
            ls_iteration=args.ls_iteration,
            njmax=args.njmax,
            nconmax=args.nconmax,
            ls_parallel=args.ls_parallel,
        )

        # Print simulation configuration summary
        LABEL_WIDTH = 25
        TOTAL_WIDTH = 45
        title = " Simulation Configuration "
        print(f"\n{title.center(TOTAL_WIDTH, '=')}")
        print(f"{'Simulation Steps':<{LABEL_WIDTH}}: {args.num_frames * example.sim_substeps}")
        print(f"{'World Count':<{LABEL_WIDTH}}: {args.num_worlds}")
        print(f"{'Robot Type':<{LABEL_WIDTH}}: {args.robot}")
        print(f"{'Timestep (dt)':<{LABEL_WIDTH}}: {example.sim_dt:.6f}s")
        print(f"{'Randomize Initial Pose':<{LABEL_WIDTH}}: {args.random_init!s}")
        print("-" * TOTAL_WIDTH)

        # Map MuJoCo solver enum back to string
        solver_value = example.solver.mj_model.opt.solver
        solver_map = {0: "PGS", 1: "CG", 2: "Newton"}  # mjSOL_PGS = 0, mjSOL_CG = 1, mjSOL_NEWTON = 2
        actual_solver = solver_map.get(solver_value, f"unknown({solver_value})")
        # Map MuJoCo integrator enum back to string
        integrator_map = {
            0: "Euler",
            1: "RK4",
            2: "Implicit",
            3: "Implicitfast",
        }  # mjINT_EULER = 0, mjINT_RK4 = 1, mjINT_IMPLICIT = 2, mjINT_IMPLICITFAST = 3
        actual_integrator = integrator_map.get(example.solver.mj_model.opt.integrator, "unknown")
        # Get actual max constraints and contacts from MuJoCo Warp data
        actual_njmax = example.solver.mjw_data.njmax
<<<<<<< HEAD
        actual_nconmax = example.solver.mjw_data.nconmax
=======
        actual_nconmax = (
            example.solver.mjw_data.nconmax // args.num_worlds
            if args.num_worlds > 0
            else example.solver.mjw_data.nconmax
        )
>>>>>>> 438a5ad9
        print(f"{'Solver':<{LABEL_WIDTH}}: {actual_solver}")
        print(f"{'Integrator':<{LABEL_WIDTH}}: {actual_integrator}")
        # print(f"{'Parallel Line Search':<{LABEL_WIDTH}}: {example.solver.mj_model.opt.ls_parallel}")
        print(f"{'Solver Iterations':<{LABEL_WIDTH}}: {example.solver.mj_model.opt.iterations}")
        print(f"{'Line Search Iterations':<{LABEL_WIDTH}}: {example.solver.mj_model.opt.ls_iterations}")
        print(f"{'Max Constraints / world':<{LABEL_WIDTH}}: {actual_njmax}")
        print(f"{'Max Contacts / world':<{LABEL_WIDTH}}: {actual_nconmax}")
        print(f"{'Joint DOFs':<{LABEL_WIDTH}}: {example.model.joint_dof_count}")
        print(f"{'Body Count':<{LABEL_WIDTH}}: {example.model.body_count}")
        print("-" * TOTAL_WIDTH)

        print(f"{'Execution Device':<{LABEL_WIDTH}}: {wp.get_device()}")
        print(f"{'Use CUDA Graph':<{LABEL_WIDTH}}: {example.use_cuda_graph!s}")
        print("=" * TOTAL_WIDTH + "\n")

        for _ in range(args.num_frames):
            example.step()
            example.render()<|MERGE_RESOLUTION|>--- conflicted
+++ resolved
@@ -550,15 +550,7 @@
         actual_integrator = integrator_map.get(example.solver.mj_model.opt.integrator, "unknown")
         # Get actual max constraints and contacts from MuJoCo Warp data
         actual_njmax = example.solver.mjw_data.njmax
-<<<<<<< HEAD
         actual_nconmax = example.solver.mjw_data.nconmax
-=======
-        actual_nconmax = (
-            example.solver.mjw_data.nconmax // args.num_worlds
-            if args.num_worlds > 0
-            else example.solver.mjw_data.nconmax
-        )
->>>>>>> 438a5ad9
         print(f"{'Solver':<{LABEL_WIDTH}}: {actual_solver}")
         print(f"{'Integrator':<{LABEL_WIDTH}}: {actual_integrator}")
         # print(f"{'Parallel Line Search':<{LABEL_WIDTH}}: {example.solver.mj_model.opt.ls_parallel}")
