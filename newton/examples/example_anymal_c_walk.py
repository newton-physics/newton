--- conflicted
+++ resolved
@@ -327,12 +327,8 @@
         self.contacts = self.model.collide(self.state_0, rigid_contact_margin=0.1)
         for _ in range(self.sim_substeps):
             self.state_0.clear_forces()
-<<<<<<< HEAD
+            self.controller.assign_control(self.control, self.state_0)
             self.solver.step(self.state_0, self.state_1, self.control, self.contacts, self.sim_dt)
-=======
-            self.controller.assign_control(self.control, self.state_0)
-            self.solver.step(self.model, self.state_0, self.state_1, self.control, self.contacts, self.sim_dt)
->>>>>>> ca628641
             self.state_0, self.state_1 = self.state_1, self.state_0
 
     def step(self):
