--- conflicted
+++ resolved
@@ -31,10 +31,7 @@
 
 import newton
 import newton.examples
-<<<<<<< HEAD
 import newton.viewer
-=======
->>>>>>> 7f6229ed
 
 
 class Example:
@@ -97,19 +94,7 @@
         self.state_0 = self.model.state()
         self.state_1 = self.model.state()
 
-<<<<<<< HEAD
         self.viewer = newton.viewer.ViewerGL(model=self.model)
-=======
-        if stage_path is not None:
-            self.renderer = newton.viewer.RendererOpenGL(
-                path=stage_path,
-                model=self.model,
-                scaling=self.renderer_scale_factor,
-                enable_backface_culling=False,
-            )
-        else:
-            self.renderer = None
->>>>>>> 7f6229ed
 
         self.cuda_graph = None
         if self.use_cuda_graph:
