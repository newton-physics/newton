--- conflicted
+++ resolved
@@ -73,11 +73,7 @@
         )
 
         scene = newton.ModelBuilder()
-<<<<<<< HEAD
-        scene.replicate(env, num_copies=self.num_envs)
-=======
-        scene.replicate(world, num_worlds=self.num_worlds, spacing=(2.0, 0.0, 0.0))
->>>>>>> 95c5d213
+        scene.replicate(world, num_worlds=self.num_worlds)
 
         # finalize model
         self.model = scene.finalize()
@@ -115,7 +111,7 @@
             self.cartpoles.eval_fk(self.state_0)
 
         self.viewer.set_model(self.model)
-        self.viewer.set_env_offsets(self.num_envs, spacing=(2.0, 0.0, 0.0))
+        self.viewer.set_world_offsets(self.num_envs, spacing=(2.0, 0.0, 0.0))
 
         # Ensure FK evaluation (for non-MuJoCo solvers):
         newton.eval_fk(
