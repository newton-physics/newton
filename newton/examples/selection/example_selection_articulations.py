--- conflicted
+++ resolved
@@ -111,11 +111,7 @@
         scene = newton.ModelBuilder()
 
         scene.add_ground_plane()
-<<<<<<< HEAD
-        scene.replicate(env, num_copies=self.num_envs)
-=======
-        scene.replicate(world, num_worlds=self.num_worlds, spacing=(4.0, 4.0, 0.0))
->>>>>>> 95c5d213
+        scene.replicate(world, num_worlds=self.num_worlds)
 
         # finalize model
         self.model = scene.finalize()
@@ -192,7 +188,7 @@
             wp.launch(init_masks, dim=num_worlds, inputs=[self.mask_0, self.mask_1])
 
         self.viewer.set_model(self.model)
-        self.viewer.set_env_offsets(self.num_envs, spacing=(4.0, 4.0, 0.0))
+        self.viewer.set_world_offsets(self.num_envs, spacing=(4.0, 4.0, 0.0))
 
         # reset all
         self.reset()
