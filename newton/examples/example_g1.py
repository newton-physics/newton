--- conflicted
+++ resolved
@@ -68,29 +68,6 @@
         # finalize model
         self.model = builder.finalize()
 
-<<<<<<< HEAD
-        self.control = self.model.control()
-        if self.use_mujoco:
-            self.sim_substeps = 4
-            self.solver = newton.solvers.SolverMuJoCo(
-                self.model,
-                use_mujoco_cpu=False,
-                solver="newton",
-                integrator="euler",
-                iterations=5,
-                ls_iterations=5,
-                nefc_per_env=300,
-                ncon_per_env=150,
-            )
-        else:
-            self.sim_substeps = 10
-            self.solver = newton.solvers.SolverXPBD(
-                self.model,
-                iterations=20,
-                angular_damping=0.01,
-                joint_angular_compliance=1e-3,
-            )
-=======
         self.sim_substeps = 6
         self.solver = newton.solvers.SolverMuJoCo(
             self.model,
@@ -104,7 +81,6 @@
             iterations=100,
             ls_iterations=50,
         )
->>>>>>> 61b3538f
 
         self.sim_dt = self.frame_dt / self.sim_substeps
 
@@ -184,13 +160,5 @@
             example.step()
             example.render()
 
-<<<<<<< HEAD
-            if show_mujoco_viewer:
-                if not example.solver.use_mujoco_cpu:
-                    mujoco_warp.get_data_into(mjd, mjm, d)
-                viewer.sync()
-
-=======
->>>>>>> 61b3538f
         if example.renderer:
             example.renderer.save()