--- conflicted
+++ resolved
@@ -58,15 +58,7 @@
     min_run_count = 1
     timeout = 3600
 
-<<<<<<< HEAD
-    def setup(self, robot, num_envs):
-=======
-    def setup(self, robot, num_worlds):
-        if robot == "h1":
-            # use more samples for H1 to reduce variance
-            self.repeat = 10
-
->>>>>>> 438a5ad9
+    def setup(self, robot, num_worlds):
         wp.init()
         builder = Example.create_model_builder(robot, num_worlds, randomize=True, seed=123)
 
@@ -92,9 +84,9 @@
     number = 1
     min_run_count = 1
 
-    def setup(self, robot, num_envs):
-        wp.init()
-        builder = Example.create_model_builder(robot, num_envs, randomize=True, seed=123)
+    def setup(self, robot, num_worlds):
+        wp.init()
+        builder = Example.create_model_builder(robot, num_worlds, randomize=True, seed=123)
 
         # finalize model
         self._model = builder.finalize()
@@ -102,7 +94,7 @@
         self._state = self._model.state()
 
     @skip_benchmark_if(wp.get_cuda_device_count() == 0)
-    def time_initialize_renderer(self, robot, num_envs):
+    def time_initialize_renderer(self, robot, num_worlds):
         # Setting up the renderer
         self.renderer = ViewerGL(headless=True)
         self.renderer.set_model(self._model)
@@ -115,7 +107,7 @@
         wp.synchronize_device()
         self.renderer.close()
 
-    def teardown(self, robot, num_envs):
+    def teardown(self, robot, num_worlds):
         del self._model
 
 
@@ -163,15 +155,7 @@
     number = 1
     min_run_count = 1
 
-<<<<<<< HEAD
-    def setup(self, robot, num_envs):
-=======
-    def setup(self, robot, num_worlds):
-        if robot == "h1":
-            # use more samples for H1 to reduce variance
-            self.repeat = 10
-
->>>>>>> 438a5ad9
+    def setup(self, robot, num_worlds):
         wp.init()
         builder = Example.create_model_builder(robot, num_worlds, randomize=True, seed=123)
 
@@ -197,9 +181,9 @@
     number = 1
     min_run_count = 1
 
-    def setup(self, robot, num_envs):
-        wp.init()
-        builder = Example.create_model_builder(robot, num_envs, randomize=True, seed=123)
+    def setup(self, robot, num_worlds):
+        wp.init()
+        builder = Example.create_model_builder(robot, num_worlds, randomize=True, seed=123)
 
         # finalize model
         self._model = builder.finalize()
@@ -207,7 +191,7 @@
         self._state = self._model.state()
 
     @skip_benchmark_if(wp.get_cuda_device_count() == 0)
-    def time_initialize_renderer(self, robot, num_envs):
+    def time_initialize_renderer(self, robot, num_worlds):
         # Setting up the renderer
         self.renderer = ViewerGL(headless=True)
         self.renderer.set_model(self._model)
@@ -220,7 +204,7 @@
         wp.synchronize_device()
         self.renderer.close()
 
-    def teardown(self, robot, num_envs):
+    def teardown(self, robot, num_worlds):
         del self._model
 
 
