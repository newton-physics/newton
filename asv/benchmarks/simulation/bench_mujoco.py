--- conflicted
+++ resolved
@@ -335,11 +335,8 @@
         "KpiCartpole": KpiCartpole,
         "KpiG1": KpiG1,
         "KpiHumanoid": KpiHumanoid,
-<<<<<<< HEAD
+        "KpiAllegro": KpiAllegro,
         "SwizzleAnt": SwizzleAnt,
-=======
-        "KpiAllegro": KpiAllegro,
->>>>>>> 16472f6b
     }
 
     parser = argparse.ArgumentParser(formatter_class=argparse.ArgumentDefaultsHelpFormatter)
