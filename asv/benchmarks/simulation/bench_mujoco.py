# SPDX-FileCopyrightText: Copyright (c) 2025 The Newton Developers
# SPDX-License-Identifier: Apache-2.0
#
# Licensed under the Apache License, Version 2.0 (the "License");
# you may not use this file except in compliance with the License.
# You may obtain a copy of the License at
#
# http://www.apache.org/licenses/LICENSE-2.0
#
# Unless required by applicable law or agreed to in writing, software
# distributed under the License is distributed on an "AS IS" BASIS,
# WITHOUT WARRANTIES OR CONDITIONS OF ANY KIND, either express or implied.
# See the License for the specific language governing permissions and
# limitations under the License.


import warp as wp

wp.config.enable_backward = False
wp.config.quiet = True

from asv_runner.benchmarks.mark import SkipNotImplemented, skip_benchmark_if

from newton.examples.example_mujoco import Example


@wp.kernel
def apply_random_control(state: wp.uint32, joint_target: wp.array(dtype=float)):
    tid = wp.tid()

    joint_target[tid] = wp.randf(state) * 2.0 - 1.0


class _FastBenchmark:
    """Utility base class for fast benchmarks."""

    num_frames = None
    robot = None
    number = 1
    rounds = 2
    repeat = None
    num_envs = None
    random_init = None

    def setup(self):
        if not hasattr(self, "builder") or self.builder is None:
            self.builder = Example.create_model_builder(self.robot, self.num_envs, randomize=True, seed=123)

        self.example = Example(
            stage_path=None,
            robot=self.robot,
            randomize=self.random_init,
            headless=True,
            actuation="None",
            num_envs=self.num_envs,
            use_cuda_graph=True,
            builder=self.builder,
        )

        wp.synchronize_device()

        # Recapture the graph with control application included
        cuda_graph_comp = wp.get_device().is_cuda and wp.is_mempool_enabled(wp.get_device())
        if not cuda_graph_comp:
            raise SkipNotImplemented
        else:
            state = wp.rand_init(self.example.seed)
            with wp.ScopedCapture() as capture:
                wp.launch(
                    apply_random_control,
                    dim=(self.example.model.joint_dof_count,),
                    inputs=[state],
                    outputs=[self.example.control.joint_target],
                )
                self.example.simulate()
            self.graph = capture.graph

        wp.synchronize_device()

    def time_simulate(self):
        for _ in range(self.num_frames):
            wp.capture_launch(self.graph)
        wp.synchronize_device()


class _KpiBenchmark:
    """Utility base class for KPI benchmarks."""

    param_names = ["num_envs"]
    num_frames = None
    params = None
    robot = None
    samples = None
    ls_iteration = None
    random_init = None

    def setup(self, num_envs):
        if not hasattr(self, "builder") or self.builder is None:
            self.builder = {}
        if num_envs not in self.builder:
            self.builder[num_envs] = Example.create_model_builder(self.robot, num_envs, randomize=True, seed=123)

    @skip_benchmark_if(wp.get_cuda_device_count() == 0)
    def track_simulate(self, num_envs):
        total_time = 0.0
        for _iter in range(self.samples):
            example = Example(
                stage_path=None,
                robot=self.robot,
                randomize=self.random_init,
                headless=True,
                actuation="random",
                num_envs=num_envs,
                use_cuda_graph=True,
                builder=self.builder[num_envs],
                ls_iteration=self.ls_iteration,
            )

            wp.synchronize_device()
            for _ in range(self.num_frames):
                example.step()
            wp.synchronize_device()
            total_time += example.benchmark_time

        return total_time * 1000 / (self.num_frames * example.sim_substeps * num_envs * self.samples)

    track_simulate.unit = "ms/env-step"


<<<<<<< HEAD
=======
class FastAnt(_FastBenchmark):
    num_frames = 50
    robot = "ant"
    repeat = 8
    num_envs = 256
    random_init = True


class KpiAnt(_KpiBenchmark):
    params = [4096, 8192, 16384]
    num_frames = 100
    robot = "ant"
    samples = 4
    ls_iteration = 10
    random_init = True


>>>>>>> f0f13b56
class FastCartpole(_FastBenchmark):
    num_frames = 50
    robot = "cartpole"
    repeat = 8
    num_envs = 256
    random_init = True


class KpiCartpole(_KpiBenchmark):
    params = [8192]
    num_frames = 50
    robot = "cartpole"
    samples = 4
    ls_iteration = 3
    random_init = True


class FastG1(_FastBenchmark):
    num_frames = 25
    robot = "g1"
    repeat = 2
    num_envs = 256
    random_init = True


class KpiG1(_KpiBenchmark):
    params = [8192]
    num_frames = 50
    robot = "g1"
    timeout = 900
    samples = 2
    ls_iteration = 10
    random_init = True


<<<<<<< HEAD
=======
class FastH1(_FastBenchmark):
    num_frames = 25
    robot = "h1"
    repeat = 2
    num_envs = 256
    random_init = True


class KpiH1(_KpiBenchmark):
    params = [4096, 8192]
    num_frames = 50
    robot = "h1"
    timeout = 900
    samples = 2
    ls_iteration = 10
    random_init = True


>>>>>>> f0f13b56
class FastHumanoid(_FastBenchmark):
    num_frames = 50
    robot = "humanoid"
    repeat = 8
    num_envs = 256
    random_init = True


class KpiHumanoid(_KpiBenchmark):
    params = [8192]
    num_frames = 100
    robot = "humanoid"
    samples = 4
    ls_iteration = 15
    random_init = True


class FastAllegro(_FastBenchmark):
    num_frames = 100
    robot = "allegro"
    repeat = 2
    num_envs = 256
    random_init = False


class KpiAllegro(_KpiBenchmark):
    params = [4096, 8192]
    num_frames = 300
    robot = "allegro"
    samples = 2
    ls_iteration = 10
    random_init = False


if __name__ == "__main__":
    import argparse

    from newton.utils import run_benchmark

    benchmark_list = {
        "FastCartpole": FastCartpole,
        "FastG1": FastG1,
        "FastHumanoid": FastHumanoid,
<<<<<<< HEAD
=======
        "FastAllegro": FastAllegro,
        "KpiAnt": KpiAnt,
>>>>>>> f0f13b56
        "KpiCartpole": KpiCartpole,
        "KpiG1": KpiG1,
        "KpiHumanoid": KpiHumanoid,
        "KpiAllegro": KpiAllegro,
    }

    parser = argparse.ArgumentParser(formatter_class=argparse.ArgumentDefaultsHelpFormatter)
    parser.add_argument(
        "-b", "--bench", default=None, action="append", choices=benchmark_list.keys(), help="Run a single benchmark."
    )
    args = parser.parse_known_args()[0]

    if args.bench is None:
        benchmarks = benchmark_list.keys()
    else:
        benchmarks = args.bench

    for key in benchmarks:
        benchmark = benchmark_list[key]
        run_benchmark(benchmark)<|MERGE_RESOLUTION|>--- conflicted
+++ resolved
@@ -127,26 +127,6 @@
     track_simulate.unit = "ms/env-step"
 
 
-<<<<<<< HEAD
-=======
-class FastAnt(_FastBenchmark):
-    num_frames = 50
-    robot = "ant"
-    repeat = 8
-    num_envs = 256
-    random_init = True
-
-
-class KpiAnt(_KpiBenchmark):
-    params = [4096, 8192, 16384]
-    num_frames = 100
-    robot = "ant"
-    samples = 4
-    ls_iteration = 10
-    random_init = True
-
-
->>>>>>> f0f13b56
 class FastCartpole(_FastBenchmark):
     num_frames = 50
     robot = "cartpole"
@@ -182,27 +162,6 @@
     random_init = True
 
 
-<<<<<<< HEAD
-=======
-class FastH1(_FastBenchmark):
-    num_frames = 25
-    robot = "h1"
-    repeat = 2
-    num_envs = 256
-    random_init = True
-
-
-class KpiH1(_KpiBenchmark):
-    params = [4096, 8192]
-    num_frames = 50
-    robot = "h1"
-    timeout = 900
-    samples = 2
-    ls_iteration = 10
-    random_init = True
-
-
->>>>>>> f0f13b56
 class FastHumanoid(_FastBenchmark):
     num_frames = 50
     robot = "humanoid"
@@ -229,7 +188,7 @@
 
 
 class KpiAllegro(_KpiBenchmark):
-    params = [4096, 8192]
+    params = [8192]
     num_frames = 300
     robot = "allegro"
     samples = 2
@@ -246,11 +205,7 @@
         "FastCartpole": FastCartpole,
         "FastG1": FastG1,
         "FastHumanoid": FastHumanoid,
-<<<<<<< HEAD
-=======
         "FastAllegro": FastAllegro,
-        "KpiAnt": KpiAnt,
->>>>>>> f0f13b56
         "KpiCartpole": KpiCartpole,
         "KpiG1": KpiG1,
         "KpiHumanoid": KpiHumanoid,
