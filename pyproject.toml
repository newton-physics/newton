[build-system]
requires = ["hatchling"]
build-backend = "hatchling.build"

[project]
name = "newton-physics"
dynamic = ["version"]
license = "Apache-2.0"
license-files = ["LICENSE.md", "newton/licenses/**/*.txt"]
authors = [{ name = "Newton Developers", email = "warp-python@nvidia.com" }]
classifiers = [
    "Development Status :: 2 - Pre-Alpha",
    "Intended Audience :: Developers",
    "Intended Audience :: Science/Research",
    "Natural Language :: English",
    "Programming Language :: Python :: 3",
    "Programming Language :: Python :: 3.10",
    "Programming Language :: Python :: 3.11",
    "Programming Language :: Python :: 3.12",
    "Programming Language :: Python :: 3 :: Only",
    "Environment :: GPU :: NVIDIA CUDA",
    "Environment :: GPU :: NVIDIA CUDA :: 12",
    "Topic :: Scientific/Engineering",
]
description = "A GPU-accelerated physics engine for robotics simulation"
readme = "README.md"
<<<<<<< HEAD
requires-python = ">=3.9"
dependencies = [
    "warp-lang>=1.7.0.dev20250625",
]
=======
requires-python = ">=3.10"
dependencies = ["warp-lang>=1.7.0.dev20250625"]
>>>>>>> cfc1d75d

[project.optional-dependencies]
# Core simulation dependencies
sim = [
    # MuJoCo simulation
    "mujoco-warp>=0.0.1",            # MuJoCo, warp-accelerated
    "mujoco>=3.3.3.dev769049331",    # MuJoCo physics engine
	"cbor2>=5.7.0",
]

# Asset import and mesh processing dependencies
importers = [
    # Mesh processing dependencies used by ModelBuilder.approximate_meshes
    "scipy",                         # for convex hull approximation
    "fast-simplification>=0.1.11",   # for mesh simplification
    "alphashape>=1.3.1",             # for alphashape remeshing
    "coacd>=1.0.7",                  # for convex decomposition
    "trimesh>=4.6.8",                # for mesh operations and V-HACD
    "pycollada>=0.9",                # for loading mesh data with trimesh

    # USD core libraries
    "usd-core>=25.5 ; platform_machine != 'aarch64'",
]

# Examples dependencies including visualization
examples = [
    "newton-physics[sim]",           # include simulation dependencies
    "newton-physics[importers]",     # include import dependencies
    "pyglet>=2.1.6",                 # for OpenGL viewer
    "GitPython>=3.1.44",             # for downloading assets via newton.utils.download_asset()
    "imgui_bundle>=1.92.0",          # for viewer GUI
]

# Extra dependency needed to run examples that inference an RL policy
torch-cu12 = [
    "newton-physics[examples]",      # include example dependencies
    "torch>=2.7.0",                  # Cuda 12 PyTorch
]

# Development and Testing
# Contains all w/o torch, plus development debugging dependencies
dev = [
    "newton-physics[examples]",      # includes examples, which pulls in sim and visualization
    "tqdm>=4.67.1",                  # for progress bars
    "coverage[toml]>=7.8.0",         # for code coverage testing
]

# Documentation dependencies
docs = [
    "myst-parser>=3.0.1",
    "sphinx>=7.4.7",
    "pydata_sphinx_theme>=0.16.1",
    "sphinxcontrib-mermaid>=1.0.0",
    "sphinx-copybutton>=0.5.0",
    "sphinx-design<=0.6.1",
    "sphinx-tabs>=3.3.0",
]

[tool.hatch.version]
path = "newton/_version.py"

[tool.hatch.build.targets.wheel]
include = ["/newton", "/newton/licenses"]

[[tool.uv.index]]
url = "https://pypi.org/simple"

[[tool.uv.index]]
name = "nvidia"
url = "https://pypi.nvidia.com/"
explicit = true


[tool.uv.sources]
mujoco-warp = { git = "https://github.com/google-deepmind/mujoco_warp" }
warp-lang = { index = "nvidia", marker = "sys_platform != 'darwin'" }
mujoco = { index = "mujoco" }
torch = [{ index = "pytorch-cu128", extra = "torch-cu12" }]

[dependency-groups]
dev = ["asv>=0.6.4"]

[tool.ruff]
cache-dir = ".cache/ruff"
line-length = 120
indent-width = 4
exclude = []

[[tool.uv.index]]
name = "pytorch-cu128"
url = "https://download.pytorch.org/whl/cu128"
explicit = true

[tool.ruff.lint]
select = [
    "E",   # pycodestyle errors
    "I",   # isort
    "F",   # pyflakes
    "W",   # pycodestyle warnings
    "B",   # flake8-bugbear
    "C4",  # flake8-comprehensions
    "NPY", # NumPy-specific rules
    "PLC", # pylint convention
    "PLE", # pylint error
    "PLW", # pylint warning
    "UP",  # pyupgrade
    "RUF", # ruff-specific rules
]
ignore = [
    "E501",   # Many lines are over 120 characters already (TODO: Fix)
    "E741",   # Warp often uses l as a variable name
    "UP018",  # Warp kernels often use float(val) and int(val)
    "RUF046", # Warp kernels often use int(val)
    "F811",   # Allow Warp kernel/function overloads
    "TC001",  # Allow quotations in type annotations, e.g. Literal["a"]
    "TC002",
    "TC003",
    "F821",
]

[tool.ruff.lint.per-file-ignores]
"asv/benchmarks/**/*" = ["RUF012", "E402"]
"newton/examples/**/*" = ["E402"]

[[tool.uv.index]]
name = "mujoco"
url = "https://py.mujoco.org"
explicit = true

[tool.ruff.lint.pydocstyle]
convention = "google"

[tool.ruff.format]
quote-style = "double"
indent-style = "space"
skip-magic-trailing-comma = false
line-ending = "auto"
docstring-code-format = true

[tool.coverage.run]
source = ["newton"]
disable_warnings = [
    "module-not-measured",
    "module-not-imported",
    "no-data-collected",
    "couldnt-parse",
]

[tool.coverage.report]
exclude_lines = [
    "pragma: no cover",
    "@wp",
    "@warp",
    "if 0:",
    "if __name__ == .__main__.:",
]
omit = ["*/newton/examples/*", "*/newton/tests/*", "*/newton/tests/thirdparty/*"]

[tool.basedpyright]
reportUnknownVariableType = false
reportUnknownArgumentType = false
reportAny = false
reportExplicitAny = false
reportUnannotatedClassAttribute = false
reportUnknownMemberType = false
reportUnknownParameterType = false
reportOptionalOperand = false
reportUnusedCallResult = false<|MERGE_RESOLUTION|>--- conflicted
+++ resolved
@@ -24,15 +24,8 @@
 ]
 description = "A GPU-accelerated physics engine for robotics simulation"
 readme = "README.md"
-<<<<<<< HEAD
-requires-python = ">=3.9"
-dependencies = [
-    "warp-lang>=1.7.0.dev20250625",
-]
-=======
 requires-python = ">=3.10"
 dependencies = ["warp-lang>=1.7.0.dev20250625"]
->>>>>>> cfc1d75d
 
 [project.optional-dependencies]
 # Core simulation dependencies
@@ -40,7 +33,6 @@
     # MuJoCo simulation
     "mujoco-warp>=0.0.1",            # MuJoCo, warp-accelerated
     "mujoco>=3.3.3.dev769049331",    # MuJoCo physics engine
-	"cbor2>=5.7.0",
 ]
 
 # Asset import and mesh processing dependencies
