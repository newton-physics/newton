--- conflicted
+++ resolved
@@ -51,21 +51,13 @@
 
 # Examples dependencies including visualization
 examples = [
-<<<<<<< HEAD
-    "newton-physics[sim]", # include simulation dependencies
-    "newton-physics[importers]", # include import dependencies
-    "pyglet>=2.1.6", # for OpenGL viewer
-    "GitPython>=3.1.44", # for downloading assets via newton.utils.download_asset()
-    "imgui_bundle>=1.92.0", # for viewer GUI
-    "pyyaml>=6.0.2",
-    "torch>=2.7.1",
-=======
     "newton[sim]",          # include simulation dependencies
     "newton[importers]",    # include import dependencies
     "pyglet>=2.1.6",        # for OpenGL viewer
     "GitPython>=3.1.44",    # for downloading assets via newton.utils.download_asset()
     "imgui_bundle>=1.92.0", # for viewer GUI
->>>>>>> 8b712267
+    "pyyaml>=6.0.2",
+    "torch>=2.7.1",
 ]
 
 # Extra dependency needed to run examples that inference an RL policy
