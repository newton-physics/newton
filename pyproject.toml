--- conflicted
+++ resolved
@@ -31,14 +31,9 @@
 # Core simulation dependencies
 sim = [
     # MuJoCo simulation
-<<<<<<< HEAD
-    "mujoco-warp>=0.0.1",            # MuJoCo, warp-accelerated
-    "mujoco>=3.3.3.dev769049331",    # MuJoCo physics engine
-	"cbor2>=5.7.0",
-=======
     "mujoco-warp>=0.0.1",         # MuJoCo, warp-accelerated
     "mujoco>=3.3.3.dev769049331", # MuJoCo physics engine
->>>>>>> a943c908
+    "cbor2>=5.7.0",
 ]
 
 # Asset import and mesh processing dependencies
